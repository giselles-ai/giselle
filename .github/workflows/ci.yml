--- conflicted
+++ resolved
@@ -32,7 +32,6 @@
       - name: Report Colors (non-blocking)
         run: pnpm report:colors
         continue-on-error: true
-<<<<<<< HEAD
       - name: Save Report Colors JSON
         if: always()
         run: pnpm report:colors:out || true
@@ -42,9 +41,7 @@
         with:
           name: report-colors
           path: .reports/report-colors.json
-=======
       - name: Guard Colors (non-blocking warnings)
         run: pnpm guard:colors || true
->>>>>>> 6ff565e4
       - name: Test
         run: pnpm test