--- conflicted
+++ resolved
@@ -24,13 +24,9 @@
 	const nodeName = useMemo(() => {
 		switch (node.content.type) {
 			case "textGeneration":
-<<<<<<< HEAD
-				return node.name ?? node.content.llm.model;
+				return node.name ?? node.content.llm.id;
 			case "github":
 				return node.name ?? "GitHub";
-=======
-				return node.name ?? node.content.llm.id;
->>>>>>> 48d29148
 			case "file":
 			case "text":
 				return node.name ?? "Unnamed Node";
