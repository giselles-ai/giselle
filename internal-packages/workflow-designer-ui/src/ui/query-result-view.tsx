--- conflicted
+++ resolved
@@ -246,11 +246,7 @@
 				>
 					<div className="flex items-center justify-between">
 						<div className="flex items-center gap-[8px] flex-wrap">
-<<<<<<< HEAD
-							<span className={TEXT_STYLES.chunk}>
-=======
 							<span className="text-[12px] font-semibold text-white-700">
->>>>>>> 2358c1d6
 								Chunk #{record.chunkIndex}
 							</span>
 						</div>
