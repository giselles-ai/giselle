"use client";

import { useFeatureFlag } from "giselle-sdk/react";
import { useCallback, useState } from "react";
import { ReadOnlyBanner } from "../../ui/read-only-banner";
import { V2Container, V2Footer, V2Header } from "./components";
import { RootProvider } from "./components/provider";
import type { LeftPanelValue, V2LayoutState } from "./state";

export function V2Placeholder({
	isReadOnly = false,
	userRole = "viewer",
	onNameChange,
}: {
	isReadOnly?: boolean;
	userRole?: "viewer" | "guest" | "editor" | "owner";
	onNameChange?: (name: string) => Promise<void>;
}) {
	const [showReadOnlyBanner, setShowReadOnlyBanner] = useState(isReadOnly);
	const [layoutState, setLayoutState] = useState<V2LayoutState>({
		leftPanel: null,
	});

	const handleDismissBanner = useCallback(() => {
		setShowReadOnlyBanner(false);
	}, []);

	const handleLeftPanelValueChange = useCallback(
		(newLeftPanelValue: LeftPanelValue) => {
			setLayoutState((prev) => ({
				...prev,
				leftPanel:
					prev.leftPanel === newLeftPanelValue ? null : newLeftPanelValue,
			}));
		},
		[],
	);

	const handleLeftPanelClose = useCallback(() => {
		setLayoutState((prev) => ({
			...prev,
			leftPanel: null,
		}));
	}, []);

	const { layoutV3 } = useFeatureFlag();

	return (
		<div className="flex-1 overflow-hidden font-sans flex flex-col">
			{showReadOnlyBanner && isReadOnly && (
				<ReadOnlyBanner
					onDismiss={handleDismissBanner}
					userRole={userRole}
					className="z-50"
				/>
			)}

			<RootProvider>
<<<<<<< HEAD
				<V2Header onNameChange={onNameChange} />
				<V2Container {...layoutState} />
				{layoutV3 && (
					<V2Footer onLeftPaelValueChange={handleLeftPanelValueChange} />
=======
				<V2Header />
				{layoutV3 ? (
					<>
						<V2Container
							{...layoutState}
							onLeftPanelClose={handleLeftPanelClose}
						/>
						<V2Footer
							onLeftPaelValueChange={handleLeftPanelValueChange}
							activePanel={layoutState.leftPanel}
						/>
					</>
				) : (
					<V2Container
						{...layoutState}
						onLeftPanelClose={handleLeftPanelClose}
					/>
>>>>>>> 9dab1d4d
				)}
			</RootProvider>
		</div>
	);
}<|MERGE_RESOLUTION|>--- conflicted
+++ resolved
@@ -56,13 +56,7 @@
 			)}
 
 			<RootProvider>
-<<<<<<< HEAD
 				<V2Header onNameChange={onNameChange} />
-				<V2Container {...layoutState} />
-				{layoutV3 && (
-					<V2Footer onLeftPaelValueChange={handleLeftPanelValueChange} />
-=======
-				<V2Header />
 				{layoutV3 ? (
 					<>
 						<V2Container
@@ -79,7 +73,6 @@
 						{...layoutState}
 						onLeftPanelClose={handleLeftPanelClose}
 					/>
->>>>>>> 9dab1d4d
 				)}
 			</RootProvider>
 		</div>
