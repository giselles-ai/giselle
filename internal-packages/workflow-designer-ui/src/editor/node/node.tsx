import { defaultName } from "@giselles-ai/node-registry";
import {
	type InputId,
	isActionNode,
	isImageGenerationNode,
	isTextGenerationNode,
	isTriggerNode,
	isVectorStoreNode,
	type NodeId,
	type NodeLike,
	type OutputId,
} from "@giselles-ai/protocol";
import { useWorkflowDesignerStore } from "@giselles-ai/react";
import {
	Handle,
	type NodeProps,
	type NodeTypes,
	Position,
} from "@xyflow/react";
import clsx from "clsx/lite";
import { CheckIcon, SquareIcon } from "lucide-react";
import { AnimatePresence, motion } from "motion/react";
import { useCallback, useEffect, useMemo, useRef, useTransition } from "react";
import { useShallow } from "zustand/shallow";
import { NodeIcon } from "../../icons/node";
import { EditableText } from "../../ui/editable-text";
import { NodeHandleDot } from "../../ui/node/node-handle-dot";
import { NodeInputLabel } from "../../ui/node/node-input-label";
import { Tooltip } from "../../ui/tooltip";
import { DocumentNodeInfo, GitHubNodeInfo } from "./ui";
import { GitHubTriggerStatusBadge } from "./ui/github-trigger/status-badge";
import { useCurrentNodeGeneration } from "./use-current-node-generation";

type NodeHandleContentType = Parameters<typeof NodeHandleDot>[0]["contentType"];

function getInputHandleContentType(node: NodeLike): NodeHandleContentType {
	// Allow upcoming content types without forcing every caller to loosen their typing.
	const contentType = node.content.type as
		| NodeHandleContentType
		| "vectorStore";
	switch (contentType) {
		case "textGeneration":
		case "contentGeneration":
		case "imageGeneration":
		case "github":
		case "text":
		case "file":
		case "webPage":
		case "webSearch":
		case "audioGeneration":
		case "videoGeneration":
		case "trigger":
		case "action":
		case "query":
			return contentType;
		case "vectorStore": {
			if (!isVectorStoreNode(node)) {
				return "text";
			}
			const provider = node.content.source.provider as
				| typeof node.content.source.provider
				| "githubPullRequest";
			if (provider === "github") {
				return "vectorStoreGithub";
			}
			if (provider === "githubPullRequest") {
				return "vectorStoreGithubPullRequest";
			}
			return "text";
		}
		default:
			return "text";
	}
}

// Helper function to get completion label from node LLM provider
function getCompletionLabel(node: NodeLike): string {
	if (isTextGenerationNode(node) || isImageGenerationNode(node)) {
		return node.content.llm.provider;
	}
	return "Completed";
}

// Helper function to check if a node requires setup
function nodeRequiresSetup(node: NodeLike): boolean {
	if (isTriggerNode(node, "github")) {
		return node.content.state.status !== "configured";
	}
	if (isActionNode(node, "github")) {
		return node.content.command.state.status !== "configured";
	}
	if (isVectorStoreNode(node)) {
		switch (node.content.source.provider) {
			case "github":
			case "document":
				return node.content.source.state.status !== "configured";
			default:
				return false;
		}
	}
	return false;
}

export const nodeTypes: NodeTypes = {
	giselle: CustomXyFlowNode,
};

function CustomXyFlowNode({ id, selected }: NodeProps) {
	const { node, connections, highlighted } = useWorkflowDesignerStore(
		useShallow((s) => ({
			node: s.workspace.nodes.find((node) => node.id === id),
			connections: s.workspace.connections,
			highlighted: s.workspace.ui.nodeState[id as NodeId]?.highlighted,
		})),
	);

	const connectedInputIds = useMemo(
		() =>
			connections
				.filter((connection) => connection.inputNode.id === id)
				.map((connection) => connection.inputId),
		[connections, id],
	);
	const connectedOutputIds = useMemo(
		() =>
			connections
				.filter((connection) => connection.outputNode.id === id)
				.map((connection) => connection.outputId),
		[connections, id],
	);

	// Early return if workspace is not yet initialized
	if (!node) {
		return null;
	}

	return (
		<NodeComponent
			node={node}
			selected={selected}
			highlighted={highlighted}
			connectedInputIds={connectedInputIds}
			connectedOutputIds={connectedOutputIds}
		/>
	);
}

export function NodeComponent({
	node,
	selected,
	highlighted,
	connectedInputIds,
	connectedOutputIds,
	preview = false,
}: {
	node: NodeLike;
	selected?: boolean;
	preview?: boolean;
	highlighted?: boolean;
	connectedInputIds?: InputId[];
	connectedOutputIds?: OutputId[];
}) {
	const updateNodeData = useWorkflowDesignerStore((state) => state.updateNode);
	const { currentGeneration, stopCurrentGeneration } = useCurrentNodeGeneration(
		node.id,
	);

	const prevGenerationStatusRef = useRef(currentGeneration?.status);
	const [showCompleteLabel, startTransition] = useTransition();
	useEffect(() => {
		if (currentGeneration === undefined) {
			return;
		}
		if (
			prevGenerationStatusRef.current === "running" &&
			currentGeneration.status === "completed"
		) {
			startTransition(
				async () =>
					new Promise((resolve) => {
						setTimeout(() => {
							resolve();
						}, 2000);
					}),
			);
		}
		prevGenerationStatusRef.current = currentGeneration.status;
	}, [currentGeneration]);
	const metadataTexts = useMemo(() => {
		const tmp: { label: string; tooltip: string }[] = [];
		if (isTextGenerationNode(node) || isImageGenerationNode(node)) {
			tmp.push({ label: node.content.llm.provider, tooltip: "LLM Provider" });
		}
		tmp.push({ label: node.id.substring(3, 11), tooltip: "Node ID" });
		return tmp;
	}, [node]);

	/**
	 * Abbreviating variant as v.
	 */
	const v = useMemo(() => {
		const isText = node.content.type === "text";
		const isFile = node.content.type === "file";
		const isWebPage = node.content.type === "webPage";
		const isTextGeneration = node.content.type === "textGeneration";
		const isContentGeneration = node.content.type === "contentGeneration";
		const isImageGeneration = node.content.type === "imageGeneration";
		const isGithub = node.content.type === "github";
		const isVectorStore = node.content.type === "vectorStore";
		const isTrigger = node.content.type === "trigger";
		const isAction = node.content.type === "action";
		const isQuery = node.content.type === "query";
		const isAppEntry = node.content.type === "appEntry";

		const isVectorStoreGithub =
			isVectorStore &&
			isVectorStoreNode(node) &&
			node.content.source.provider === "github";
		const isVectorStoreDocument =
			isVectorStore &&
			isVectorStoreNode(node) &&
			node.content.source.provider === "document";
		const isGithubTrigger = isTriggerNode(node, "github");

		const isFillIcon =
			isText || isFile || isWebPage || isGithub || isVectorStore || isAction;
		const isStrokeIcon =
			isTextGeneration || isImageGeneration || isTrigger || isQuery;

		const isDarkIconText = isText || isFile || isWebPage || isQuery;
		const isLightIconText =
			isTextGeneration ||
			isImageGeneration ||
			isGithub ||
			isVectorStoreGithub ||
			isTrigger ||
			isAction;

		return {
			isText,
			isFile,
			isWebPage,
			isTextGeneration,
			isContentGeneration,
			isImageGeneration,
			isGithub,
			isVectorStore,
			isTrigger,
			isAction,
			isQuery,
			isAppEntry,
			isVectorStoreGithub,
			isVectorStoreDocument,
			isGithubTrigger,
			isFillIcon,
			isStrokeIcon,
			isDarkIconText,
			isLightIconText,
		};
	}, [node]);

	const requiresSetup = nodeRequiresSetup(node);
	const inputHandleContentType = getInputHandleContentType(node);

	type VariantType = {
		isText: boolean;
		isFile: boolean;
		isWebPage: boolean;
		isTextGeneration: boolean;
		isContentGeneration: boolean;
		isImageGeneration: boolean;
		isGithub: boolean;
		isVectorStore: boolean;
		isTrigger: boolean;
		isAction: boolean;
		isQuery: boolean;
		isAppEntry: boolean;
		isVectorStoreGithub: boolean;
		isVectorStoreDocument: boolean;
		isGithubTrigger: boolean;
		isFillIcon: boolean;
		isStrokeIcon: boolean;
		isDarkIconText: boolean;
		isLightIconText: boolean;
	};
	const getNodeColorVariable = useCallback(
		(variant: VariantType): string | undefined => {
			if (variant.isText) return "var(--color-text-node-1)";
			if (variant.isFile) return "var(--color-file-node-1)";
			if (variant.isWebPage) return "var(--color-webPage-node-1)";
			if (variant.isTextGeneration) return "var(--color-generation-node-1)";
			if (variant.isContentGeneration) return "var(--color-generation-node-1)";
			if (variant.isImageGeneration)
				return "var(--color-image-generation-node-1)";
			if (
				variant.isGithub ||
				variant.isVectorStoreGithub ||
				variant.isVectorStoreDocument
			)
				return "var(--color-github-node-1)";
			if (variant.isTrigger || variant.isAppEntry)
				return "var(--color-trigger-node-1)";
			if (variant.isAction) return "var(--color-action-node-1)";
			if (variant.isQuery) return "var(--color-query-node-1)";
			return undefined;
		},
		[],
	);

	const borderGradientStyle = useMemo(() => {
		if (requiresSetup) return undefined;
		const colorVar = getNodeColorVariable(v);
		if (!colorVar) return undefined;

		return {
			backgroundImage: `linear-gradient(to bottom right, color-mix(in srgb, ${colorVar} 30%, transparent 70%), color-mix(in srgb, ${colorVar} 50%, transparent 50%) 50%, ${colorVar})`,
		};
	}, [v, requiresSetup, getNodeColorVariable]);

	const backgroundGradientStyle = useMemo(() => {
		if (requiresSetup) return undefined;
		const colorVar = getNodeColorVariable(v);
		if (!colorVar) return undefined;

		return {
			backgroundImage: `radial-gradient(ellipse farthest-corner at center, color-mix(in srgb, ${colorVar} 15%, transparent 85%) 0%, color-mix(in srgb, ${colorVar} 6%, transparent 94%) 50%, color-mix(in srgb, ${colorVar} 3%, transparent 97%) 75%, transparent 100%)`,
		};
	}, [v, requiresSetup, getNodeColorVariable]);

	return (
		<div
			data-type={node.type}
			data-content-type={node.content.type}
			data-selected={selected}
			data-highlighted={highlighted}
			data-preview={preview}
			data-current-generation-status={currentGeneration?.status}
			data-vector-store-source-provider={
				isVectorStoreNode(node) ? node.content.source.provider : undefined
			}
			className={clsx(
				"group relative flex flex-col rounded-[16px] py-[16px] gap-[16px] min-w-[180px]",
				"bg-transparent transition-all backdrop-blur-[4px]",
				!selected && !highlighted && "shadow-[4px_4px_8px_4px_rgba(0,0,0,0.5)]",
				selected && v.isText && "shadow-text-node-1",
				selected && v.isFile && "shadow-file-node-1",
				selected && v.isWebPage && "shadow-webPage-node-1",
				selected && v.isTextGeneration && "shadow-generation-node-1",
				selected && v.isContentGeneration && "shadow-generation-node-1",
				selected && v.isImageGeneration && "shadow-image-generation-node-1",
				selected && v.isGithub && "shadow-github-node-1",
				selected && v.isVectorStoreGithub && "shadow-github-node-1",
				selected && v.isVectorStoreDocument && "shadow-github-node-1",
				selected && v.isTrigger && "shadow-trigger-node-1",
				selected && v.isAppEntry && "shadow-trigger-node-1",
				selected && v.isAction && "shadow-action-node-1",
				selected && v.isQuery && "shadow-query-node-1",
				selected && "shadow-[0px_0px_20px_1px_rgba(0,0,0,0.4)]",
				selected &&
					(v.isTrigger || v.isAppEntry) &&
					"shadow-[0px_0px_20px_1px_hsla(220,15%,50%,0.4)]",
				highlighted && v.isText && "shadow-text-node-1",
				highlighted && v.isFile && "shadow-file-node-1",
				highlighted && v.isWebPage && "shadow-webPage-node-1",
				highlighted && v.isTextGeneration && "shadow-generation-node-1",
				highlighted && v.isContentGeneration && "shadow-generation-node-1",
				highlighted && v.isImageGeneration && "shadow-image-generation-node-1",
				highlighted && v.isGithub && "shadow-github-node-1",
				highlighted && v.isVectorStoreGithub && "shadow-github-node-1",
				highlighted && v.isVectorStoreDocument && "shadow-github-node-1",
				highlighted && v.isTrigger && "shadow-trigger-node-1",
				highlighted && v.isAppEntry && "shadow-trigger-node-1",
				highlighted && v.isAction && "shadow-action-node-1",
				highlighted && v.isQuery && "shadow-query-node-1",
				highlighted && "shadow-[0px_0px_20px_1px_rgba(0,0,0,0.4)]",
				highlighted &&
					(v.isTrigger || v.isAppEntry) &&
					"shadow-[0px_0px_20px_1px_hsla(220,15%,50%,0.4)]",
				preview && "opacity-50",
				!preview && "min-h-[110px]",
				requiresSetup && "opacity-80",
			)}
		>
			{currentGeneration?.status === "created" &&
				node.content.type !== "trigger" && (
					<div className="absolute top-[-28px] right-0 py-1 px-3 z-10 flex items-center justify-between rounded-t-[16px]">
						<div className="flex items-center">
							<p className="text-xs font-medium font-sans text-black-200">
								Waiting...
							</p>
						</div>
					</div>
				)}
			{(currentGeneration?.status === "queued" ||
				currentGeneration?.status === "running") &&
				node.content.type !== "trigger" && (
					<div className="absolute top-[-28px] right-0 py-1 px-3 z-10 flex items-center justify-between rounded-t-[16px]">
						<div className="flex items-center">
							<p className="text-xs font-medium font-sans bg-[length:200%_100%] bg-clip-text bg-gradient-to-r from-[rgba(59,_130,_246,_1)] via-[rgba(255,_255,_255,_0.5)] to-[rgba(59,_130,_246,_1)] text-transparent animate-shimmer">
								Generating...
							</p>
							<button
								type="button"
								onClick={(e) => {
									e.stopPropagation();
									stopCurrentGeneration();
								}}
								className="ml-1 p-1 rounded-full bg-blue-500 hover:bg-blue-600 transition-colors"
							>
								<SquareIcon className="w-2 h-2 text-white" fill="white" />
							</button>
						</div>
					</div>
				)}
			<AnimatePresence>
				{showCompleteLabel && node.content.type !== "trigger" && (
					<motion.div
						className="absolute top-[-28px] right-0 py-1 px-3 z-10 flex items-center justify-between rounded-t-[16px] text-green-900"
						exit={{ opacity: 0 }}
					>
						<div className="flex items-center gap-[4px]">
							<p className="text-[10px] font-medium font-geist text-text-muted leading-[140%]">
								{getCompletionLabel(node)}
							</p>
							<CheckIcon className="w-4 h-4" />
						</div>
					</motion.div>
				)}
			</AnimatePresence>
			<div
				className={clsx("absolute z-[-1] rounded-[16px] inset-0")}
				style={backgroundGradientStyle}
			/>
			<div
				className={clsx(
					"absolute z-0 rounded-[16px] inset-0 border-[1.5px] mask-fill",
					requiresSetup
						? "border-black/60 border-dashed [border-width:2px]"
						: "border-transparent",
					!borderGradientStyle && "bg-gradient-to-br",
					!borderGradientStyle &&
						v.isText &&
						"from-text-node-1/30 via-text-node-1/50 to-text-node-1",
					!borderGradientStyle &&
						v.isFile &&
						"from-file-node-1/30 via-file-node-1/50 to-file-node-1",
					!borderGradientStyle &&
						v.isWebPage &&
						"from-webPage-node-1/30 via-webPage-node-1/50 to-webPage-node-1",
					!borderGradientStyle &&
						v.isTextGeneration &&
						"from-generation-node-1/30 via-generation-node-1/50 to-generation-node-1",
					!borderGradientStyle &&
						v.isContentGeneration &&
						"from-generation-node-1/30 via-generation-node-1/50 to-generation-node-1",
					!borderGradientStyle &&
						v.isImageGeneration &&
						"from-image-generation-node-1/30 via-image-generation-node-1/50 to-image-generation-node-1",
					!borderGradientStyle &&
						v.isGithub &&
						"from-github-node-1/30 via-github-node-1/50 to-github-node-1",
					!borderGradientStyle &&
						v.isVectorStoreGithub &&
						"from-github-node-1/30 via-github-node-1/50 to-github-node-1",
					!borderGradientStyle &&
						v.isVectorStoreDocument &&
						"from-github-node-1/30 via-github-node-1/50 to-github-node-1",
					!borderGradientStyle &&
						v.isTrigger &&
						"from-trigger-node-1/30 via-trigger-node-1/50 to-trigger-node-1",
					!borderGradientStyle &&
						v.isAppEntry &&
						"from-trigger-node-1/30 via-trigger-node-1/50 to-trigger-node-1",
					!borderGradientStyle &&
						v.isAction &&
						"from-action-node-1/30 via-action-node-1/50 to-action-node-1",
					!borderGradientStyle &&
						v.isQuery &&
						"from-query-node-1/30 via-query-node-1/50 to-query-node-1",
				)}
				style={borderGradientStyle}
			/>

			{isTriggerNode(node, "github") &&
				node.content.state.status === "configured" && (
					<div className="absolute top-[-20px] left-0 z-10">
						<GitHubTriggerStatusBadge
							triggerId={node.content.state.flowTriggerId}
						/>
					</div>
				)}
			<div className={clsx("px-[16px] relative")}>
				<div className="flex items-center gap-[8px]">
					<div
						className={clsx(
							"w-[32px] h-[32px] flex items-center justify-center rounded-[8px] padding-[8px]",
							v.isText && "bg-text-node-1",
							v.isFile && "bg-file-node-1",
							v.isWebPage && "bg-webPage-node-1",
							v.isTextGeneration && "bg-generation-node-1",
							v.isContentGeneration && "bg-generation-node-1",
							v.isImageGeneration && "bg-image-generation-node-1",
							v.isGithub && "bg-github-node-1",
							v.isVectorStoreGithub && "bg-github-node-1",
							v.isVectorStoreDocument && "bg-github-node-1",
							v.isTrigger && "bg-trigger-node-1",
							v.isAppEntry && "bg-trigger-node-1",
							v.isAction && "bg-action-node-1",
							v.isQuery && "bg-query-node-1",
						)}
					>
						<NodeIcon
							node={node}
							className={clsx(
								"w-[16px] h-[16px]",
								v.isText && "fill-current",
								v.isFile && "fill-current",
								v.isWebPage && "fill-current",
								v.isTextGeneration && "fill-current",
								v.isContentGeneration && "fill-current",
								v.isImageGeneration && "fill-current",
								v.isVectorStore &&
									!v.isVectorStoreGithub &&
									"stroke-current fill-none",
								v.isVectorStoreGithub && "fill-current",
								v.isVectorStoreDocument && "stroke-current fill-none",
								v.isTrigger && !v.isGithubTrigger && "stroke-current fill-none",
								v.isGithubTrigger && "fill-current",
								v.isAppEntry && "stroke-current fill-none",
								v.isAction && "fill-current",
								v.isQuery && "stroke-current fill-none",
								v.isGithub && "fill-current",
								v.isText && "text-background",
								v.isFile && "text-background",
								v.isWebPage && "text-background",
								v.isTextGeneration && "text-inverse",
								v.isImageGeneration && "text-inverse",
<<<<<<< HEAD
=======
								v.isGithub && "text-background",
>>>>>>> af5438f1
								v.isVectorStoreGithub && "text-background",
								v.isVectorStoreDocument && "text-background",
								v.isTrigger && !v.isGithubTrigger && "text-inverse",
								v.isGithubTrigger && "text-background",
								v.isAppEntry && "text-inverse",
								v.isAction && "text-inverse",
								v.isQuery && "text-background",
								v.isGithub && "text-background",
							)}
						/>
					</div>
					<div>
						<div className="flex items-center gap-[2px] pl-[4px] text-[10px] font-mono [&>*:not(:last-child)]:after:content-['/'] [&>*:not(:last-child)]:after:ml-[2px] [&>*:not(:last-child)]:after:text-text/60">
							{metadataTexts.map((item, _index) => (
								<div key={item.label} className="text-[10px] text-inverse">
									{selected ? (
										<Tooltip text={item.tooltip} variant="dark">
											<button type="button">{item.label}</button>
										</Tooltip>
									) : (
										item.label
									)}
								</div>
							))}
						</div>
						<EditableText
							className="group-data-[selected=false]:pointer-events-none **:data-input:w-full"
							text={defaultName(node)}
							onValueChange={(value) => {
								if (value === defaultName(node)) {
									return;
								}
								if (value.trim().length === 0) {
									updateNodeData(node.id, { name: undefined });
									return;
								}
								updateNodeData(node.id, { name: value });
							}}
							onClickToEditMode={(e) => {
								if (!selected) {
									e.preventDefault();
									return;
								}
								e.stopPropagation();
							}}
						/>
					</div>
				</div>
			</div>
			<DocumentNodeInfo node={node} />
			<GitHubNodeInfo node={node} />
			{!preview && (
				<div className="flex justify-between">
					<div className="grid">
						{node.content.type !== "action" &&
							node.inputs?.map((input) => {
								const isInConnected =
									connectedInputIds?.some(
										(connectedInputId) => connectedInputId === input.id,
									) ?? false;
								return (
									<div
										className="relative flex items-center h-[28px]"
										key={input.id}
									>
										<NodeHandleDot
											position={Position.Left}
											isConnected={isInConnected}
											isConnectable={false}
											contentType={inputHandleContentType}
											id={input.id}
										/>
										<NodeInputLabel
											label={input.label}
											isConnected={isInConnected}
											isRequired={Boolean(
												(input as { isRequired?: boolean }).isRequired,
											)}
										/>
									</div>
								);
							})}
						{node.content.type === "action" &&
							node.inputs.map((input) => (
								<div
									className="relative flex items-center h-[28px] group"
									key={input.id}
									data-state={
										connectedInputIds?.some(
											(connectedInputId) => connectedInputId === input.id,
										)
											? "connected"
											: "disconnected"
									}
									data-required={input.isRequired ? "true" : "false"}
								>
									<NodeHandleDot
										position={Position.Left}
										isConnected={
											connectedInputIds?.some(
												(connectedInputId) => connectedInputId === input.id,
											) ?? false
										}
										isConnectable={
											!connectedInputIds?.some(
												(connectedInputId) => connectedInputId === input.id,
											)
										}
										contentType="action"
										id={input.id}
									/>
									<NodeInputLabel
										label={input.label}
										isConnected={
											connectedInputIds?.some(
												(connectedInputId) => connectedInputId === input.id,
											) ?? false
										}
										isRequired={input.isRequired}
									/>
								</div>
							))}
						{node.type === "operation" &&
							node.content.type !== "trigger" &&
							node.content.type !== "appEntry" &&
							node.content.type !== "action" && (
								<div
									className="relative flex items-center h-[28px]"
									key="blank"
								>
									<Handle
										type="target"
										position={Position.Left}
										id="blank-handle"
										className={clsx(
											"!absolute !w-[11px] !h-[11px] !rounded-full !-left-[4.5px] !translate-x-[50%] !border-[1.5px] !bg-bg",
											v.isTextGeneration && "!border-generation-node-1",
											v.isContentGeneration && "!border-generation-node-1",
											v.isImageGeneration && "!border-image-generation-node-1",
											v.isQuery && "!border-query-node-1",
										)}
									/>
									<div className="absolute left-[-12px] text-[12px] text-text-muted whitespace-nowrap -translate-x-[100%]">
										Input
									</div>
								</div>
							)}
					</div>

					<div className="grid">
						{node.outputs?.map((output) => (
							<div
								className="relative group flex items-center h-[28px]"
								key={output.id}
								data-state={
									connectedOutputIds?.some(
										(connectedOutputId) => connectedOutputId === output.id,
									)
										? "connected"
										: "disconnected"
								}
							>
								<Handle
									id={output.id}
									type="source"
									position={Position.Right}
									className={clsx(
										"!absolute !w-[12px] !h-[12px] !rounded-full !border-[1.5px] !right-[-0.5px]",
										"group-data-[state=disconnected]:!bg-bg",
										v.isTextGeneration &&
											"!border-generation-node-1 group-data-[state=connected]:!bg-generation-node-1",
										v.isContentGeneration &&
											"!border-generation-node-1 group-data-[state=connected]:!bg-generation-node-1",
										v.isImageGeneration &&
											"!border-image-generation-node-1 group-data-[state=connected]:!bg-image-generation-node-1",
										v.isGithub &&
											"!border-github-node-1 group-data-[state=connected]:!bg-github-node-1",
										v.isVectorStoreGithub &&
											"!border-github-node-1 group-data-[state=connected]:!bg-github-node-1",
										v.isVectorStoreDocument &&
											"!border-github-node-1 group-data-[state=connected]:!bg-github-node-1",
										v.isText &&
											"!border-text-node-1 group-data-[state=connected]:!bg-text-node-1 group-data-[state=connected]:!border-text-node-1",
										v.isFile &&
											"!border-file-node-1 group-data-[state=connected]:!bg-file-node-1 group-data-[state=connected]:!border-file-node-1",
										v.isWebPage &&
											"!border-webPage-node-1 group-data-[state=connected]:!bg-webPage-node-1 group-data-[state=connected]:!border-webPage-node-1",
										v.isTrigger &&
											"!border-trigger-node-1 group-data-[state=connected]:!bg-trigger-node-1 group-data-[state=connected]:!border-trigger-node-1",
										v.isAppEntry &&
											"!border-trigger-node-1 group-data-[state=connected]:!bg-trigger-node-1 group-data-[state=connected]:!border-trigger-node-1",
										v.isAction &&
											"!border-action-node-1 group-data-[state=connected]:!bg-action-node-1 group-data-[state=connected]:!border-action-node-1",
										v.isQuery &&
											"!border-query-node-1 group-data-[state=connected]:!bg-query-node-1 group-data-[state=connected]:!border-query-node-1",
									)}
								/>
								<div
									className={clsx(
										"text-[12px]",
										"group-data-[state=connected]:px-[16px]",
										"group-data-[state=disconnected]:absolute group-data-[state=disconnected]:-right-[12px] group-data-[state=disconnected]:whitespace-nowrap group-data-[state=disconnected]:translate-x-[100%]",
										"group-data-[state=connected]:text-inverse group-data-[state=disconnected]:text-text-muted",
									)}
								>
									{output.label}
								</div>
							</div>
						))}
					</div>
				</div>
			)}
		</div>
	);
}<|MERGE_RESOLUTION|>--- conflicted
+++ resolved
@@ -535,10 +535,7 @@
 								v.isWebPage && "text-background",
 								v.isTextGeneration && "text-inverse",
 								v.isImageGeneration && "text-inverse",
-<<<<<<< HEAD
-=======
 								v.isGithub && "text-background",
->>>>>>> af5438f1
 								v.isVectorStoreGithub && "text-background",
 								v.isVectorStoreDocument && "text-background",
 								v.isTrigger && !v.isGithubTrigger && "text-inverse",
@@ -546,7 +543,6 @@
 								v.isAppEntry && "text-inverse",
 								v.isAction && "text-inverse",
 								v.isQuery && "text-background",
-								v.isGithub && "text-background",
 							)}
 						/>
 					</div>
