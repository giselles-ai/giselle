import {
	ActionNode,
	FileNode,
	GitHubNode,
	ImageGenerationNode,
	type InputId,
	type Node,
	type OutputId,
	TextGenerationNode,
	TextNode,
	TriggerNode,
	isImageGenerationNode,
	isTextGenerationNode,
} from "@giselle-sdk/data-type";
import { defaultName } from "@giselle-sdk/workflow-utils";
import {
	Handle,
	type NodeProps,
	type NodeTypes,
	Position,
	type Node as XYFlowNode,
} from "@xyflow/react";
import clsx from "clsx/lite";
import { useNodeGenerations, useWorkflowDesigner } from "giselle-sdk/react";
import { CheckIcon, SquareIcon } from "lucide-react";
import { AnimatePresence, motion } from "motion/react";
import { useEffect, useMemo, useState, useTransition } from "react";
import { NodeIcon } from "../../icons/node";
import { EditableText } from "../../ui/editable-text";
<<<<<<< HEAD
=======
import { Tooltip } from "../../ui/tooltip";
import { defaultName } from "../../utils";
>>>>>>> 88690344
import {
	GitHubRepositoryBadgeFromRepo,
	GitHubRepositoryBadgeFromTrigger,
} from "./ui";

type GiselleWorkflowDesignerTextGenerationNode = XYFlowNode<
	{ nodeData: TextGenerationNode; preview?: boolean },
	TextGenerationNode["content"]["type"]
>;
type GiselleWorkflowDesignerImageGenerationNode = XYFlowNode<
	{ nodeData: ImageGenerationNode; preview?: boolean },
	TextGenerationNode["content"]["type"]
>;
type GiselleWorkflowDesignerTextNode = XYFlowNode<
	{ nodeData: TextNode; preview?: boolean },
	TextNode["content"]["type"]
>;
type GiselleWorkflowDesignerFileNode = XYFlowNode<
	{ nodeData: FileNode; preview?: boolean },
	FileNode["content"]["type"]
>;
type GiselleWorkflowGitHubNode = XYFlowNode<
	{ nodeData: GitHubNode; preview?: boolean },
	FileNode["content"]["type"]
>;
type GiselleWorkflowTriggerNode = XYFlowNode<
	{ nodeData: TriggerNode; preview?: boolean },
	TriggerNode["content"]["type"]
>;
type GiselleWorkflowActionNode = XYFlowNode<
	{ nodeData: ActionNode; preview?: boolean },
	ActionNode["content"]["type"]
>;
export type GiselleWorkflowDesignerNode =
	| GiselleWorkflowDesignerTextGenerationNode
	| GiselleWorkflowDesignerImageGenerationNode
	| GiselleWorkflowDesignerTextNode
	| GiselleWorkflowDesignerFileNode
	| GiselleWorkflowGitHubNode
	| GiselleWorkflowTriggerNode
	| GiselleWorkflowActionNode;

export const nodeTypes: NodeTypes = {
	[TextGenerationNode.shape.content.shape.type.value]: CustomXyFlowNode,
	[ImageGenerationNode.shape.content.shape.type.value]: CustomXyFlowNode,
	[TextNode.shape.content.shape.type.value]: CustomXyFlowNode,
	[FileNode.shape.content.shape.type.value]: CustomXyFlowNode,
	[GitHubNode.shape.content.shape.type.value]: CustomXyFlowNode,
	[TriggerNode.shape.content.shape.type.value]: CustomXyFlowNode,
	[ActionNode.shape.content.shape.type.value]: CustomXyFlowNode,
};

export function CustomXyFlowNode({
	data,
	selected,
}: NodeProps<GiselleWorkflowDesignerNode>) {
	const { data: workspace, updateNodeData } = useWorkflowDesigner();
	const connectedInputIds = useMemo(
		() =>
			workspace.connections
				.filter((connection) => connection.inputNode.id === data.nodeData.id)
				.map((connection) => connection.inputId),
		[workspace, data.nodeData.id],
	);
	const connectedOutputIds = useMemo(
		() =>
			workspace.connections
				.filter((connection) => connection.outputNode.id === data.nodeData.id)
				.map((connection) => connection.outputId),
		[workspace, data.nodeData.id],
	);

	return (
		<NodeComponent
			node={data.nodeData}
			selected={selected}
			connectedInputIds={connectedInputIds}
			connectedOutputIds={connectedOutputIds}
		/>
	);
}

export function NodeComponent({
	node,
	selected,
	connectedInputIds,
	connectedOutputIds,
	preview = false,
}: {
	node: Node;
	selected?: boolean;
	preview?: boolean;
	connectedInputIds?: InputId[];
	connectedOutputIds?: OutputId[];
}) {
	const { updateNodeData, data } = useWorkflowDesigner();
	const { stopGeneration, currentGeneration } = useNodeGenerations({
		nodeId: node.id,
		origin: { type: "workspace", id: data.id },
	});
	const [prevGenerationStatus, setPrevGenerationStatus] = useState(
		currentGeneration?.status,
	);
	const [showCompleteLabel, startTransition] = useTransition();
	useEffect(() => {
		if (currentGeneration === undefined) {
			return;
		}
		if (
			prevGenerationStatus === "running" &&
			currentGeneration.status === "completed"
		) {
			startTransition(
				async () =>
					new Promise((resolve) => {
						setTimeout(() => {
							resolve();
						}, 2000);
					}),
			);
		}
		setPrevGenerationStatus(currentGeneration.status);
	}, [currentGeneration, prevGenerationStatus]);
	const metadataTexts = useMemo(() => {
		const tmp: { label: string; tooltip: string }[] = [];
		if (isTextGenerationNode(node) || isImageGenerationNode(node)) {
			tmp.push({ label: node.content.llm.provider, tooltip: "LLM Provider" });
		}
		tmp.push({ label: node.id.substring(3, 11), tooltip: "Node ID" });
		return tmp;
	}, [node]);
	return (
		<div
			data-type={node.type}
			data-content-type={node.content.type}
			data-selected={selected}
			data-preview={preview}
			data-current-generation-status={currentGeneration?.status}
			className={clsx(
				"group relative flex flex-col rounded-[16px] py-[16px] gap-[16px] min-w-[180px]",
				"bg-gradient-to-tl transition-all backdrop-blur-[4px]",
				"data-[content-type=text]:from-text-node-1] data-[content-type=text]:to-text-node-2 data-[content-type=text]:shadow-text-node-1",
				"data-[content-type=file]:from-file-node-1] data-[content-type=file]:to-file-node-2 data-[content-type=file]:shadow-file-node-1",
				"data-[content-type=textGeneration]:from-generation-node-1] data-[content-type=textGeneration]:to-generation-node-2 data-[content-type=textGeneration]:shadow-generation-node-1",
				"data-[content-type=imageGeneration]:from-image-generation-node-1] data-[content-type=imageGeneration]:to-image-generation-node-2 data-[content-type=imageGeneration]:shadow-image-generation-node-1",
				"data-[content-type=github]:from-github-node-1] data-[content-type=github]:to-github-node-2 data-[content-type=github]:shadow-github-node-1",
				"data-[content-type=webSearch]:from-web-search-node-1] data-[content-type=webSearch]:to-web-search-node-2 data-[content-type=webSearch]:shadow-web-search-node-1",
				"data-[content-type=audioGeneration]:from-audio-generation-node-1] data-[content-type=audioGeneration]:to-audio-generation-node-2 data-[content-type=audioGeneration]:shadow-audio-generation-node-1",
				"data-[content-type=videoGeneration]:from-video-generation-node-1] data-[content-type=videoGeneration]:to-video-generation-node-2 data-[content-type=videoGeneration]:shadow-video-generation-node-1",
				"data-[content-type=trigger]:from-trigger-node-1] data-[content-type=trigger]:to-trigger-node-2 data-[content-type=trigger]:shadow-trigger-node-1",
				"data-[content-type=action]:from-action-node-1] data-[content-type=action]:to-action-node-2 data-[content-type=action]:shadow-action-node-1",
				"data-[selected=true]:shadow-[0px_0px_16px_0px]",
				"data-[preview=true]:opacity-50",
				"not-data-preview:min-h-[110px]",
			)}
		>
			{currentGeneration?.status === "created" &&
				node.content.type !== "trigger" && (
					<div className="absolute top-[-28px] right-0 py-1 px-3 z-10 flex items-center justify-between rounded-t-[16px]">
						<div className="flex items-center">
							<p className="text-xs font-medium font-hubot text-black-200">
								Waiting...
							</p>
						</div>
					</div>
				)}
			{(currentGeneration?.status === "queued" ||
				currentGeneration?.status === "running") &&
				node.content.type !== "trigger" && (
					<div className="absolute top-[-28px] right-0 py-1 px-3 z-10 flex items-center justify-between rounded-t-[16px]">
						<div className="flex items-center">
							<p className="text-xs font-medium font-hubot bg-[length:200%_100%] bg-clip-text bg-gradient-to-r from-[rgba(59,_130,_246,_1)] via-[rgba(255,_255,_255,_0.5)] to-[rgba(59,_130,_246,_1)] text-transparent animate-shimmer">
								Generating...
							</p>
							<button
								type="button"
								onClick={(e) => {
									e.stopPropagation();
									stopGeneration();
								}}
								className="ml-1 p-1 rounded-full bg-blue-500 hover:bg-blue-600 transition-colors"
							>
								<SquareIcon className="w-2 h-2 text-white" fill="white" />
							</button>
						</div>
					</div>
				)}
			<AnimatePresence>
				{showCompleteLabel && node.content.type !== "trigger" && (
					<motion.div
						className="absolute top-[-28px] right-0 py-1 px-3 z-10 flex items-center justify-between rounded-t-[16px] text-green-900"
						exit={{ opacity: 0 }}
					>
						<div className="flex items-center gap-[4px]">
							<p className="text-xs font-medium font-hubot">Completed</p>
							<CheckIcon className="w-4 h-4" />
						</div>
					</motion.div>
				)}
			</AnimatePresence>
			<div
				className={clsx(
					"absolute z-0 rounded-[16px] inset-0 border-[1px] mask-fill bg-gradient-to-br bg-origin-border bg-clip-boarder border-transparent",
					"group-data-[content-type=text]:from-text-node-1/40 group-data-[content-type=text]:to-text-node-1",
					"group-data-[content-type=file]:from-file-node-1/40 group-data-[content-type=file]:to-file-node-1",
					"group-data-[content-type=textGeneration]:from-generation-node-1/40 group-data-[content-type=textGeneration]:to-generation-node-1",
					"group-data-[content-type=imageGeneration]:from-image-generation-node-1/40 group-data-[content-type=imageGeneration]:to-image-generation-node-1",
					"group-data-[content-type=github]:from-github-node-1/40 group-data-[content-type=github]:to-github-node-1",
					"group-data-[content-type=webSearch]:from-web-search-node-1/40 group-data-[content-type=webSearch]:to-web-search-node-1",
					"group-data-[content-type=audioGeneration]:from-audio-generation-node-1/40 group-data-[content-type=audioGeneration]:to-audio-generation-node-1",
					"group-data-[content-type=videoGeneration]:from-video-generation-node-1/40 group-data-[content-type=videoGeneration]:to-video-generation-node-1",
					"group-data-[content-type=trigger]:from-trigger-node-1/40 group-data-[content-type=trigger]:to-trigger-node-1",
					"group-data-[content-type=action]:from-action-node-1/40 group-data-[content-type=action]:to-action-node-1",
				)}
			/>

			<div className={clsx("px-[16px] relative")}>
				<div className="flex items-center gap-[8px]">
					<div
						className={clsx(
							"w-[32px] h-[32px] flex items-center justify-center rounded-[8px] padding-[8px]",
							"group-data-[content-type=text]:bg-text-node-1",
							"group-data-[content-type=file]:bg-file-node-1",
							"group-data-[content-type=textGeneration]:bg-generation-node-1",
							"group-data-[content-type=imageGeneration]:bg-image-generation-node-1",
							"group-data-[content-type=github]:bg-github-node-1",
							"group-data-[content-type=webSearch]:bg-web-search-node-1",
							"group-data-[content-type=audioGeneration]:bg-audio-generation-node-1",
							"group-data-[content-type=videoGeneration]:bg-video-generation-node-1",
							"group-data-[content-type=trigger]:bg-trigger-node-1",
							"group-data-[content-type=action]:bg-action-node-1",
						)}
					>
						<NodeIcon
							node={node}
							className={clsx(
								"w-[16px] h-[16px] fill-current",
								"group-data-[content-type=text]:text-black-900",
								"group-data-[content-type=file]:text-black-900",
								"group-data-[content-type=textGeneration]:text-white-900",
								"group-data-[content-type=imageGeneration]:text-white-900",
								"group-data-[content-type=github]:text-white-900",
								"group-data-[content-type=webSearch]:text-white-900",
								"group-data-[content-type=audioGeneration]:text-white-900",
								"group-data-[content-type=videoGeneration]:text-white-900",
								"group-data-[content-type=trigger]:text-white-900",
								"group-data-[content-type=action]:text-white-900",
							)}
						/>
					</div>
					<div>
						<EditableText
							className="group-data-[selected=false]:pointer-events-none **:data-input:w-full"
							text={defaultName(node)}
							onValueChange={(value) => {
								if (value === defaultName(node)) {
									return;
								}
								if (value.trim().length === 0) {
									updateNodeData(node, { name: undefined });
									return;
								}
								updateNodeData(node, { name: value });
							}}
							onClickToEditMode={(e) => {
								if (!selected) {
									e.preventDefault();
									return;
								}
								e.stopPropagation();
							}}
						/>
						<div className="flex items-center gap-[2px] pl-[4px] text-[10px] text-white-300 font-mono [&>*:not(:last-child)]:after:content-['/'] [&>*:not(:last-child)]:after:ml-[2px] [&>*:not(:last-child)]:after:text-white-300">
							{metadataTexts.map((item, index) => (
								<div key={item.label} className="text-[10px] text-white-400">
									{selected ? (
										<Tooltip text={item.tooltip} variant="dark">
											<button type="button">{item.label}</button>
										</Tooltip>
									) : (
										item.label
									)}
								</div>
							))}
						</div>
					</div>
				</div>
			</div>
			{node.type === "operation" &&
				node.content.type === "trigger" &&
				node.content.provider === "github" &&
				node.content.state.status === "configured" && (
					<div className="px-[16px] relative">
						<GitHubRepositoryBadgeFromTrigger
							flowTriggerId={node.content.state.flowTriggerId}
						/>
					</div>
				)}
			{node.type === "operation" &&
				node.content.type === "action" &&
				node.content.command.provider === "github" &&
				node.content.command.state.status === "configured" && (
					<div className="px-[16px] relative">
						<GitHubRepositoryBadgeFromRepo
							installationId={node.content.command.state.installationId}
							repositoryNodeId={node.content.command.state.repositoryNodeId}
						/>
					</div>
				)}
			{!preview && (
				<div className="flex justify-between">
					<div className="grid">
						{node.content.type !== "action" &&
							node.inputs?.map((input) => (
								<div
									className="relative flex items-center h-[28px]"
									key={input.id}
								>
									<Handle
										type="target"
										isConnectable={false}
										position={Position.Left}
										id={input.id}
										className={clsx(
											"!absolute !w-[11px] !h-[11px] !rounded-full !-left-[4.5px] !translate-x-[50%] !border-[1.5px]",
											"group-data-[content-type=textGeneration]:!bg-generation-node-1 group-data-[content-type=textGeneration]:!border-generation-node-1",
											"group-data-[content-type=imageGeneration]:!bg-image-generation-node-1 group-data-[content-type=imageGeneration]:!border-image-generation-node-1",
											"group-data-[content-type=webSearch]:!bg-web-search-node-1 group-data-[content-type=webSearch]:!border-web-search-node-1",
											"group-data-[content-type=audioGeneration]:!bg-audio-generation-node-1 group-data-[content-type=audioGeneration]:!border-audio-generation-node-1",
											"group-data-[content-type=videoGeneration]:!bg-video-generation-node-1 group-data-[content-type=videoGeneration]:!border-video-generation-node-1",
										)}
									/>
									<div className={clsx("px-[12px] text-white-900 text-[12px]")}>
										{input.label}
									</div>
								</div>
							))}
						{node.content.type === "action" &&
							node.inputs.map((input) => (
								<div
									className="relative flex items-center h-[28px] group"
									key={input.id}
									data-state={
										connectedInputIds?.some(
											(connectedInputId) => connectedInputId === input.id,
										)
											? "connected"
											: "disconnected"
									}
								>
									<Handle
										type="target"
										isConnectable={
											!connectedInputIds?.some(
												(connectedInputId) => connectedInputId === input.id,
											)
										}
										position={Position.Left}
										id={input.id}
										className={clsx(
											"!absolute !w-[11px] !h-[11px] !rounded-full !-left-[4.5px] !translate-x-[50%] !border-[1.5px]",
											"group-data-[content-type=action]:!bg-action-node-1 group-data-[content-type=action]:!border-action-node-1",
											"group-data-[state=disconnected]:!bg-black-900",
										)}
									/>
									<div
										className={clsx(
											"px-[12px] text-white-900 text-[12px]",
											"group-data-[state=connected]:px-[16px]",
											"group-data-[state=disconnected]:absolute group-data-[state=disconnected]:-left-[4.5px] group-data-[state=disconnected]:whitespace-nowrap group-data-[state=disconnected]:-translate-x-[100%]",
											"group-data-[state=connected]:text-white-900 group-data-[state=disconnected]:text-black-400",
										)}
									>
										{input.label}
									</div>
								</div>
							))}
						{node.type === "operation" &&
							node.content.type !== "trigger" &&
							node.content.type !== "action" && (
								<div
									className="relative flex items-center h-[28px]"
									key="blank"
								>
									<Handle
										type="target"
										position={Position.Left}
										id="blank-handle"
										className={clsx(
											"!absolute !w-[11px] !h-[11px] !rounded-full !-left-[4.5px] !translate-x-[50%] !border-[1.5px] !bg-black-900",
											"group-data-[content-type=textGeneration]:!border-generation-node-1",
											"group-data-[content-type=imageGeneration]:!border-image-generation-node-1",
											"group-data-[content-type=webSearch]:!border-web-search-node-1",
											"group-data-[content-type=audioGeneration]:!border-audio-generation-node-1",
											"group-data-[content-type=videoGeneration]:!border-video-generation-node-1",
										)}
									/>
									<div className="absolute left-[-12px] text-[12px] text-black-400 whitespace-nowrap -translate-x-[100%]">
										Input
									</div>
								</div>
							)}
					</div>

					<div className="grid">
						{node.outputs?.map((output) => (
							<div
								className="relative group flex items-center h-[28px]"
								key={output.id}
								data-state={
									connectedOutputIds?.some(
										(connectedOutputId) => connectedOutputId === output.id,
									)
										? "connected"
										: "disconnected"
								}
							>
								<Handle
									id={output.id}
									type="source"
									position={Position.Right}
									className={clsx(
										"!absolute !w-[12px] !h-[12px] !rounded-full !border-[1.5px] !right-[-0.5px]",
										"group-data-[content-type=textGeneration]:!border-generation-node-1",
										"group-data-[content-type=imageGeneration]:!border-image-generation-node-1",
										"group-data-[content-type=github]:!border-github-node-1",
										"group-data-[content-type=text]:!border-text-node-1",
										"group-data-[content-type=file]:!border-file-node-1",
										"group-data-[content-type=webSearch]:!border-web-search-node-1",
										"group-data-[content-type=audioGeneration]:!border-audio-generation-node-1",
										"group-data-[content-type=videoGeneration]:!border-video-generation-node-1",
										"group-data-[content-type=trigger]:!border-trigger-node-1",
										"group-data-[content-type=action]:!border-action-node-1",
										"group-data-[state=connected]:group-data-[content-type=textGeneration]:!bg-generation-node-1",
										"group-data-[state=connected]:group-data-[content-type=imageGeneration]:!bg-image-generation-node-1",
										"group-data-[state=connected]:group-data-[content-type=github]:!bg-github-node-1",
										"group-data-[state=connected]:group-data-[content-type=text]:!bg-text-node-1 group-data-[state=connected]:group-data-[content-type=text]:!border-text-node-1",
										"group-data-[state=connected]:group-data-[content-type=file]:!bg-file-node-1 group-data-[state=connected]:group-data-[content-type=file]:!border-file-node-1",
										"group-data-[state=connected]:group-data-[content-type=webSearch]:!bg-web-search-node-1 group-data-[state=connected]:group-data-[content-type=webSearch]:!border-web-search-node-1",
										"group-data-[state=connected]:group-data-[content-type=audioGeneration]:!bg-audio-generation-node-1 group-data-[state=connected]:group-data-[content-type=audioGeneration]:!border-audio-generation-node-1",
										"group-data-[state=connected]:group-data-[content-type=videoGeneration]:!bg-video-generation-node-1 group-data-[state=connected]:group-data-[content-type=videoGeneration]:!border-video-generation-node-1",
										"group-data-[state=connected]:group-data-[content-type=trigger]:!bg-trigger-node-1 group-data-[state=connected]:group-data-[content-type=trigger]:!border-trigger-node-1",
										"group-data-[state=connected]:group-data-[content-type=action]:!bg-action-node-1 group-data-[state=connected]:group-data-[content-type=action]:!border-action-node-1",
										"group-data-[state=disconnected]:!bg-black-900",
									)}
								/>
								<div
									className={clsx(
										"text-[12px]",
										"group-data-[state=connected]:px-[16px]",
										"group-data-[state=disconnected]:absolute group-data-[state=disconnected]:-right-[12px] group-data-[state=disconnected]:whitespace-nowrap group-data-[state=disconnected]:translate-x-[100%]",
										"group-data-[state=connected]:text-white-900 group-data-[state=disconnected]:text-black-400",
									)}
								>
									{output.label}
								</div>
							</div>
						))}
					</div>
				</div>
			)}
		</div>
	);
}<|MERGE_RESOLUTION|>--- conflicted
+++ resolved
@@ -27,11 +27,7 @@
 import { useEffect, useMemo, useState, useTransition } from "react";
 import { NodeIcon } from "../../icons/node";
 import { EditableText } from "../../ui/editable-text";
-<<<<<<< HEAD
-=======
 import { Tooltip } from "../../ui/tooltip";
-import { defaultName } from "../../utils";
->>>>>>> 88690344
 import {
 	GitHubRepositoryBadgeFromRepo,
 	GitHubRepositoryBadgeFromTrigger,
