--- conflicted
+++ resolved
@@ -25,15 +25,10 @@
 import { useEffect, useMemo, useState, useTransition } from "react";
 import { NodeIcon } from "../../icons/node";
 import { EditableText } from "../../ui/editable-text";
-<<<<<<< HEAD
-import { GitHubRepositoryBadge } from "./ui";
-=======
-import { defaultName } from "../../utils";
 import {
 	GitHubRepositoryBadgeFromRepo,
 	GitHubRepositoryBadgeFromTrigger,
 } from "./ui";
->>>>>>> bc3d6b32
 
 type GiselleWorkflowDesignerTextGenerationNode = XYFlowNode<
 	{ nodeData: TextGenerationNode; preview?: boolean },
