--- conflicted
+++ resolved
@@ -26,11 +26,7 @@
 import { GitHubIcon } from "../../icons";
 import { NodeIcon } from "../../icons/node";
 import { EditableText } from "../../ui/editable-text";
-<<<<<<< HEAD
-=======
-import { defaultName } from "../../utils";
 import { GitHubRepositoryBadge } from "./ui";
->>>>>>> ffa188cb
 
 type GiselleWorkflowDesignerTextGenerationNode = XYFlowNode<
 	{ nodeData: TextGenerationNode; preview?: boolean },
