--- conflicted
+++ resolved
@@ -26,22 +26,15 @@
 	key: string | string[],
 	action: () => void,
 	enabled: boolean = false,
-<<<<<<< HEAD
-	useKeyPressOptions: { actInsideInputWithModifier?: boolean } = {
+	useKeyPressOptions: {
+		actInsideInputWithModifier?: boolean;
+		preventDefault?: boolean;
+	} = {
 		actInsideInputWithModifier: false,
 	},
 ) {
 	const wasPressed = useRef(false);
 	const isPressed = useKeyPress(key, useKeyPressOptions);
-=======
-	options?: { preventDefault?: boolean },
-) {
-	const wasPressed = useRef(false);
-	const isPressed = useKeyPress(key, {
-		actInsideInputWithModifier: false,
-		...options,
-	});
->>>>>>> d754f2fe
 
 	useEffect(() => {
 		if (isPressed && !wasPressed.current && enabled) {
@@ -79,12 +72,9 @@
 	} = useNodeManipulation();
 	const { onGenerate } = options;
 
-<<<<<<< HEAD
-	const isCanvasFocused = data.ui.focusedArea === "canvas";
-	const isPropertiesPanelFocused = data.ui.focusedArea === "properties-panel";
-=======
 	const isCanvasFocused = data.ui.currentShortcutScope === "canvas";
->>>>>>> d754f2fe
+	const isPropertiesPanelFocused =
+		data.ui.currentShortcutScope === "properties-panel";
 
 	// Tool shortcuts using the simplified hook
 	useToolAction("t", selectTriggerTool);
