"use client";

import {
	FileCategory,
	isImageGenerationLanguageModelData,
	isTextGenerationLanguageModelData,
} from "@giselle-sdk/data-type";
import {
	type ActionProvider,
	type TriggerProvider,
	actionProviders,
	triggerProviders,
} from "@giselle-sdk/flow";
import {
	Capability,
	type LanguageModel,
	hasCapability,
	hasTierAccess,
	languageModels,
} from "@giselle-sdk/language-model";
import clsx from "clsx/lite";
import {
	useFeatureFlag,
	useUsageLimits,
	useWorkflowDesigner,
} from "giselle-sdk/react";
import { WorkflowIcon } from "lucide-react";
import { Popover, ToggleGroup } from "radix-ui";
import { useEffect, useState } from "react";
import { Tooltip } from "../../../ui/tooltip";
import { actionNodeDefaultName, triggerNodeDefaultName } from "../../../utils";
import { isToolAction } from "../types";
import {
	AnthropicIcon,
	AudioIcon,
	CapabilityIcon,
	DocumentIcon,
	GenNodeIcon,
	GenerateImageIcon,
	GenerateTextIcon,
	GitHubIcon,
	GoogleWhiteIcon,
	ImageGenerationNodeIcon,
	OpenaiIcon,
	PdfFileIcon,
	PerplexityIcon,
	PictureIcon,
	ProTag,
	PromptIcon,
	SearchIcon,
	SourceLinkIcon,
	TextFileIcon,
	TooltipAndHotkey,
	TriggerIcon,
	UploadIcon,
	VideoIcon,
	WebPageFileIcon,
	WilliIcon,
} from "./components";
import {
	filterModelsByCategory,
	filterModelsBySearch,
	getAvailableModels,
} from "./model-components";
import {
	actionNode,
	addNodeTool,
	fileNode,
	imageGenerationNode,
	selectActionTool,
	selectFileNodeCategoryTool,
	selectLanguageModelTool,
	selectSourceCategoryTool,
	selectTriggerTool,
	textGenerationNode,
	textNode,
	triggerNode,
	useToolbar,
	vectorStoreNode,
} from "./state";

export function Toolbar() {
	const { setSelectedTool, selectedTool } = useToolbar();
	const [languageModelMouseHovered, setLanguageModelMouseHovered] =
		useState<LanguageModel | null>(null);
	const [searchQuery, setSearchQuery] = useState<string>("");
	const [selectedCategory, setSelectedCategory] = useState<string>("All");
	const { llmProviders } = useWorkflowDesigner();
	const limits = useUsageLimits();
<<<<<<< HEAD
	const { flowNode, githubVectorStore } = useFeatureFlag();
=======
	const { flowNode, webPageFileNode } = useFeatureFlag();
>>>>>>> a59591a5
	const languageModelAvailable = (languageModel: LanguageModel) => {
		if (limits === undefined) {
			return true;
		}
		return hasTierAccess(languageModel, limits.featureTier);
	};

	const modelsFilteredBySearchOnly = languageModels
		.filter((model) => llmProviders.includes(model.provider))
		.filter((model) => filterModelsBySearch(model, searchQuery));

	// Automatically update the category based on search results
	useEffect(() => {
		if (searchQuery.trim() === "") return; // Do nothing for empty search queries

		// Aggregate model capabilities from search results
		const hasTextModels = modelsFilteredBySearchOnly.some((model) =>
			hasCapability(model, Capability.TextGeneration),
		);
		const hasImageModels = modelsFilteredBySearchOnly.some((model) =>
			hasCapability(model, Capability.ImageGeneration),
		);

		// Auto-select the category when only one is present
		if (hasTextModels && !hasImageModels) {
			setSelectedCategory("Text");
		} else if (!hasTextModels && hasImageModels) {
			setSelectedCategory("Image");
		} else {
			// Select All when multiple categories are present
			setSelectedCategory("All");
		}
	}, [searchQuery, modelsFilteredBySearchOnly]);

	// Models filtered by both search and category
	const filteredModels = modelsFilteredBySearchOnly.filter((model) =>
		filterModelsByCategory(model, selectedCategory),
	);

	// Recommended models for each provider
	const openaiModels = getAvailableModels(
		["gpt-4o", "gpt-4", "gpt-4-turbo"],
		"openai",
		llmProviders,
		languageModels,
	);
	const anthropicModels = getAvailableModels(
		["claude-3-opus-20240229", "claude-3-sonnet-20240229"],
		"anthropic",
		llmProviders,
		languageModels,
	);
	const googleModels = getAvailableModels(
		["gemini-2.5-pro-exp-03-25", "gemini-1.5-pro-latest", "gemini-1.0-pro"],
		"google",
		llmProviders,
		languageModels,
	);

	// Combine all recommended models
	const recommendedModels = [
		...openaiModels.slice(0, 1),
		...anthropicModels.slice(0, 1),
		...googleModels.slice(0, 1),
	];

	// Rendering function for each model button
	const renderModelButton = (model: LanguageModel) => {
		return (
			<button
				type="button"
				key={model.id}
				className="flex gap-[12px] items-center hover:bg-white-850/10 focus:bg-white-850/10 p-[4px] rounded-[4px]"
				onClick={() => {
					const languageModelData = {
						id: model.id,
						provider: model.provider,
						configurations: model.configurations,
					};

					if (isTextGenerationLanguageModelData(languageModelData)) {
						setSelectedTool(addNodeTool(textGenerationNode(languageModelData)));
					}

					if (isImageGenerationLanguageModelData(languageModelData)) {
						setSelectedTool(
							addNodeTool(imageGenerationNode(languageModelData)),
						);
					}
				}}
				onMouseEnter={() => setLanguageModelMouseHovered(model)}
				onMouseLeave={() => setLanguageModelMouseHovered(null)}
			>
				<div className="flex items-center">
					{model.provider === "anthropic" && (
						<AnthropicIcon className="w-[18px] h-[18px]" data-icon />
					)}
					{model.provider === "openai" && (
						<OpenaiIcon className="w-[18px] h-[18px]" data-icon />
					)}
					{model.provider === "google" && (
						<GoogleWhiteIcon className="w-[18px] h-[18px]" data-icon />
					)}
					{model.provider === "perplexity" && (
						<PerplexityIcon className="w-[18px] h-[18px]" data-icon />
					)}
					{model.provider === "fal" && (
						<ImageGenerationNodeIcon
							modelId={model.id}
							className="w-[18px] h-[18px]"
							data-icon
						/>
					)}
				</div>
				<div className="flex items-center gap-[8px]">
					<p className="text-[14px] text-left text-nowrap">{model.id}</p>
					{model.tier === "pro" && <ProTag />}
				</div>
			</button>
		);
	};

	return (
		<div className="relative rounded-[8px] overflow-hidden bg-white-900/10">
			<div className="absolute z-0 rounded-[8px] inset-0 border mask-fill bg-gradient-to-br from-[hsla(232,37%,72%,0.2)] to-[hsla(218,58%,21%,0.9)] bg-origin-border bg-clip-boarder border-transparent" />
			<div className="flex divide-x divide-[hsla(232,36%,72%,0.2)] items-center px-[8px] py-[8px]">
				<ToggleGroup.Root
					type="single"
					className={clsx(
						"flex items-center px-[8px] z-10 h-full gap-[12px] text-white-950",
						"**:data-tool:hover:bg-white-850/10 **:data-tool:p-[4px] **:data-tool:rounded-[4px]",
						"**:data-tool:data-[state=on]:bg-primary-900 **:data-tool:focus:outline-none",
						"**:data-icon:w-[24px] **:data-icon:h-[24px] **:data-icon:text-white-950 ",
					)}
					value={selectedTool?.action}
					onValueChange={(value) => {
						if (isToolAction(value)) {
							switch (value) {
								case "selectLanguageModel":
									setSelectedTool(selectLanguageModelTool());
									break;
								case "selectFileNodeCategory":
									setSelectedTool(selectFileNodeCategoryTool());
									break;
								case "selectSourceCategory":
									setSelectedTool(selectSourceCategoryTool());
									break;
								case "selectTrigger":
									setSelectedTool(selectTriggerTool());
									break;
								case "selectAction":
									setSelectedTool(selectActionTool());
									break;
							}
						}
					}}
				>
					{flowNode && (
						<>
							<ToggleGroup.Item
								value="selectTrigger"
								data-tool
								className="relative"
							>
								<Tooltip text={<TooltipAndHotkey text="Trigger" hotkey="t" />}>
									<TriggerIcon data-icon />
								</Tooltip>
								{selectedTool?.action === "selectTrigger" && (
									<Popover.Root open={true}>
										<Popover.Anchor />
										<Popover.Portal>
											<Popover.Content
												className={clsx(
													"relative rounded-[8px] px-[8px] py-[8px] min-w-[200px]",
													"bg-[hsla(255,_40%,_98%,_0.04)] text-white-900",
													"backdrop-blur-[4px]",
												)}
												sideOffset={42}
											>
												<div className="absolute z-0 rounded-[8px] inset-0 border mask-fill bg-gradient-to-br from-[hsla(232,37%,72%,0.2)] to-[hsla(218,58%,21%,0.9)] bg-origin-border bg-clip-border border-transparent" />
												<div className="relative flex flex-col gap-[8px]">
													<ToggleGroup.Root
														type="single"
														className={clsx(
															"flex flex-col gap-[8px]",
															"**:data-tool:flex **:data-tool:rounded-[8px] **:data-tool:items-center **:data-tool:w-full",
															"**:data-tool:select-none **:data-tool:outline-none **:data-tool:px-[8px] **:data-tool:py-[4px] **:data-tool:gap-[8px] **:data-tool:hover:bg-white-900/10",
															"**:data-tool:data-[state=on]:bg-primary-900 **:data-tool:focus:outline-none",
														)}
														onValueChange={(value) => {
															setSelectedTool(
																addNodeTool(
																	triggerNode(value as TriggerProvider),
																),
															);
														}}
													>
														{triggerProviders.map((triggerProvider) => (
															<ToggleGroup.Item
																key={triggerProvider}
																value={triggerProvider}
																data-tool
															>
																{triggerProvider === "manual" && (
																	<TriggerIcon className="size-[20px] shrink-0" />
																)}
																{triggerProvider === "github" && (
																	<GitHubIcon className="size-[20px] shrink-0" />
																)}

																<p className="text-[14px]">
																	{triggerNodeDefaultName(triggerProvider)}
																</p>
															</ToggleGroup.Item>
														))}
													</ToggleGroup.Root>
												</div>
											</Popover.Content>
										</Popover.Portal>
									</Popover.Root>
								)}
							</ToggleGroup.Item>

							<ToggleGroup.Item
								value="selectAction"
								data-tool
								className="relative"
							>
								<Tooltip text={<TooltipAndHotkey text="Action" hotkey="a" />}>
									<WorkflowIcon data-icon />
								</Tooltip>
								{selectedTool?.action === "selectAction" && (
									<Popover.Root open={true}>
										<Popover.Anchor />
										<Popover.Portal>
											<Popover.Content
												className={clsx(
													"relative rounded-[8px] px-[8px] py-[8px]",
													"bg-[hsla(255,_40%,_98%,_0.04)] text-white-900",
													"backdrop-blur-[4px]",
												)}
												sideOffset={42}
											>
												<div className="absolute z-0 rounded-[8px] inset-0 border mask-fill bg-gradient-to-br from-[hsla(232,37%,72%,0.2)] to-[hsla(218,58%,21%,0.9)] bg-origin-border bg-clip-border border-transparent" />
												<div className="relative flex flex-col gap-[8px]">
													<ToggleGroup.Root
														type="single"
														className={clsx(
															"flex flex-col gap-[8px]",
															"**:data-tool:flex **:data-tool:rounded-[8px] **:data-tool:items-center **:data-tool:w-full",
															"**:data-tool:select-none **:data-tool:outline-none **:data-tool:px-[8px] **:data-tool:py-[4px] **:data-tool:gap-[8px] **:data-tool:hover:bg-white-900/10",
															"**:data-tool:data-[state=on]:bg-primary-900 **:data-tool:focus:outline-none",
														)}
														onValueChange={(value) => {
															setSelectedTool(
																addNodeTool(
																	actionNode(value as ActionProvider),
																),
															);
														}}
													>
														{actionProviders.map((actionProvider) => (
															<ToggleGroup.Item
																key={actionProvider}
																value={actionProvider}
																data-tool
															>
																{actionProvider === "github" && (
																	<GitHubIcon className="size-[20px] shrink-0" />
																)}
																<p className="text-[14px]">
																	{actionNodeDefaultName(actionProvider)}
																</p>{" "}
															</ToggleGroup.Item>
														))}
													</ToggleGroup.Root>
												</div>
											</Popover.Content>
										</Popover.Portal>
									</Popover.Root>
								)}
							</ToggleGroup.Item>
						</>
					)}

					<ToggleGroup.Item
						value="selectLanguageModel"
						data-tool
						className="relative"
					>
						<Tooltip text={<TooltipAndHotkey text="Generation" hotkey="G" />}>
							<GenNodeIcon data-icon />
						</Tooltip>
						{selectedTool?.action === "selectLanguageModel" && (
							<Popover.Root open={true}>
								<Popover.Anchor />
								<Popover.Portal>
									<Popover.Content
										className={clsx(
											"relative rounded-[8px] px-[8px] py-[8px] w-[var(--language-model-toggle-group-popover-width)]",
											"bg-black-900/10 text-white-900",
											"backdrop-blur-[4px]",
										)}
										align="end"
										sideOffset={42}
									>
										<div className="absolute z-0 rounded-[8px] inset-0 border mask-fill bg-gradient-to-br from-[hsla(232,37%,72%,0.2)] to-[hsla(218,58%,21%,0.9)] bg-origin-border bg-clip-boarder border-transparent" />
										<div className="relative flex flex-col gap-[8px] max-h-[280px] overflow-y-auto">
											{/* Search box */}
											<div className="flex h-[28px] p-[8px] items-center gap-[11px] self-stretch rounded-[8px] bg-[rgba(222,233,242,0.20)] mx-[4px] mb-[4px]">
												<div className="text-black-400">
													<svg
														width="18"
														height="18"
														viewBox="0 0 24 24"
														fill="none"
														xmlns="http://www.w3.org/2000/svg"
														role="img"
														aria-labelledby="searchIconTitle"
													>
														<title id="searchIconTitle">Search Icon</title>
														<path
															d="M21 21L15.5 15.5M17 10C17 13.866 13.866 17 10 17C6.13401 17 3 13.866 3 10C3 6.13401 6.13401 3 10 3C13.866 3 17 6.13401 17 10Z"
															stroke="currentColor"
															strokeWidth="2"
															strokeLinecap="round"
															strokeLinejoin="round"
														/>
													</svg>
												</div>
												<input
													type="text"
													placeholder="Search LLM Model..."
													className="w-full bg-transparent border-none text-white-850 text-[12px] placeholder:text-black-400 focus:outline-none"
													value={searchQuery}
													onChange={(e) => setSearchQuery(e.target.value)}
												/>
											</div>

											{/* Tabs displayed after the search box */}
											<div className="mx-[4px] mb-[6px]">
												<div className="flex items-center rounded-md gap-2">
													<button
														type="button"
														className={`flex px-[8px] py-0 justify-center items-center gap-[10px] ${
															selectedCategory === "All"
																? "bg-[#505D7B]"
																: "hover:bg-[#3A425A]"
														} text-[#DEE9F2] rounded text-[12px] font-medium leading-[170%]`}
														onClick={() => setSelectedCategory("All")}
													>
														All
													</button>
													<button
														type="button"
														className={`flex px-[8px] py-0 justify-center items-center gap-[10px] ${
															selectedCategory === "Text"
																? "bg-[#505D7B]"
																: "hover:bg-[#3A425A]"
														} text-[#DEE9F2] rounded text-[12px] font-medium leading-[170%]`}
														onClick={() => setSelectedCategory("Text")}
													>
														Text
													</button>
													<button
														type="button"
														className={`flex px-[8px] py-0 justify-center items-center gap-[10px] ${
															selectedCategory === "Image"
																? "bg-[#505D7B]"
																: "hover:bg-[#3A425A]"
														} text-[#DEE9F2] rounded text-[12px] font-medium leading-[170%]`}
														onClick={() => setSelectedCategory("Image")}
													>
														Image
													</button>
													<button
														type="button"
														className="flex px-[8px] py-0 justify-center items-center gap-[10px] text-black-400 rounded text-[12px] font-medium leading-[170%] opacity-50 cursor-not-allowed"
													>
														Video
													</button>
													<button
														type="button"
														className="flex px-[8px] py-0 justify-center items-center gap-[10px] text-black-400 rounded text-[12px] font-medium leading-[170%] opacity-50 cursor-not-allowed"
													>
														Audio
													</button>
												</div>
											</div>

											<div className="mt-[0px] mx-[4px]">
												{selectedCategory === "All" &&
													searchQuery.trim() === "" && (
														<>
															<p className="text-[#505D7B] text-[12px] font-medium leading-[170%] mb-[4px]">
																Recommended models
															</p>
															{/* Display recommended models */}
															{recommendedModels.length > 0 && (
																<div className="flex flex-col gap-[4px] mb-[12px]">
																	{recommendedModels.map(renderModelButton)}
																</div>
															)}

															{/* Divider */}
															<div className="flex my-[12px] mx-auto w-[90%] py-0 flex-col items-center border-b border-[#505D7B]/20" />
														</>
													)}

												{/* Flat list of models with filtering applied */}
												<div className="flex flex-col gap-[4px] max-h-[200px] overflow-y-auto pr-[4px]">
													{filteredModels.length > 0 ? (
														filteredModels.map((model) => (
															<button
																type="button"
																key={model.id}
																className="flex gap-[12px] items-center hover:bg-white-850/10 focus:bg-white-850/10 p-[4px] rounded-[4px]"
																onClick={() => {
																	const languageModelData = {
																		id: model.id,
																		provider: model.provider,
																		configurations: model.configurations,
																	};

																	if (
																		isTextGenerationLanguageModelData(
																			languageModelData,
																		)
																	) {
																		setSelectedTool(
																			addNodeTool(
																				textGenerationNode(languageModelData),
																			),
																		);
																	}

																	if (
																		isImageGenerationLanguageModelData(
																			languageModelData,
																		)
																	) {
																		setSelectedTool(
																			addNodeTool(
																				imageGenerationNode(languageModelData),
																			),
																		);
																	}
																}}
																onMouseEnter={() =>
																	setLanguageModelMouseHovered(model)
																}
																onMouseLeave={() =>
																	setLanguageModelMouseHovered(null)
																}
															>
																<div className="flex items-center">
																	{model.provider === "anthropic" && (
																		<AnthropicIcon
																			className="w-[18px] h-[18px]"
																			data-icon
																		/>
																	)}
																	{model.provider === "openai" && (
																		<OpenaiIcon
																			className="w-[18px] h-[18px]"
																			data-icon
																		/>
																	)}
																	{model.provider === "google" && (
																		<GoogleWhiteIcon
																			className="w-[18px] h-[18px]"
																			data-icon
																		/>
																	)}
																	{model.provider === "perplexity" && (
																		<PerplexityIcon
																			className="w-[18px] h-[18px]"
																			data-icon
																		/>
																	)}
																	{model.provider === "fal" && (
																		<ImageGenerationNodeIcon
																			modelId={model.id}
																			className="w-[18px] h-[18px]"
																			data-icon
																		/>
																	)}
																</div>
																<div className="flex items-center gap-[8px]">
																	<p className="text-[14px] text-left text-nowrap">
																		{model.id}
																	</p>
																	{model.tier === "pro" && <ProTag />}
																</div>
															</button>
														))
													) : (
														<p className="text-[#505D7B] text-[12px] font-medium leading-[170%] p-[8px] text-center">
															No matching models found
														</p>
													)}
												</div>
											</div>
										</div>
									</Popover.Content>
								</Popover.Portal>
							</Popover.Root>
						)}
						<div className="absolute left-[calc(var(--language-model-detail-panel-width)/2_+_var(--language-model-toggle-group-popover-width)/2_-_var(--language-model-detail-panel-width)/2_+_10px)]">
							<div className="relative">
								{selectedTool?.action === "selectLanguageModel" && (
									<Popover.Root open={true}>
										<Popover.Anchor />
										<Popover.Portal>
											<Popover.Content
												className="bg-black-900/10 w-[var(--language-model-detail-panel-width)] backdrop-blur-[4px] rounded-[8px] px-[8px] py-[8px] "
												sideOffset={42}
												onOpenAutoFocus={(e) => {
													e.preventDefault();
												}}
											>
												<div className="absolute z-0 rounded-[8px] inset-0 border mask-fill bg-gradient-to-br from-[hsla(232,37%,72%,0.2)] to-[hsla(218,58%,21%,0.9)] bg-origin-border bg-clip-boarder border-transparent" />
												<div className="relative text-white-800 h-[200px]">
													{languageModelMouseHovered ? (
														<div className="px-[16px] py-[16px] flex flex-col gap-[24px]">
															<div className="flex items-start gap-[16px]">
																<div className="flex items-center shrink-0">
																	{languageModelMouseHovered.provider ===
																		"anthropic" && (
																		<AnthropicIcon
																			className="size-[24px]"
																			data-icon
																		/>
																	)}
																	{languageModelMouseHovered.provider ===
																		"openai" && (
																		<OpenaiIcon
																			className="size-[24px]"
																			data-icon
																		/>
																	)}
																	{languageModelMouseHovered.provider ===
																		"google" && (
																		<GoogleWhiteIcon
																			className="size-[24px]"
																			data-icon
																		/>
																	)}
																	{languageModelMouseHovered.provider ===
																		"perplexity" && (
																		<PerplexityIcon
																			className="size-[24px]"
																			data-icon
																		/>
																	)}
																	{languageModelMouseHovered.provider ===
																		"fal" && (
																		<ImageGenerationNodeIcon
																			modelId={languageModelMouseHovered.id}
																			className="size-[24px]"
																			data-icon
																		/>
																	)}
																</div>
																<p className="text-[22px] font-accent leading-none">
																	{languageModelMouseHovered.id}
																</p>
															</div>
															<div className="flex flex-wrap gap-x-[8px] gap-y-[8px]">
																{hasCapability(
																	languageModelMouseHovered,
																	Capability.TextGeneration,
																) && (
																	<CapabilityIcon
																		icon={
																			<GenerateTextIcon
																				data-icon
																				className="w-[16px] h-[16px]"
																			/>
																		}
																	>
																		Generate Text
																	</CapabilityIcon>
																)}
																{hasCapability(
																	languageModelMouseHovered,
																	Capability.ImageGeneration,
																) && (
																	<CapabilityIcon
																		icon={
																			<GenerateImageIcon
																				data-icon
																				className="w-[16px] h-[16px]"
																			/>
																		}
																	>
																		Generate Image
																	</CapabilityIcon>
																)}
																{hasCapability(
																	languageModelMouseHovered,
																	Capability.PdfFileInput,
																) && (
																	<CapabilityIcon
																		icon={
																			<DocumentIcon className="w-[16px] h-[16px]" />
																		}
																	>
																		Input PDF
																	</CapabilityIcon>
																)}
																{hasCapability(
																	languageModelMouseHovered,
																	Capability.ImageFileInput,
																) && (
																	<CapabilityIcon
																		icon={
																			<PictureIcon className="w-[16px] h-[16px]" />
																		}
																	>
																		Input Image
																	</CapabilityIcon>
																)}
																{hasCapability(
																	languageModelMouseHovered,
																	Capability.SearchGrounding,
																) && (
																	<CapabilityIcon
																		icon={
																			<SearchIcon className="w-[16px] h-[16px]" />
																		}
																	>
																		Web Search
																	</CapabilityIcon>
																)}
																{hasCapability(
																	languageModelMouseHovered,
																	Capability.OptionalSearchGrounding,
																) && (
																	<CapabilityIcon
																		icon={
																			<SearchIcon className="w-[16px] h-[16px]" />
																		}
																	>
																		Web Search
																	</CapabilityIcon>
																)}
																{hasCapability(
																	languageModelMouseHovered,
																	Capability.Reasoning,
																) && (
																	<CapabilityIcon
																		icon={
																			<svg
																				width="16"
																				height="16"
																				viewBox="0 0 16 16"
																				fill="none"
																				xmlns="http://www.w3.org/2000/svg"
																				role="img"
																				aria-label="Reasoning icon"
																			>
																				<title>Reasoning icon</title>
																				<path
																					d="M7.6655 3.54182C5.2655 3.54182 3.31641 5.68727 3.31641 8.32C3.31641 10.0436 4.47277 11.3018 5.3455 12.1745V13.1418C5.3455 14.5018 6.45095 15.6 7.80368 15.6C9.00368 15.6 9.97822 14.6255 9.97822 13.4255V12.32C9.97822 12.32 10.0146 12.2982 10.0219 12.2764C10.08 12.2036 10.1528 12.1091 10.2473 12C10.8655 11.2509 12.0073 9.86182 12.0073 8.31273C12.0073 5.68 10.0582 3.53455 7.65822 3.53455L7.6655 3.54182ZM7.80368 14.1527C7.25095 14.1527 6.80004 13.7018 6.80004 13.1491V12.5236C6.85095 12.4582 6.90186 12.4 6.93095 12.3273H8.53095V13.44C8.53095 13.84 8.20368 14.16 7.81095 14.16L7.80368 14.1527ZM9.30186 10.8727C9.30186 10.8727 9.27277 10.8655 9.25822 10.8655H6.10186C5.44004 10.1745 4.77095 9.32364 4.77095 8.32C4.77095 6.48727 6.07277 4.99636 7.6655 4.99636C9.25822 4.99636 10.56 6.48727 10.56 8.32C10.56 9.23636 9.81822 10.24 9.30186 10.8727Z"
																					fill="currentColor"
																				/>
																				<path
																					d="M1.72383 6.07996H0.727465C0.538374 6.07996 0.342011 6.15996 0.211102 6.29087C0.138374 6.35632 0.0874654 6.43632 0.0583745 6.52359C0.0147381 6.61087 -0.00708008 6.70541 -0.00708008 6.80723C0.000192649 6.99632 0.0656472 7.19268 0.203829 7.32359C0.349284 7.4545 0.523829 7.5345 0.720193 7.5345H1.71656C1.90565 7.5345 2.10201 7.4545 2.23292 7.32359C2.30565 7.25814 2.35656 7.17814 2.38565 7.09087C2.42928 7.00359 2.4511 6.90905 2.4511 6.80723C2.44383 6.61814 2.37837 6.42177 2.24019 6.29087C2.09474 6.15996 1.92019 6.07996 1.72383 6.07996Z"
																					fill="currentColor"
																				/>
																				<path
																					d="M3.86182 3.59999C3.94909 3.5709 4.02909 3.51999 4.09455 3.44726C4.13091 3.39635 4.16727 3.35271 4.21091 3.30181C4.27637 3.18544 4.31273 3.06908 4.31273 2.93817L4.28364 2.74181C4.24727 2.61817 4.18909 2.50908 4.09455 2.42181L3.38909 1.71635C3.32364 1.64362 3.24364 1.59271 3.15637 1.56362C3.06909 1.51999 2.97455 1.49817 2.87273 1.49817C2.77091 1.49817 2.67637 1.51271 2.58909 1.56362C2.50182 1.59271 2.42182 1.64362 2.35637 1.71635C2.32 1.76726 2.28364 1.8109 2.24 1.86181C2.17455 1.97817 2.13818 2.09453 2.13818 2.22544L2.16727 2.42181C2.20364 2.54544 2.26182 2.65453 2.35637 2.74181C2.58909 2.97453 2.82909 3.21453 3.06182 3.44726C3.12727 3.51999 3.20727 3.5709 3.29455 3.59999C3.38182 3.64362 3.47637 3.66544 3.57818 3.66544C3.68 3.66544 3.77455 3.6509 3.86182 3.59999Z"
																					fill="currentColor"
																				/>
																				<path
																					d="M15.3165 6.29819C15.1711 6.16728 14.9965 6.08728 14.8002 6.08728H13.8038C13.6147 6.08728 13.4184 6.16728 13.2875 6.29819C13.2147 6.36364 13.1638 6.44364 13.1347 6.53092C13.0911 6.61819 13.0693 6.71273 13.0693 6.81455C13.0765 7.00364 13.142 7.20001 13.2802 7.33092C13.4256 7.46183 13.6002 7.54183 13.7965 7.54183H14.7929C14.982 7.54183 15.1784 7.46183 15.3093 7.33092C15.382 7.26546 15.4329 7.18546 15.462 7.09819C15.5056 7.01092 15.5275 6.91637 15.5275 6.81455C15.5202 6.62546 15.4547 6.4291 15.3165 6.29819Z"
																					fill="currentColor"
																				/>
																				<path
																					d="M13.3164 2.50903C13.36 2.42175 13.3818 2.32721 13.3818 2.22539C13.3818 2.12357 13.3673 2.02903 13.3164 1.94175C13.2873 1.85448 13.2364 1.77448 13.1636 1.70903C13.1127 1.67266 13.0691 1.6363 13.0182 1.59266C12.9018 1.52721 12.7854 1.49084 12.6545 1.49084L12.4582 1.51994C12.3345 1.5563 12.2254 1.61448 12.1382 1.70903C11.9054 1.94175 11.6654 2.18175 11.4327 2.41448C11.36 2.47994 11.3091 2.55994 11.28 2.64721C11.2364 2.73448 11.2145 2.82903 11.2145 2.93084C11.2145 3.03266 11.2291 3.12721 11.28 3.21448C11.3091 3.30175 11.36 3.38175 11.4327 3.44721C11.4836 3.48357 11.5273 3.51994 11.5782 3.56357C11.6945 3.62903 11.8109 3.66539 11.9418 3.66539L12.1382 3.6363C12.2618 3.59994 12.3709 3.54175 12.4582 3.44721C12.6909 3.21448 12.9309 2.97448 13.1636 2.74175C13.2364 2.6763 13.2873 2.5963 13.3164 2.50903Z"
																					fill="currentColor"
																				/>
																				<path
																					d="M7.38187 2.3854C7.46914 2.42904 7.56369 2.45086 7.66551 2.45086C7.8546 2.44358 8.05096 2.37813 8.18187 2.23995C8.31278 2.09449 8.39278 1.91995 8.39278 1.72358V0.727221C8.39278 0.53813 8.31278 0.341767 8.18187 0.210858C8.11641 0.13813 8.03641 0.0872212 7.94914 0.0581303C7.86187 0.014494 7.76732 -0.00732422 7.66551 -0.00732422C7.47641 -5.14914e-05 7.28005 0.0654031 7.14914 0.203585C7.01823 0.349039 6.93823 0.523585 6.93823 0.719949V1.71631C6.93823 1.9054 7.01823 2.10177 7.14914 2.23268C7.2146 2.3054 7.2946 2.35631 7.38187 2.3854Z"
																					fill="currentColor"
																				/>
																			</svg>
																		}
																	>
																		Reasoning
																	</CapabilityIcon>
																)}
																{hasCapability(
																	languageModelMouseHovered,
																	Capability.GenericFileInput,
																) && (
																	<>
																		<CapabilityIcon
																			icon={
																				<DocumentIcon className="w-[16px] h-[16px]" />
																			}
																		>
																			Input PDF
																		</CapabilityIcon>
																		<CapabilityIcon
																			icon={
																				<PictureIcon className="w-[16px] h-[16px]" />
																			}
																		>
																			Input Image
																		</CapabilityIcon>
																		<CapabilityIcon
																			icon={
																				<AudioIcon className="w-[16px] h-[16px]" />
																			}
																		>
																			Input Audio
																		</CapabilityIcon>
																		<CapabilityIcon
																			icon={
																				<VideoIcon className="w-[16px] h-[16px]" />
																			}
																		>
																			Input Video
																		</CapabilityIcon>
																	</>
																)}
															</div>
														</div>
													) : (
														<div className="flex h-full items-center justify-center">
															<p className="text-[14px] text-black-400">
																Hover over a model to view details
															</p>
														</div>
													)}
												</div>
											</Popover.Content>
										</Popover.Portal>
									</Popover.Root>
								)}
							</div>
						</div>
					</ToggleGroup.Item>
					<ToggleGroup.Item
						value="selectSourceCategory"
						data-tool
						className="relative"
					>
						<Tooltip text={<TooltipAndHotkey text="Source" hotkey="s" />}>
							<SourceLinkIcon data-icon />
						</Tooltip>
						{selectedTool?.action === "selectSourceCategory" && (
							<Popover.Root open={true}>
								<Popover.Anchor />
								<Popover.Portal>
									<Popover.Content
										className={clsx(
											"relative rounded-[8px] px-[8px] py-[8px]",
											"bg-[hsla(255,_40%,_98%,_0.04)] text-white-900",
											"backdrop-blur-[4px]",
										)}
										sideOffset={42}
									>
										<div className="absolute z-0 rounded-[8px] inset-0 border mask-fill bg-gradient-to-br from-[hsla(232,37%,72%,0.2)] to-[hsla(218,58%,21%,0.9)] bg-origin-border bg-clip-border border-transparent" />
										<div className="relative flex flex-col gap-[8px]">
											<ToggleGroup.Root
												type="single"
												className={clsx(
													"flex flex-col gap-[8px]",
													"**:data-tool:flex **:data-tool:rounded-[8px] **:data-tool:items-center **:data-tool:w-full",
													"**:data-tool:select-none **:data-tool:outline-none **:data-tool:px-[8px] **:data-tool:py-[4px] **:data-tool:gap-[8px] **:data-tool:hover:bg-white-900/10",
													"**:data-tool:data-[state=on]:bg-primary-900 **:data-tool:focus:outline-none",
												)}
												onValueChange={(sourceType) => {
													if (sourceType === "text") {
														setSelectedTool(addNodeTool(textNode()));
													} else if (sourceType === "githubVectorStore") {
														setSelectedTool(
															addNodeTool(vectorStoreNode("github")),
														);
													}
												}}
											>
												<ToggleGroup.Item value="text" data-tool>
													<PromptIcon className="w-[20px] h-[20px]" />
													<p className="text-[14px]">Plain Text</p>
												</ToggleGroup.Item>
												{githubVectorStore && (
													<ToggleGroup.Item value="githubVectorStore" data-tool>
														<GitHubIcon className="w-[20px] h-[20px]" />
														<p className="text-[14px]">GitHub Vector Store</p>
													</ToggleGroup.Item>
												)}
											</ToggleGroup.Root>
										</div>
									</Popover.Content>
								</Popover.Portal>
							</Popover.Root>
						)}
					</ToggleGroup.Item>
					<ToggleGroup.Item
						value="selectFileNodeCategory"
						data-tool
						className="relative"
					>
						<Tooltip text={<TooltipAndHotkey text="Upload" hotkey="u" />}>
							<UploadIcon data-icon />
						</Tooltip>
						{selectedTool?.action === "selectFileNodeCategory" && (
							<Popover.Root open={true}>
								<Popover.Anchor />
								<Popover.Portal>
									<Popover.Content
										className={clsx(
											"relative w-[160px] rounded-[8px] px-[8px] py-[8px]",
											"bg-[hsla(255,_40%,_98%,_0.04)] text-white-900",
											"backdrop-blur-[4px]",
										)}
										sideOffset={42}
									>
										<div className="absolute z-0 rounded-[8px] inset-0 border mask-fill bg-gradient-to-br from-[hsla(232,37%,72%,0.2)] to-[hsla(218,58%,21%,0.9)] bg-origin-border bg-clip-boarder border-transparent" />
										<div className="relative flex flex-col gap-[8px]">
											<ToggleGroup.Root
												type="single"
												className={clsx(
													"flex flex-col gap-[8px]",
													"**:data-tool:flex **:data-tool:rounded-[8px] **:data-tool:items-center **:data-tool:w-full",
													"**:data-tool:select-none **:data-tool:outline-none **:data-tool:px-[8px] **:data-tool:py-[4px] **:data-tool:gap-[8px] **:data-tool:hover:bg-white-900/10",
													"**:data-tool:data-[state=on]:bg-primary-900 **:data-tool:focus:outline-none",
												)}
												onValueChange={(fileCategory) => {
													setSelectedTool(
														addNodeTool(
															fileNode(FileCategory.parse(fileCategory)),
														),
													);
												}}
											>
												<ToggleGroup.Item value="pdf" data-tool>
													<PdfFileIcon className="w-[20px] h-[20px]" />
													<p className="text-[14px]">PDF</p>
												</ToggleGroup.Item>
												<ToggleGroup.Item value="image" data-tool>
													<PictureIcon className="w-[20px] h-[20px]" />
													<p className="text-[14px]">Image</p>
												</ToggleGroup.Item>
												<ToggleGroup.Item value="text" data-tool>
													<TextFileIcon className="w-[20px] h-[20px]" />
													<p className="text-[14px]">Text</p>
												</ToggleGroup.Item>
												{webPageFileNode && (
													<ToggleGroup.Item value="webPage" data-tool>
														<WebPageFileIcon className="w-[20px] h-[20px]" />
														<p className="text-[14px]">Web Page</p>
													</ToggleGroup.Item>
												)}
												{/* <ToggleGroup.Item value="addGitHubNode" data-tool>
													<GitHubIcon className="w-[20px] h-[20px]" />
													<p className="text-[14px]">GitHub</p>
												</ToggleGroup.Item> */}
											</ToggleGroup.Root>
										</div>
									</Popover.Content>
								</Popover.Portal>
							</Popover.Root>
						)}
					</ToggleGroup.Item>
					<ToggleGroup.Item
						value="agent"
						data-tool
						className="relative opacity-50 cursor-not-allowed"
					>
						<Tooltip text={<TooltipAndHotkey text="Agent (Coming Soon)" />}>
							<WilliIcon data-icon />
						</Tooltip>
					</ToggleGroup.Item>
				</ToggleGroup.Root>
			</div>
		</div>
	);
}<|MERGE_RESOLUTION|>--- conflicted
+++ resolved
@@ -87,11 +87,7 @@
 	const [selectedCategory, setSelectedCategory] = useState<string>("All");
 	const { llmProviders } = useWorkflowDesigner();
 	const limits = useUsageLimits();
-<<<<<<< HEAD
-	const { flowNode, githubVectorStore } = useFeatureFlag();
-=======
-	const { flowNode, webPageFileNode } = useFeatureFlag();
->>>>>>> a59591a5
+	const { flowNode, webPageFileNode, githubVectorStore } = useFeatureFlag();
 	const languageModelAvailable = (languageModel: LanguageModel) => {
 		if (limits === undefined) {
 			return true;
