--- conflicted
+++ resolved
@@ -278,7 +278,6 @@
 				{/* App Basic Information */}
 				<div>
 					<SettingLabel className="py-[1.5px]">App Information</SettingLabel>
-<<<<<<< HEAD
 					<div className="py-0 w-full bg-transparent text-[14px]">
 						<div className="grid grid-cols-[80px_1fr] items-start gap-x-[12px] gap-y-[12px]">
 							<SettingDetail>App Name</SettingDetail>
@@ -302,43 +301,16 @@
 										validationErrors.name
 											? "border border-red-500"
 											: "border-none",
-=======
-					<div className="px-[4px] py-0 w-full bg-transparent text-[14px]">
-						<div className="space-y-[12px]">
-							<div className="flex flex-col gap-[12px] md:flex-row">
-								<div className="flex flex-col gap-[4px] flex-1">
-									<SettingDetail>App Name</SettingDetail>
-									<input
-										id="app-name"
-										type="text"
-										placeholder="Enter app name"
-										value={appName}
-										onChange={(e) => {
-											setAppName(e.target.value);
-											if (validationErrors.name) {
-												setValidationErrors((prev) => ({
-													...prev,
-													name: undefined,
-												}));
-											}
-										}}
-										className={clsx(
-											"w-full rounded-[8px] py-[8px] px-[12px] outline-none focus:outline-none bg-[color-mix(in_srgb,var(--color-text-inverse,#fff)_10%,transparent)] text-inverse text-[14px]",
-											validationErrors.name
-												? "border border-red-500"
-												: "border-none",
-										)}
-										data-1p-ignore
-									/>
-									{validationErrors.name && (
-										<span className="text-[12px] text-red-500">
-											{validationErrors.name}
-										</span>
->>>>>>> af5438f1
 									)}
-								</div>
-
-<<<<<<< HEAD
+									data-1p-ignore
+								/>
+								{validationErrors.name && (
+									<span className="text-[12px] text-red-500">
+										{validationErrors.name}
+									</span>
+								)}
+							</div>
+
 							<SettingDetail>Description</SettingDetail>
 							<textarea
 								id="app-description"
@@ -349,21 +321,6 @@
 								rows={3}
 								data-1p-ignore
 							/>
-=======
-								<div className="flex flex-col gap-[4px] flex-1">
-									<SettingDetail>Description</SettingDetail>
-									<textarea
-										id="app-description"
-										placeholder="Enter app description"
-										value={appDescription}
-										onChange={(e) => setAppDescription(e.target.value)}
-										className="w-full rounded-[8px] py-[8px] px-[12px] outline-none focus:outline-none border-none bg-[color-mix(in_srgb,var(--color-text-inverse,#fff)_10%,transparent)] text-inverse text-[14px] resize-none"
-										rows={3}
-										data-1p-ignore
-									/>
-								</div>
-							</div>
->>>>>>> af5438f1
 
 							<SettingDetail>Icon</SettingDetail>
 							<div className="flex justify-end">
@@ -477,4 +434,5 @@
 			</div>
 		</div>
 	);
-}+}
+
