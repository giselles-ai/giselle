--- conflicted
+++ resolved
@@ -3,11 +3,7 @@
 	useVectorStore,
 	useWorkflowDesigner,
 } from "@giselle-sdk/giselle/react";
-<<<<<<< HEAD
-import { Check } from "lucide-react";
-=======
-import { Check, ChevronDown, Info } from "lucide-react";
->>>>>>> adbf560d
+import { Info } from "lucide-react";
 import Link from "next/link";
 import { useMemo, useState } from "react";
 import { TriangleAlert } from "../../../../icons";
