import { SettingLabel } from "@giselle-internal/ui/setting-label";
import { useToasts } from "@giselle-internal/ui/toast";
import type { QueryNode } from "@giselle-sdk/data-type";
import {
	useNodeGenerations,
	useWorkflowDesigner,
} from "@giselle-sdk/giselle/react";
import {
	isJsonContent,
	jsonContentToText,
} from "@giselle-sdk/text-editor-utils";
import { useCallback, useMemo } from "react";
import { useKeyboardShortcuts } from "../../hooks/use-keyboard-shortcuts";
import {
	GenerateCtaButton,
	PropertiesPanelContent,
	PropertiesPanelHeader,
	PropertiesPanelRoot,
} from "../ui";
import { GenerationPanel } from "./generation-panel";
import { QueryPanel } from "./query-panel";
import { SettingsPanel } from "./settings-panel";
import { useConnectedSources } from "./sources";

export function QueryNodePropertiesPanel({ node }: { node: QueryNode }) {
	const { data, updateNodeData } = useWorkflowDesigner();
	const { createAndStartGenerationRunner, isGenerating, stopGenerationRunner } =
		useNodeGenerations({
			nodeId: node.id,
			origin: { type: "studio", workspaceId: data.id },
		});
	const { all: connectedSources } = useConnectedSources(node);
	const { error } = useToasts();

	const query = useMemo(() => {
		const rawQuery = node.content.query.trim();
		if (isJsonContent(rawQuery)) {
			return jsonContentToText(JSON.parse(rawQuery));
		}
		return rawQuery;
	}, [node.content.query]);

	useKeyboardShortcuts({
		onGenerate: () => {
			if (!isGenerating) {
				generate();
			}
		},
	});

	const generate = useCallback(() => {
		if (query.length === 0) {
			error("Query is empty");
			return;
		}
		createAndStartGenerationRunner({
			origin: {
				type: "studio",
				workspaceId: data.id,
			},
			operationNode: node,
			sourceNodes: connectedSources.map(
				(connectedSource) => connectedSource.node,
			),
			connections: data.connections.filter(
				(connection) => connection.inputNode.id === node.id,
			),
		});
	}, [
		connectedSources,
		data.id,
		data.connections,
		node,
		createAndStartGenerationRunner,
		error,
		query,
	]);

	return (
		<PropertiesPanelRoot>
			<PropertiesPanelHeader
				node={node}
				description="Query"
				onChangeName={(name) => {
					updateNodeData(node, { name });
				}}
				action={
					<Button
						type="button"
						onClick={() => {
							if (isGenerating) {
								stopGenerationRunner();
							} else {
								generate();
							}
						}}
						disabled={query.length === 0}
						className="w-[150px] disabled:cursor-not-allowed disabled:opacity-50"
					>
						{isGenerating ? (
							<span>Stop</span>
						) : (
							<>
								<span>Query</span>
								<kbd className="flex items-center text-[12px]">
									<CommandIcon className="size-[12px]" />
									<CornerDownLeft className="size-[12px]" />
								</kbd>
							</>
						)}
					</Button>
				}
			/>
<<<<<<< HEAD

=======
>>>>>>> 39fdd184
			<PropertiesPanelContent>
				<div className="relative flex-1 min-h-0 flex flex-col">
					<div className="flex-1 min-h-0 overflow-y-auto">
						<div className="flex flex-col gap-[16px] px-[16px] pb-[12px]">
							<div className="flex flex-col gap-[8px]">
								<SettingLabel className="mb-[4px]">Settings</SettingLabel>
								<div className="px-[4px]">
									<SettingsPanel node={node} />
								</div>
							</div>
							<div className="flex flex-col gap-[8px]">
								<SettingLabel className="mb-[4px]">Query</SettingLabel>
								<QueryPanel node={node} />
							</div>
							<div className="flex flex-col gap-[8px]">
								<SettingLabel className="mb-[4px]">Output</SettingLabel>
								<GenerationPanel node={node} />
							</div>
						</div>
					</div>
					<div className="shrink-0 px-[16px] pt-[8px] pb-[4px] bg-gradient-to-t from-background via-background/80 to-transparent">
						<GenerateCtaButton
							isGenerating={isGenerating}
							isEmpty={query.length === 0}
							onClick={() => {
								if (isGenerating) {
									stopGenerationRunner();
								} else {
									generate();
								}
							}}
							idleLabel="Run Query"
							emptyLabel="Start Writing Your Query"
						/>
					</div>
				</div>
			</PropertiesPanelContent>
		</PropertiesPanelRoot>
	);
}<|MERGE_RESOLUTION|>--- conflicted
+++ resolved
@@ -111,10 +111,6 @@
 					</Button>
 				}
 			/>
-<<<<<<< HEAD
-
-=======
->>>>>>> 39fdd184
 			<PropertiesPanelContent>
 				<div className="relative flex-1 min-h-0 flex flex-col">
 					<div className="flex-1 min-h-0 overflow-y-auto">
