import type { QueryNode } from "@giselle-sdk/data-type";
import {
	useNodeGenerations,
	useWorkflowDesigner,
} from "@giselle-sdk/giselle/react";
import clsx from "clsx/lite";
import { StackBlicksIcon } from "../../../icons";
import { EmptyState } from "../../../ui/empty-state";
import { QueryResultView } from "../../../ui/query-result-view";

function Empty() {
	return (
		<div className="bg-inverse/10 min-h-[220px] rounded-[8px] flex justify-center items-center text-black-400">
			<EmptyState
				icon={<StackBlicksIcon />}
				title="Nothing generated yet."
				description="Run a query to see the results."
				className="text-black-400"
<<<<<<< HEAD
			>
				{onGenerate && (
					<button
						type="button"
						onClick={onGenerate}
						className="flex items-center justify-center px-[24px] py-[12px] mt-[16px] bg-background text-white rounded-[9999px] border border-border/15 transition-all hover:bg-inverse/5 hover:border-border/25 hover:translate-y-[-1px] cursor-pointer font-sans font-[500] text-[14px]"
					>
						<span className="mr-[8px] generate-star">✦</span>
						Run Query
					</button>
				)}
				<style jsx>{`
          .generate-star {
            display: inline-block;
          }
          button:hover .generate-star {
            animation: rotateStar 0.7s ease-in-out;
          }
          @keyframes rotateStar {
            0% {
              transform: rotate(0deg) scale(1);
            }
            50% {
              transform: rotate(180deg) scale(1.5);
            }
            100% {
              transform: rotate(360deg) scale(1);
            }
          }
        `}</style>
			</EmptyState>
=======
			/>
>>>>>>> 39fdd184
		</div>
	);
}

export function GenerationPanel({ node }: { node: QueryNode }) {
	const { data } = useWorkflowDesigner();
	const { currentGeneration } = useNodeGenerations({
		nodeId: node.id,
		origin: { type: "studio", workspaceId: data.id },
	});

	if (currentGeneration === undefined) {
		return <Empty />;
	}
	return (
		<div className="flex flex-col bg-inverse/10 rounded-[8px] py-[8px] min-h-[220px]">
			<div
				className={clsx(
					"border-b border-white-400/20 py-[4px] px-[16px] flex items-center gap-[8px]",
					"**:data-header-text:font-[700]",
				)}
			>
				<div className="flex-1 flex items-center gap-[8px]">
					{(currentGeneration.status === "created" ||
						currentGeneration.status === "queued" ||
						currentGeneration.status === "running") && (
						<p data-header-text>Generating...</p>
					)}
					{currentGeneration.status === "completed" && (
						<p data-header-text>Result</p>
					)}
					{currentGeneration.status === "failed" && (
						<p data-header-text>Error</p>
					)}
					{currentGeneration.status === "cancelled" && (
						<p data-header-text>Result</p>
					)}
				</div>
			</div>
			<div className="flex-1 py-[4px] px-[16px] overflow-y-auto">
				<QueryResultView generation={currentGeneration} />
			</div>
		</div>
	);
}<|MERGE_RESOLUTION|>--- conflicted
+++ resolved
@@ -16,41 +16,7 @@
 				title="Nothing generated yet."
 				description="Run a query to see the results."
 				className="text-black-400"
-<<<<<<< HEAD
-			>
-				{onGenerate && (
-					<button
-						type="button"
-						onClick={onGenerate}
-						className="flex items-center justify-center px-[24px] py-[12px] mt-[16px] bg-background text-white rounded-[9999px] border border-border/15 transition-all hover:bg-inverse/5 hover:border-border/25 hover:translate-y-[-1px] cursor-pointer font-sans font-[500] text-[14px]"
-					>
-						<span className="mr-[8px] generate-star">✦</span>
-						Run Query
-					</button>
-				)}
-				<style jsx>{`
-          .generate-star {
-            display: inline-block;
-          }
-          button:hover .generate-star {
-            animation: rotateStar 0.7s ease-in-out;
-          }
-          @keyframes rotateStar {
-            0% {
-              transform: rotate(0deg) scale(1);
-            }
-            50% {
-              transform: rotate(180deg) scale(1.5);
-            }
-            100% {
-              transform: rotate(360deg) scale(1);
-            }
-          }
-        `}</style>
-			</EmptyState>
-=======
 			/>
->>>>>>> 39fdd184
 		</div>
 	);
 }
