--- conflicted
+++ resolved
@@ -60,7 +60,6 @@
 							}}
 						/>
 					) : (
-<<<<<<< HEAD
 						<>
 							{/* Refactor this because it duplicates the Switch component */}
 							<div className="flex flex-col">
@@ -69,13 +68,6 @@
 									<div className="flex-grow mx-[12px] h-[1px] bg-black-200/30" />
 									<p className="text-[12px]">Unsupported</p>
 								</div>
-=======
-						<div className="flex flex-col">
-							<div className="flex flex-row items-center justify-between">
-								<p className="text-[14px]">Reasoning</p>
-								<div className="flex-grow mx-[12px] h-[1px] bg-black-200/30" />
-								<p className="text-[12px]">Unsupported</p>
->>>>>>> 9fa72c60
 							</div>
 						</div>
 					)}
