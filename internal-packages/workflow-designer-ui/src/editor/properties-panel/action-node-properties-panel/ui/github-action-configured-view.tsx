--- conflicted
+++ resolved
@@ -17,12 +17,7 @@
 import { useCallback, useMemo } from "react";
 import useSWR from "swr";
 import { NodeIcon } from "../../../../icons/node";
-<<<<<<< HEAD
-import { GitHubRepositoryBlock } from "../../ui";
-=======
-import { defaultName } from "../../../../utils";
 import { GitHubRepositoryBlock } from "../../trigger-node-properties-panel/ui";
->>>>>>> 73700a7e
 import { type InputWithConnectedOutput, useConnectedInputs } from "../lib";
 
 export function GitHubActionConfiguredView({
