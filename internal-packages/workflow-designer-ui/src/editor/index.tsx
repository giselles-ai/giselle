--- conflicted
+++ resolved
@@ -12,78 +12,6 @@
 	userRole?: "viewer" | "guest" | "editor" | "owner";
 	onFlowNameChange?: (name: string) => Promise<void>;
 }) {
-<<<<<<< HEAD
-	const { data } = useWorkflowDesigner();
-	const selectedNodes = useMemo(
-		() =>
-			Object.entries(data.ui.nodeState)
-				.filter(([_, nodeState]) => nodeState?.selected)
-				.map(([nodeId]) => data.nodes.find((node) => node.id === nodeId))
-				.filter((node) => node !== undefined),
-		[data],
-	);
-	const rightPanelRef = useRef<ImperativePanelHandle>(null);
-	const rightPanelWidthMotionValue = useSpring(0, {
-		stiffness: 500,
-		damping: 50,
-		mass: 1,
-	});
-	const expand = useRef(false);
-	const collapse = useRef(false);
-
-	// Convert 280px to percentage value
-	const getPercentageForPixels = useCallback((pixels: number) => {
-		const containerWidth = window.innerWidth - 16 - 16; // subtract padding
-		const sideMenuWidth = containerWidth * 0.1; // side menu takes 10%
-		const availableWidth = containerWidth - sideMenuWidth;
-		return (pixels / availableWidth) * 100;
-	}, []);
-
-	useEffect(() => {
-		if (!rightPanelRef.current) {
-			return;
-		}
-		if (selectedNodes.length === 1) {
-			expand.current = true;
-			const targetPercentage = getPercentageForPixels(280);
-			rightPanelWidthMotionValue.set(targetPercentage);
-			rightPanelRef.current.resize(targetPercentage);
-		} else {
-			collapse.current = true;
-			rightPanelWidthMotionValue.set(0);
-			rightPanelRef.current.resize(0);
-		}
-	}, [
-		selectedNodes.length,
-		rightPanelWidthMotionValue,
-		getPercentageForPixels,
-	]);
-
-	useAnimationFrame(() => {
-		if (!rightPanelRef.current) {
-			return;
-		}
-		const rightPanelWidth = rightPanelWidthMotionValue.get();
-		if (expand.current) {
-			rightPanelRef.current.resize(rightPanelWidth);
-			const targetPercentage = getPercentageForPixels(280);
-			if (Math.abs(rightPanelWidth - targetPercentage) < 0.1) {
-				expand.current = false;
-				collapse.current = false;
-			}
-		} else if (collapse.current) {
-			rightPanelRef.current.resize(rightPanelWidth);
-			if (rightPanelWidth === 0) {
-				expand.current = false;
-				collapse.current = false;
-			}
-		} else {
-			rightPanelWidthMotionValue.jump(rightPanelRef.current.getSize());
-		}
-	});
-
-=======
->>>>>>> 9fa72c60
 	return (
 		<V2Placeholder
 			isReadOnly={isReadOnly}
