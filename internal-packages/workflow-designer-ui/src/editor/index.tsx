--- conflicted
+++ resolved
@@ -22,6 +22,8 @@
 	PanelResizeHandle,
 } from "react-resizable-panels";
 import bg from "../images/bg.png";
+import { edgeTypes } from "./connector";
+import { type ConnectorType, GradientDef } from "./connector/component";
 import { KeyboardShortcuts } from "./keyboard-shortcuts";
 import { type GiselleWorkflowDesignerNode, nodeTypes } from "./node";
 import { PropertiesPanel } from "./properties-panel";
@@ -32,13 +34,6 @@
 	ToolbarContextProvider,
 	useToolbar,
 } from "./tool";
-<<<<<<< HEAD
-=======
-import "@xyflow/react/dist/style.css";
-import { OutputId } from "@giselle-sdk/data-type";
-import { edgeTypes } from "./connector";
-import { type ConnectorType, GradientDef } from "./connector/component";
->>>>>>> b411ea05
 
 function NodeCanvas() {
 	const {
