import clsx from "clsx/lite";
import { CheckIcon, ChevronDownIcon } from "lucide-react";
import { Select as SelectPrimitive } from "radix-ui";
import { PopoverContent } from "./popover";

type SelectOption = {
	value: string | number;
	label: string;
	icon?: React.ReactNode;
};

interface SelectProps<T extends SelectOption> {
	options: Array<T>;
	renderOption?: (option: T) => React.ReactNode;
	placeholder: string;
	value?: string;
	onValueChange?: (value: string) => void;
	defaultValue?: string;
	widthClassName?: string;
	name?: string;
	id?: string;
	renderValue?: (options: T) => string | number;
}

export function Select<T extends SelectOption>({
	renderOption,
	options,
	placeholder,
	value,
	onValueChange,
	defaultValue,
	widthClassName,
	name,
	id,
	renderValue,
}: SelectProps<T>) {
	return (
		<SelectPrimitive.Root
			value={value}
			onValueChange={onValueChange}
			defaultValue={defaultValue}
			name={name}
		>
			<SelectPrimitive.Trigger id={id} asChild>
				<button
					type="button"
					className={clsx(
						"w-full flex justify-between items-center rounded-[8px] h-10 px-[12px] text-left text-[14px]",
						"outline-none focus:outline-none",
						"transition-colors hover:bg-ghost-element-hover",
						"data-[placeholder]:text-text-muted",
						widthClassName,
					)}
				>
<<<<<<< HEAD
					<div className="flex items-center gap-2">
						{selectedOption ? (
							<>
								{selectedOption.icon && (
									<span className="h-4 w-4 flex items-center justify-center shrink-0">
										{selectedOption.icon}
									</span>
								)}
								<span>
									{renderOption
										? renderOption(selectedOption)
										: selectedOption.label}
								</span>
							</>
						) : (
							<span className="text-text-muted">{placeholder}</span>
						)}
					</div>
=======
					<SelectPrimitive.Value placeholder={placeholder} />
>>>>>>> 7fe89648
					<ChevronDownIcon className="size-[13px] shrink-0 text-text" />
				</button>
			</SelectPrimitive.Trigger>
			<SelectPrimitive.Portal>
				<SelectPrimitive.Content
					position="popper"
					sideOffset={4}
					className={clsx("min-w-(--radix-select-trigger-width) z-50")}
				>
					<PopoverContent>
						<SelectPrimitive.Viewport>
							{options.map((option) => (
								<SelectPrimitive.Item
									key={option.value}
									value={
										renderValue ? `${renderValue(option)}` : `${option.value}`
									}
									className={clsx(
										"text-text outline-none cursor-pointer hover:bg-ghost-element-hover",
										"rounded-[4px] px-[8px] py-[6px] text-[14px]",
										"flex items-center justify-between gap-[4px]",
									)}
								>
<<<<<<< HEAD
									<div className="flex items-center gap-2">
										{option.icon && (
											<span className="h-4 w-4 flex items-center justify-center shrink-0">
												{option.icon}
											</span>
=======
									<SelectPrimitive.ItemText>
										{option.icon ? (
											<div className="flex items-center gap-2">
												<span className="h-4 w-4">{option.icon}</span>
												{renderOption ? renderOption(option) : option.label}
											</div>
										) : renderOption ? (
											renderOption(option)
										) : (
											option.label
>>>>>>> 7fe89648
										)}
										<SelectPrimitive.ItemText>
											{renderOption ? renderOption(option) : option.label}
										</SelectPrimitive.ItemText>
									</div>
									<SelectPrimitive.ItemIndicator>
										<CheckIcon className="size-[13px]" />
									</SelectPrimitive.ItemIndicator>
								</SelectPrimitive.Item>
							))}
						</SelectPrimitive.Viewport>
					</PopoverContent>
				</SelectPrimitive.Content>
			</SelectPrimitive.Portal>
		</SelectPrimitive.Root>
	);
}<|MERGE_RESOLUTION|>--- conflicted
+++ resolved
@@ -52,28 +52,7 @@
 						widthClassName,
 					)}
 				>
-<<<<<<< HEAD
-					<div className="flex items-center gap-2">
-						{selectedOption ? (
-							<>
-								{selectedOption.icon && (
-									<span className="h-4 w-4 flex items-center justify-center shrink-0">
-										{selectedOption.icon}
-									</span>
-								)}
-								<span>
-									{renderOption
-										? renderOption(selectedOption)
-										: selectedOption.label}
-								</span>
-							</>
-						) : (
-							<span className="text-text-muted">{placeholder}</span>
-						)}
-					</div>
-=======
 					<SelectPrimitive.Value placeholder={placeholder} />
->>>>>>> 7fe89648
 					<ChevronDownIcon className="size-[13px] shrink-0 text-text" />
 				</button>
 			</SelectPrimitive.Trigger>
@@ -97,13 +76,6 @@
 										"flex items-center justify-between gap-[4px]",
 									)}
 								>
-<<<<<<< HEAD
-									<div className="flex items-center gap-2">
-										{option.icon && (
-											<span className="h-4 w-4 flex items-center justify-center shrink-0">
-												{option.icon}
-											</span>
-=======
 									<SelectPrimitive.ItemText>
 										{option.icon ? (
 											<div className="flex items-center gap-2">
@@ -114,12 +86,8 @@
 											renderOption(option)
 										) : (
 											option.label
->>>>>>> 7fe89648
 										)}
-										<SelectPrimitive.ItemText>
-											{renderOption ? renderOption(option) : option.label}
-										</SelectPrimitive.ItemText>
-									</div>
+									</SelectPrimitive.ItemText>
 									<SelectPrimitive.ItemIndicator>
 										<CheckIcon className="size-[13px]" />
 									</SelectPrimitive.ItemIndicator>
