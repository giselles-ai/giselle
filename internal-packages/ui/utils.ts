--- conflicted
+++ resolved
@@ -5,15 +5,7 @@
 		return false;
 	}
 
-<<<<<<< HEAD
-	// `iconNames` can be an array or an object depending on bundling/runtime.
-	if (Array.isArray(iconNames)) {
-		return iconNames.includes(data as IconName);
-	}
-
-	// Fallback for when iconNames is an object map
-	return data in iconNames;
-=======
+	// `iconNames` can be an array, set, or an object map depending on bundling/runtime.
 	const collection = iconNames as unknown;
 
 	if (Array.isArray(collection)) {
@@ -29,5 +21,4 @@
 	}
 
 	return false;
->>>>>>> a61350bf
 }