import type { TextGenerationNode } from "@giselles-ai/protocol";
import { describe, expect, it } from "vitest";
import {
	anthropicClaudeSonnet,
	googleGemini,
	openAI_1,
	openAIWithEmptyTools,
	openAIWithGitHubTool,
	openAIWithoutTools,
} from "./__fixtures__/node-conversion/nodes";
import {
	convertContentGenerationToTextGeneration,
	convertTextGenerationToContentGeneration,
} from "./node-conversion";

type OpenAITextGenerationModelId = Extract<
	TextGenerationNode["content"]["llm"],
	{ provider: "openai" }
>["id"];

function createOpenAITextNode(
	modelId: OpenAITextGenerationModelId,
): TextGenerationNode {
	return {
		id: `nd-${modelId}`,
		name: `Node ${modelId}`,
		type: "operation",
		inputs: [],
		outputs: [],
		content: {
			type: "textGeneration",
			llm: {
				provider: "openai",
				id: modelId,
				configurations: {
					temperature: 0.7,
					topP: 1,
					presencePenalty: 0,
					frequencyPenalty: 0,
					textVerbosity: "medium",
					reasoningEffort: "medium",
				},
			},
			prompt: "test",
		},
	};
}

describe("node-conversion", () => {
	const createGoogleGeminiNode = (
		llmOverrides?: Partial<TextGenerationNode["content"]["llm"]>,
	) =>
		({
			...googleGemini,
			content: {
				...googleGemini.content,
				llm: {
					...googleGemini.content.llm,
					...(llmOverrides ?? {}),
				},
			},
		}) as TextGenerationNode;

	describe("convertTextGenerationToContentGeneration", () => {
		it("should convert TextGenerationNode to ContentGenerationNode", () => {
			const textGenerationNode = openAI_1 as TextGenerationNode;
			const result =
				convertTextGenerationToContentGeneration(textGenerationNode);

			expect(result.content.type).toBe("contentGeneration");
			expect(result.content.version).toBe("v1");
			expect(result.content.languageModel.provider).toBe("openai");
			expect(result.content.languageModel.id).toBe("openai/gpt-5");
			expect(result.content.prompt).toBe(textGenerationNode.content.prompt);
		});

		it("should convert openaiWebSearch tool", () => {
			const textGenerationNode = openAI_1 as TextGenerationNode;
			const result =
				convertTextGenerationToContentGeneration(textGenerationNode);

			expect(result.content.tools).toHaveLength(1);
			expect(result.content.tools[0]?.name).toBe("openai-web-search");
			expect(result.content.tools[0]?.configuration).toEqual({});
		});

		it("should convert GitHub tool", () => {
			const textGenerationNode = openAIWithGitHubTool as TextGenerationNode;
			const result =
				convertTextGenerationToContentGeneration(textGenerationNode);

			expect(result.content.tools).toHaveLength(1);
			expect(result.content.tools[0]?.name).toBe("github-api");
			expect(result.content.tools[0]?.configuration.secretId).toBe(
				"scrt-TESTTESTTESTTEST",
			);
			expect(result.content.tools[0]?.configuration.useTools).toEqual([
				"getIssue",
			]);
		});

		it("should preserve node metadata", () => {
			const textGenerationNode = openAI_1 as TextGenerationNode;
			const result =
				convertTextGenerationToContentGeneration(textGenerationNode);

			expect(result.id).toBe(textGenerationNode.id);
			expect(result.name).toBe(textGenerationNode.name);
			expect(result.type).toBe(textGenerationNode.type);
			expect(result.inputs).toEqual(textGenerationNode.inputs);
			expect(result.outputs).toEqual(textGenerationNode.outputs);
		});

		it("should handle node without tools", () => {
			const textGenerationNode = openAIWithoutTools as TextGenerationNode;
			const result =
				convertTextGenerationToContentGeneration(textGenerationNode);

			expect(result.content.tools).toHaveLength(0);
			expect(result.content.languageModel.provider).toBe("openai");
			expect(result.content.languageModel.id).toBe("openai/gpt-5");
		});

		it("should handle node with empty tools object", () => {
			const textGenerationNode = openAIWithEmptyTools as TextGenerationNode;
			const result =
				convertTextGenerationToContentGeneration(textGenerationNode);

			expect(result.content.tools).toHaveLength(0);
			expect(result.content.languageModel.provider).toBe("openai");
			expect(result.content.languageModel.id).toBe("openai/gpt-5-nano");
		});

		it("should convert Anthropic Claude model", () => {
			const textGenerationNode = anthropicClaudeSonnet as TextGenerationNode;
			const result =
				convertTextGenerationToContentGeneration(textGenerationNode);

			expect(result.content.languageModel.provider).toBe("anthropic");
			expect(result.content.languageModel.id).toBe(
				"anthropic/claude-sonnet-4-5",
			);
		});

		it("should convert Google Gemini model", () => {
			const textGenerationNode = googleGemini as TextGenerationNode;
			const result =
				convertTextGenerationToContentGeneration(textGenerationNode);

			expect(result.content.languageModel.provider).toBe("google");
			expect(result.content.languageModel.id).toBe("google/gemini-2.5-flash");
		});

<<<<<<< HEAD
		it("should convert Google Gemini 3 Pro Preview model", () => {
			const textGenerationNode = createGoogleGeminiNode({
				id: "gemini-3-pro-preview",
			});
			const result =
				convertTextGenerationToContentGeneration(textGenerationNode);

			expect(result.content.languageModel.provider).toBe("google");
			expect(result.content.languageModel.id).toBe(
				"google/gemini-3-pro-preview",
			);
=======
		it("should convert GPT-5.1 models", () => {
			const modelIds: OpenAITextGenerationModelId[] = [
				"gpt-5.1-thinking",
				"gpt-5.1-codex",
			];
			for (const modelId of modelIds) {
				const textGenerationNode = createOpenAITextNode(modelId);
				const result =
					convertTextGenerationToContentGeneration(textGenerationNode);

				expect(result.content.languageModel.id).toBe(
					modelId === "gpt-5.1-thinking"
						? "openai/gpt-5.1-thinking"
						: "openai/gpt-5.1-codex",
				);
			}
>>>>>>> 95444b24
		});
	});

	describe("convertContentGenerationToTextGeneration", () => {
		it("should convert ContentGenerationNode to TextGenerationNode", () => {
			const textGenerationNode = openAI_1 as TextGenerationNode;
			const contentGenerationNode =
				convertTextGenerationToContentGeneration(textGenerationNode);
			const result = convertContentGenerationToTextGeneration(
				contentGenerationNode,
			);

			expect(result.content.type).toBe("textGeneration");
			expect(result.content.llm?.provider).toBe("openai");
			expect(result.content.llm?.id).toBe("gpt-5");
			expect(result.content.prompt).toBe(textGenerationNode.content.prompt);
		});

		it("should convert openai-web-search tool back", () => {
			const textGenerationNode = openAI_1 as TextGenerationNode;
			const contentGenerationNode =
				convertTextGenerationToContentGeneration(textGenerationNode);
			const result = convertContentGenerationToTextGeneration(
				contentGenerationNode,
			);

			expect(result.content.tools?.openaiWebSearch).toBeDefined();
			expect(result.content.tools?.openaiWebSearch?.searchContextSize).toBe(
				"medium",
			);
		});

		it("should convert github-api tool back", () => {
			const textGenerationNode = openAIWithGitHubTool as TextGenerationNode;
			const contentGenerationNode =
				convertTextGenerationToContentGeneration(textGenerationNode);
			const result = convertContentGenerationToTextGeneration(
				contentGenerationNode,
			);

			expect(result.content.tools?.github).toBeDefined();
			expect(result.content.tools?.github?.auth.type).toBe("secret");
			// @ts-expect-error - Test file: fixture may have type mismatch
			expect(result.content.tools?.github?.auth.secretId).toBe(
				"scrt-TESTTESTTESTTEST",
			);
			expect(result.content.tools?.github?.tools).toEqual(["getIssue"]);
		});

		it("should preserve node metadata", () => {
			const textGenerationNode = openAI_1 as TextGenerationNode;
			const contentGenerationNode =
				convertTextGenerationToContentGeneration(textGenerationNode);
			const result = convertContentGenerationToTextGeneration(
				contentGenerationNode,
			);

			expect(result.id).toBe(textGenerationNode.id);
			expect(result.name).toBe(textGenerationNode.name);
			expect(result.type).toBe(textGenerationNode.type);
			expect(result.inputs).toEqual(textGenerationNode.inputs);
			expect(result.outputs).toEqual(textGenerationNode.outputs);
		});

		it("should convert Anthropic Claude model back", () => {
			const textGenerationNode = anthropicClaudeSonnet as TextGenerationNode;
			const contentGenerationNode =
				convertTextGenerationToContentGeneration(textGenerationNode);
			const result = convertContentGenerationToTextGeneration(
				contentGenerationNode,
			);

			expect(result.content.llm?.provider).toBe("anthropic");
			expect(result.content.llm?.id).toBe("claude-sonnet-4-5-20250929");
		});

		it("should convert Google Gemini model back", () => {
			const textGenerationNode = googleGemini as TextGenerationNode;
			const contentGenerationNode =
				convertTextGenerationToContentGeneration(textGenerationNode);
			const result = convertContentGenerationToTextGeneration(
				contentGenerationNode,
			);

			expect(result.content.llm?.provider).toBe("google");
			expect(result.content.llm?.id).toBe("gemini-2.5-flash");
		});

		it("should convert Google Gemini 3 Pro Preview model back", () => {
			const textGenerationNode = createGoogleGeminiNode({
				id: "gemini-3-pro-preview",
			});
			const contentGenerationNode =
				convertTextGenerationToContentGeneration(textGenerationNode);
			const result = convertContentGenerationToTextGeneration(
				contentGenerationNode,
			);

			expect(result.content.llm?.provider).toBe("google");
			expect(result.content.llm?.id).toBe("gemini-3-pro-preview");
		});

		it("should handle node without tools when converting back", () => {
			const textGenerationNode = openAIWithoutTools as TextGenerationNode;
			const contentGenerationNode =
				convertTextGenerationToContentGeneration(textGenerationNode);
			const result = convertContentGenerationToTextGeneration(
				contentGenerationNode,
			);

			expect(result.content.tools).toBeUndefined();
		});

		it("should convert GPT-5.1 language models back to text generation nodes", () => {
			const modelIds: Array<
				"openai/gpt-5.1-thinking" | "openai/gpt-5.1-codex"
			> = ["openai/gpt-5.1-thinking", "openai/gpt-5.1-codex"];
			for (const modelId of modelIds) {
				const textGenerationNode = createOpenAITextNode(
					modelId === "openai/gpt-5.1-thinking"
						? ("gpt-5.1-thinking" as OpenAITextGenerationModelId)
						: ("gpt-5.1-codex" as OpenAITextGenerationModelId),
				);
				const contentGenerationNode =
					convertTextGenerationToContentGeneration(textGenerationNode);

				const result = convertContentGenerationToTextGeneration(
					contentGenerationNode,
				);

				expect(result.content.llm?.id).toBe(
					modelId === "openai/gpt-5.1-thinking"
						? "gpt-5.1-thinking"
						: "gpt-5.1-codex",
				);
			}
		});
	});

	describe("round-trip conversion", () => {
		it("should preserve data through round-trip conversion with openaiWebSearch", () => {
			const originalNode = openAI_1 as TextGenerationNode;
			const contentGenerationNode =
				convertTextGenerationToContentGeneration(originalNode);
			const convertedBack = convertContentGenerationToTextGeneration(
				contentGenerationNode,
			);

			expect(convertedBack.content.type).toBe(originalNode.content.type);
			expect(convertedBack.content.llm?.provider).toBe(
				originalNode.content.llm.provider,
			);
			expect(convertedBack.content.llm?.id).toBe(originalNode.content.llm.id);
			expect(convertedBack.content.prompt).toBe(originalNode.content.prompt);
			expect(convertedBack.content.tools?.openaiWebSearch).toBeDefined();
		});

		it("should preserve data through round-trip conversion with GitHub tool", () => {
			const originalNode = openAIWithGitHubTool as TextGenerationNode;
			const contentGenerationNode =
				convertTextGenerationToContentGeneration(originalNode);
			const convertedBack = convertContentGenerationToTextGeneration(
				contentGenerationNode,
			);

			expect(convertedBack.content.type).toBe(originalNode.content.type);
			expect(convertedBack.content.llm?.provider).toBe(
				originalNode.content.llm.provider,
			);
			expect(convertedBack.content.llm?.id).toBe(originalNode.content.llm.id);
			expect(convertedBack.content.prompt).toBe(originalNode.content.prompt);
			expect(convertedBack.content.tools?.github).toBeDefined();
			expect(convertedBack.content.tools?.github?.auth.type).toBe("secret");
			// @ts-expect-error - Test file: fixture may have type mismatch
			expect(convertedBack.content.tools?.github?.auth.secretId).toBe(
				// @ts-expect-error - Test file: fixture may have type mismatch
				originalNode.content.tools?.github?.auth.secretId,
			);
			expect(convertedBack.content.tools?.github?.tools).toEqual(
				originalNode.content.tools?.github?.tools,
			);
		});

		it("should preserve data through round-trip conversion without tools", () => {
			const originalNode = openAIWithoutTools as TextGenerationNode;
			const contentGenerationNode =
				convertTextGenerationToContentGeneration(originalNode);
			const convertedBack = convertContentGenerationToTextGeneration(
				contentGenerationNode,
			);

			expect(convertedBack.content.type).toBe(originalNode.content.type);
			expect(convertedBack.content.llm?.provider).toBe(
				originalNode.content.llm.provider,
			);
			expect(convertedBack.content.llm?.id).toBe(originalNode.content.llm.id);
			expect(convertedBack.content.prompt).toBe(originalNode.content.prompt);
			expect(convertedBack.content.tools).toBeUndefined();
		});

		it("should preserve data through round-trip conversion with Anthropic Claude", () => {
			const originalNode = anthropicClaudeSonnet as TextGenerationNode;
			const contentGenerationNode =
				convertTextGenerationToContentGeneration(originalNode);
			const convertedBack = convertContentGenerationToTextGeneration(
				contentGenerationNode,
			);

			expect(convertedBack.content.type).toBe(originalNode.content.type);
			expect(convertedBack.content.llm?.provider).toBe(
				originalNode.content.llm.provider,
			);
			expect(convertedBack.content.llm?.id).toBe(originalNode.content.llm.id);
			expect(convertedBack.content.prompt).toBe(originalNode.content.prompt);
		});

		it("should preserve data through round-trip conversion with Google Gemini", () => {
			const originalNode = googleGemini as TextGenerationNode;
			const contentGenerationNode =
				convertTextGenerationToContentGeneration(originalNode);
			const convertedBack = convertContentGenerationToTextGeneration(
				contentGenerationNode,
			);

			expect(convertedBack.content.type).toBe(originalNode.content.type);
			expect(convertedBack.content.llm?.provider).toBe(
				originalNode.content.llm.provider,
			);
			expect(convertedBack.content.llm?.id).toBe(originalNode.content.llm.id);
			expect(convertedBack.content.prompt).toBe(originalNode.content.prompt);
		});

<<<<<<< HEAD
		it("should preserve data through round-trip conversion with Google Gemini 3 Pro Preview", () => {
			const originalNode = createGoogleGeminiNode({
				id: "gemini-3-pro-preview",
			});
=======
		it("should preserve data through round-trip conversion for GPT-5.1 models", () => {
			const originalNode = createOpenAITextNode("gpt-5.1-thinking");

>>>>>>> 95444b24
			const contentGenerationNode =
				convertTextGenerationToContentGeneration(originalNode);
			const convertedBack = convertContentGenerationToTextGeneration(
				contentGenerationNode,
			);

<<<<<<< HEAD
			expect(convertedBack.content.type).toBe(originalNode.content.type);
			expect(convertedBack.content.llm?.provider).toBe(
				originalNode.content.llm.provider,
			);
			expect(convertedBack.content.llm?.id).toBe(originalNode.content.llm.id);
			expect(convertedBack.content.prompt).toBe(originalNode.content.prompt);
=======
			expect(convertedBack.content.llm?.id).toBe("gpt-5.1-thinking");
>>>>>>> 95444b24
		});
	});
});<|MERGE_RESOLUTION|>--- conflicted
+++ resolved
@@ -151,7 +151,6 @@
 			expect(result.content.languageModel.id).toBe("google/gemini-2.5-flash");
 		});
 
-<<<<<<< HEAD
 		it("should convert Google Gemini 3 Pro Preview model", () => {
 			const textGenerationNode = createGoogleGeminiNode({
 				id: "gemini-3-pro-preview",
@@ -163,7 +162,7 @@
 			expect(result.content.languageModel.id).toBe(
 				"google/gemini-3-pro-preview",
 			);
-=======
+
 		it("should convert GPT-5.1 models", () => {
 			const modelIds: OpenAITextGenerationModelId[] = [
 				"gpt-5.1-thinking",
@@ -180,7 +179,6 @@
 						: "openai/gpt-5.1-codex",
 				);
 			}
->>>>>>> 95444b24
 		});
 	});
 
@@ -413,32 +411,27 @@
 			expect(convertedBack.content.prompt).toBe(originalNode.content.prompt);
 		});
 
-<<<<<<< HEAD
 		it("should preserve data through round-trip conversion with Google Gemini 3 Pro Preview", () => {
 			const originalNode = createGoogleGeminiNode({
 				id: "gemini-3-pro-preview",
 			});
-=======
+
 		it("should preserve data through round-trip conversion for GPT-5.1 models", () => {
 			const originalNode = createOpenAITextNode("gpt-5.1-thinking");
 
->>>>>>> 95444b24
-			const contentGenerationNode =
-				convertTextGenerationToContentGeneration(originalNode);
-			const convertedBack = convertContentGenerationToTextGeneration(
-				contentGenerationNode,
-			);
-
-<<<<<<< HEAD
-			expect(convertedBack.content.type).toBe(originalNode.content.type);
-			expect(convertedBack.content.llm?.provider).toBe(
-				originalNode.content.llm.provider,
-			);
-			expect(convertedBack.content.llm?.id).toBe(originalNode.content.llm.id);
-			expect(convertedBack.content.prompt).toBe(originalNode.content.prompt);
-=======
+			const contentGenerationNode =
+				convertTextGenerationToContentGeneration(originalNode);
+			const convertedBack = convertContentGenerationToTextGeneration(
+				contentGenerationNode,
+			);
+
+			expect(convertedBack.content.type).toBe(originalNode.content.type);
+			expect(convertedBack.content.llm?.provider).toBe(
+				originalNode.content.llm.provider,
+			);
+			expect(convertedBack.content.llm?.id).toBe(originalNode.content.llm.id);
+			expect(convertedBack.content.prompt).toBe(originalNode.content.prompt);
 			expect(convertedBack.content.llm?.id).toBe("gpt-5.1-thinking");
->>>>>>> 95444b24
 		});
 	});
 });