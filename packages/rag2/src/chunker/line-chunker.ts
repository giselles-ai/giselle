import type { ChunkerFunction } from "./types";

export interface LineChunkerOptions {
	maxLines: number;
	overlap: number;
	maxChars: number;
}

enum ShrinkMode {
	OVERLAP_REDUCTION = "overlap_reduction",
	LINE_REDUCTION = "line_reduction",
	CHARACTER_SPLIT = "character_split",
}

interface ChunkInfo {
	startIndex: number;
	endIndex: number;
	content: string;
	currentOverlap: number;
	lines: string[];
}

/**
 * Create a line chunker function with the specified options
 * @param options Configuration options for the chunker
 * @returns A function that chunks text based on lines
 */
export function createLineChunker(
	options: LineChunkerOptions,
): ChunkerFunction {
	const { maxLines, overlap, maxChars } = options;

	if (maxLines < 1) {
		throw new Error("maxLines must be at least 1");
	}
	if (overlap < 0) {
		throw new Error("overlap cannot be negative");
	}
	if (overlap >= maxLines) {
		throw new Error("overlap must be less than maxLines");
	}
	if (maxChars < 1) {
		throw new Error("maxChars must be at least 1");
	}

	/**
	 * Split text into chunks based on lines with overlap
	 */
	return function chunk(text: string): string[] {
		const lines = text.split("\n");
		const chunks: string[] = [];

		let i = 0;
		let skipNextOverlap = false;

		while (i < lines.length) {
			const isFirstChunk = chunks.length === 0;
			const shouldOverlap = shouldUseOverlap(isFirstChunk, skipNextOverlap);
			skipNextOverlap = false;
			const initialOverlap = shouldOverlap ? overlap : 0;

			let chunkInfo = createInitialChunk(i, lines, initialOverlap, maxLines);

			// Shrink loop: reduce chunk size until it fits maxChars
			let characterSplit = false;
			while (chunkInfo.content.length > maxChars) {
				const shrinkMode = getShrinkMode(chunkInfo);
				let reduced: ChunkInfo | null = null;

				switch (shrinkMode) {
					case ShrinkMode.OVERLAP_REDUCTION:
						reduced = reduceOverlapGradually(chunkInfo, lines);
						break;
					case ShrinkMode.LINE_REDUCTION:
						reduced = reduceLineCountGradually(chunkInfo, lines);
						break;
					case ShrinkMode.CHARACTER_SPLIT: {
						const splitChunks = splitLongContent(chunkInfo.content, maxChars);
						chunks.push(...splitChunks);
						skipNextOverlap = true;
						i = chunkInfo.endIndex;
						characterSplit = true;
						break;
					}
				}

				if (reduced === null || characterSplit) {
					break;
				}
				chunkInfo = reduced;
			}

			// If we have done character splitting, adding the chunks is already done
			// and we can skip the overlap calculation
			if (!characterSplit) {
				if (chunkInfo.content.length > 0) {
					chunks.push(chunkInfo.content);
				}
				i = nextStartIndex(chunkInfo, skipNextOverlap, lines.length, overlap);
			}
		}

<<<<<<< HEAD
		return chunks.filter((chunk) => chunk.length > 0);
	}
=======
		return chunks.filter((chunk) => chunk.trim().length > 0);
	};
}
>>>>>>> de3d153c

function getShrinkMode(chunkInfo: ChunkInfo): ShrinkMode {
	if (chunkInfo.currentOverlap > 0) {
		return ShrinkMode.OVERLAP_REDUCTION;
	}
	const currentLineCount = chunkInfo.endIndex - chunkInfo.startIndex;
	if (currentLineCount > 1) {
		return ShrinkMode.LINE_REDUCTION;
	}
	return ShrinkMode.CHARACTER_SPLIT;
}

function shouldUseOverlap(
	isFirstChunk: boolean,
	skipNextOverlap: boolean,
): boolean {
	return !isFirstChunk && !skipNextOverlap;
}

function nextStartIndex(
	chunkInfo: ChunkInfo,
	skipNextOverlap: boolean,
	totalLines: number,
	overlap: number,
): number {
	if (chunkInfo.endIndex >= totalLines) {
		return chunkInfo.endIndex;
	}

<<<<<<< HEAD
	/**
	 * Build chunk information from boundary indices
	 */
	private buildChunk(
		startIndex: number,
		endIndex: number,
		lines: string[],
		currentOverlap: number,
	): ChunkInfo {
		const chunkLines = lines.slice(startIndex, endIndex);
		const content = chunkLines.join("\n");

		return {
			startIndex,
			endIndex,
			content,
			currentOverlap,
			lines: chunkLines,
		};
	}
=======
	const overlapAmount = skipNextOverlap ? 0 : overlap;
	const nextStart = chunkInfo.endIndex - overlapAmount;
>>>>>>> de3d153c

	return Math.max(nextStart, chunkInfo.startIndex + 1);
}

function buildChunk(
	startIndex: number,
	endIndex: number,
	lines: string[],
	currentOverlap: number,
): ChunkInfo {
	const chunkLines = lines.slice(startIndex, endIndex);
	const content = chunkLines.join("\n").trim();

	return {
		startIndex,
		endIndex,
		content,
		currentOverlap,
		lines: chunkLines,
	};
}

function createInitialChunk(
	startIndex: number,
	lines: string[],
	initialOverlap: number,
	maxLines: number,
): ChunkInfo {
	const endIndex = Math.min(startIndex + maxLines, lines.length);
	return buildChunk(startIndex, endIndex, lines, initialOverlap);
}

function reduceOverlapGradually(
	chunkInfo: ChunkInfo,
	lines: string[],
): ChunkInfo | null {
	if (chunkInfo.currentOverlap === 0) {
		return null;
	}
	const newOverlap = Math.floor(chunkInfo.currentOverlap / 2);
	const overlapReduction = chunkInfo.currentOverlap - newOverlap;
	const newStartIndex = chunkInfo.startIndex + overlapReduction;

	// Keep the same end position to maintain fixed end boundary
	const newEndIndex = chunkInfo.endIndex;

	return buildChunk(newStartIndex, newEndIndex, lines, newOverlap);
}

function reduceLineCountGradually(
	chunkInfo: ChunkInfo,
	lines: string[],
): ChunkInfo | null {
	const currentLineCount = chunkInfo.endIndex - chunkInfo.startIndex;
	if (currentLineCount <= 1) {
		return null;
	}

	const newEndIndex = chunkInfo.endIndex - 1;

	return buildChunk(
		chunkInfo.startIndex,
		newEndIndex,
		lines,
		chunkInfo.currentOverlap,
	);
}

<<<<<<< HEAD
	/**
	 * Split long content into smaller chunks
	 * This is only used for single lines that exceed maxChars
	 */
	private splitLongContent(content: string): string[] {
		return Array.from(
			{ length: Math.ceil(content.length / this.maxChars) },
			(_, k) => content.slice(k * this.maxChars, (k + 1) * this.maxChars),
		).filter((chunk) => chunk.length > 0);
	}
=======
function splitLongContent(content: string, maxChars: number): string[] {
	return Array.from({ length: Math.ceil(content.length / maxChars) }, (_, k) =>
		content.slice(k * maxChars, (k + 1) * maxChars).trim(),
	).filter(Boolean);
>>>>>>> de3d153c
}<|MERGE_RESOLUTION|>--- conflicted
+++ resolved
@@ -100,14 +100,9 @@
 			}
 		}
 
-<<<<<<< HEAD
 		return chunks.filter((chunk) => chunk.length > 0);
-	}
-=======
-		return chunks.filter((chunk) => chunk.trim().length > 0);
 	};
 }
->>>>>>> de3d153c
 
 function getShrinkMode(chunkInfo: ChunkInfo): ShrinkMode {
 	if (chunkInfo.currentOverlap > 0) {
@@ -137,31 +132,8 @@
 		return chunkInfo.endIndex;
 	}
 
-<<<<<<< HEAD
-	/**
-	 * Build chunk information from boundary indices
-	 */
-	private buildChunk(
-		startIndex: number,
-		endIndex: number,
-		lines: string[],
-		currentOverlap: number,
-	): ChunkInfo {
-		const chunkLines = lines.slice(startIndex, endIndex);
-		const content = chunkLines.join("\n");
-
-		return {
-			startIndex,
-			endIndex,
-			content,
-			currentOverlap,
-			lines: chunkLines,
-		};
-	}
-=======
 	const overlapAmount = skipNextOverlap ? 0 : overlap;
 	const nextStart = chunkInfo.endIndex - overlapAmount;
->>>>>>> de3d153c
 
 	return Math.max(nextStart, chunkInfo.startIndex + 1);
 }
@@ -173,7 +145,7 @@
 	currentOverlap: number,
 ): ChunkInfo {
 	const chunkLines = lines.slice(startIndex, endIndex);
-	const content = chunkLines.join("\n").trim();
+	const content = chunkLines.join("\n");
 
 	return {
 		startIndex,
@@ -230,21 +202,8 @@
 	);
 }
 
-<<<<<<< HEAD
-	/**
-	 * Split long content into smaller chunks
-	 * This is only used for single lines that exceed maxChars
-	 */
-	private splitLongContent(content: string): string[] {
-		return Array.from(
-			{ length: Math.ceil(content.length / this.maxChars) },
-			(_, k) => content.slice(k * this.maxChars, (k + 1) * this.maxChars),
-		).filter((chunk) => chunk.length > 0);
-	}
-=======
 function splitLongContent(content: string, maxChars: number): string[] {
 	return Array.from({ length: Math.ceil(content.length / maxChars) }, (_, k) =>
-		content.slice(k * maxChars, (k + 1) * maxChars).trim(),
-	).filter(Boolean);
->>>>>>> de3d153c
+		content.slice(k * maxChars, (k + 1) * maxChars),
+	).filter((chunk) => chunk.length > 0);
 }