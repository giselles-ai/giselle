<<<<<<< HEAD
import type { LLMProvider } from "@giselle-sdk/data-type";
import type { Storage } from "unstorage";
import { z } from "zod";
import { addGenerationHandler } from "./handlers/add-generation";
import { addRunHandler } from "./handlers/add-run";
import { cancelGenerationHandler } from "./handlers/cancel-generation";
import { createOpenAIVectorStoreHandler } from "./handlers/create-openai-vector-store";
import { createWorkspaceHandler } from "./handlers/create-workspace";
import { devHandler } from "./handlers/dev";
import { generateText } from "./handlers/generate-text";
import { getGenerationHandler } from "./handlers/get-generation";
import { getLLMProvidersHandler } from "./handlers/get-llm-providers";
import { getNodeGenerationsHandler } from "./handlers/get-node-generations";
import { getWorkspace } from "./handlers/get-workspace";
import { githubOperationHandler } from "./handlers/github-operation";
import { removeFileHandler } from "./handlers/remove-file";
import { saveWorkspace } from "./handlers/save-workspace";
import { startRunHandler } from "./handlers/start-run";
import { uploadFileHandler } from "./handlers/upload-file";
import type { GiselleEngineContext } from "./types";

export const GiselleEngineAction = z.enum([
	"create-workspace",
	"save-workspace",
	"get-workspace",
	"upload-file",
	"remove-file",
	"create-openai-vector-store",
	"get-llm-providers",
	"add-generation",
	"get-generation",
	"add-run",
	"start-run",
	"get-node-generations",
	"cancel-generation",
	"generate-text",
	"github-operation",
	"dev",
]);
type GiselleEngineAction = z.infer<typeof GiselleEngineAction>;

export interface GiselleEngineRequest {
	action: GiselleEngineAction;
	payload: unknown;
	context: GiselleEngineContext;
}

export interface GiselleEngineConfig {
	basePath: string;
	storage: Storage;
	llmProviders?: LLMProvider[];
}

async function toGiselleEngineRequest(
	request: Request,
	config: GiselleEngineConfig,
): Promise<GiselleEngineRequest> {
	request.url;
	const url = new URL(request.url);
	const pathname = url.pathname;
	const a = url.pathname.match(new RegExp(`^${config.basePath}(.+)`));

	const segmentString = a?.at(-1);
	if (segmentString == null)
		throw new Error(`Cannot parse action at ${pathname}`);
	const segments = segmentString.replace(/^\//, "").split("/").filter(Boolean);

	if (segments.length !== 1) {
		throw new Error(`Invalid action at ${pathname}`);
	}

	const [unsafeAction] = segments;

	const action = GiselleEngineAction.parse(unsafeAction);

	async function getBody(
		req: Request,
	): Promise<Record<string, unknown> | undefined> {
		if (!("body" in req) || !req.body || req.method !== "POST") return;

		const contentType = req.headers.get("content-type");
		if (contentType?.includes("application/json")) {
			const text = await req.text();
			if (text.length === 0) return;
			return JSON.parse(text);
		}
		if (contentType?.includes("application/x-www-form-urlencoded")) {
			const params = new URLSearchParams(await req.text());
			return Object.fromEntries(params);
		}
		if (contentType?.includes("multipart/form-data")) {
			const formData = await req.formData();
			const data = Object.fromEntries(formData.entries());
			return data;
		}
	}
=======
import type {
	CreatedRun,
	FileId,
	GenerationId,
	GenerationOrigin,
	NodeId,
	QueuedGeneration,
	RunId,
	WorkflowId,
	Workspace,
	WorkspaceId,
} from "@giselle-sdk/data-type";
import { getLanguageModelProviders } from "./configurations/get-language-model-providers";
import { removeFile, uploadFile } from "./files";
import {
	cancelGeneration,
	generateText,
	getGeneration,
	getNodeGenerations,
} from "./generations";
import { addRun, startRun } from "./runs";
import type { GiselleEngineConfig, GiselleEngineContext } from "./types";
import { createWorkspace, getWorkspace, updateWorkspace } from "./workspaces";
export * from "./types";

export function GiselleEngine(config: GiselleEngineConfig) {
	const context: GiselleEngineContext = {
		storage: config.storage,
		llmProviders: config.llmProviders ?? [],
	};
>>>>>>> 48d29148
	return {
		createWorkspace: async () => {
			return await createWorkspace({ context });
		},
<<<<<<< HEAD
	};
}

export async function GiselleEngine(
	request: Request,
	config: GiselleEngineConfig,
): Promise<Response> {
	const { action, payload, context } = await toGiselleEngineRequest(
		request,
		config,
	);
	switch (action) {
		case "save-workspace": {
			const result = await saveWorkspace({
				context,
				unsafeInput: payload,
			});
			return Response.json(result);
		}
		case "get-workspace": {
			const result = await getWorkspace({
				unsafeInput: payload,
				context,
			});
			return Response.json(result);
		}
		case "create-workspace": {
			const result = await createWorkspaceHandler({ context });
			return Response.json(result);
		}
		case "upload-file": {
			const result = await uploadFileHandler({ context, unsafeInput: payload });
			return Response.json(result);
		}
		case "remove-file": {
			await removeFileHandler({ context, unsafeInput: payload });
			return Response.json({ ok: true });
		}
		case "create-openai-vector-store": {
			const response = await createOpenAIVectorStoreHandler({
				context,
				unsafeInput: payload,
			});
			return Response.json(response);
		}
		case "get-llm-providers": {
			const response = await getLLMProvidersHandler({
				context,
			});
			return Response.json(response);
		}
		case "add-generation": {
			const response = await addGenerationHandler({
				context,
				unsafeInput: payload,
			});
			return Response.json(response);
		}

		case "get-generation": {
			const response = await getGenerationHandler({
				context,
				unsafeInput: payload,
			});
			return Response.json(response);
		}
		case "add-run": {
			const response = await addRunHandler({
				context,
				unsafeInput: payload,
			});
			return Response.json(response);
		}
		case "start-run": {
			await startRunHandler({
				context,
				unsafeInput: payload,
			});
			return Response.json({ ok: true });
		}
		case "get-node-generations": {
			const response = await getNodeGenerationsHandler({
				context,
				unsafeInput: payload,
			});
			return Response.json(response);
		}
		case "cancel-generation": {
			await cancelGenerationHandler({
				context,
				unsafeInput: payload,
			});
			return Response.json({ ok: true });
		}
		case "dev": {
			const res = await devHandler({ context });
			return Response.json(res);
		}
		case "github-operation": {
			const response = await githubOperationHandler({
				context,
				input: payload,
			});
			return Response.json(response);
		}
		case "generate-text": {
=======
		getWorkspace: async (workspaceId: WorkspaceId) => {
			return await getWorkspace({ context, workspaceId });
		},
		updateWorkspace: async (workspace: Workspace) => {
			return await updateWorkspace({ context, workspace });
		},
		getLanguageModelProviders: async () => {
			return await getLanguageModelProviders({ context });
		},
		generateText: async (generation: QueuedGeneration) => {
>>>>>>> 48d29148
			return await generateText({
				context,
				generation,
			});
		},
		getGeneration: async (generationId: GenerationId) => {
			return await getGeneration({ context, generationId });
		},
		getNodeGenerations: async (origin: GenerationOrigin, nodeId: NodeId) => {
			return await getNodeGenerations({ context, origin, nodeId });
		},
		cancelGeneration: async (generationId: GenerationId) => {
			return await cancelGeneration({ context, generationId });
		},
		addRun: async (
			workspaceId: WorkspaceId,
			workflowId: WorkflowId,
			run: CreatedRun,
		) => {
			return await addRun({ context, workspaceId, workflowId, run });
		},
		startRun: async (runId: RunId) => {
			return await startRun({ context, runId });
		},
		uploadFile: async (
			file: File,
			workspaceId: WorkspaceId,
			fileId: FileId,
			fileName: string,
		) => {
			return await uploadFile({ context, file, workspaceId, fileId, fileName });
		},
		removeFile: async (
			workspaceId: WorkspaceId,
			fileId: FileId,
			fileName: string,
		) => {
			return await removeFile({ context, fileId, workspaceId, fileName });
		},
	};
}

export type GiselleEngine = ReturnType<typeof GiselleEngine>;<|MERGE_RESOLUTION|>--- conflicted
+++ resolved
@@ -1,101 +1,3 @@
-<<<<<<< HEAD
-import type { LLMProvider } from "@giselle-sdk/data-type";
-import type { Storage } from "unstorage";
-import { z } from "zod";
-import { addGenerationHandler } from "./handlers/add-generation";
-import { addRunHandler } from "./handlers/add-run";
-import { cancelGenerationHandler } from "./handlers/cancel-generation";
-import { createOpenAIVectorStoreHandler } from "./handlers/create-openai-vector-store";
-import { createWorkspaceHandler } from "./handlers/create-workspace";
-import { devHandler } from "./handlers/dev";
-import { generateText } from "./handlers/generate-text";
-import { getGenerationHandler } from "./handlers/get-generation";
-import { getLLMProvidersHandler } from "./handlers/get-llm-providers";
-import { getNodeGenerationsHandler } from "./handlers/get-node-generations";
-import { getWorkspace } from "./handlers/get-workspace";
-import { githubOperationHandler } from "./handlers/github-operation";
-import { removeFileHandler } from "./handlers/remove-file";
-import { saveWorkspace } from "./handlers/save-workspace";
-import { startRunHandler } from "./handlers/start-run";
-import { uploadFileHandler } from "./handlers/upload-file";
-import type { GiselleEngineContext } from "./types";
-
-export const GiselleEngineAction = z.enum([
-	"create-workspace",
-	"save-workspace",
-	"get-workspace",
-	"upload-file",
-	"remove-file",
-	"create-openai-vector-store",
-	"get-llm-providers",
-	"add-generation",
-	"get-generation",
-	"add-run",
-	"start-run",
-	"get-node-generations",
-	"cancel-generation",
-	"generate-text",
-	"github-operation",
-	"dev",
-]);
-type GiselleEngineAction = z.infer<typeof GiselleEngineAction>;
-
-export interface GiselleEngineRequest {
-	action: GiselleEngineAction;
-	payload: unknown;
-	context: GiselleEngineContext;
-}
-
-export interface GiselleEngineConfig {
-	basePath: string;
-	storage: Storage;
-	llmProviders?: LLMProvider[];
-}
-
-async function toGiselleEngineRequest(
-	request: Request,
-	config: GiselleEngineConfig,
-): Promise<GiselleEngineRequest> {
-	request.url;
-	const url = new URL(request.url);
-	const pathname = url.pathname;
-	const a = url.pathname.match(new RegExp(`^${config.basePath}(.+)`));
-
-	const segmentString = a?.at(-1);
-	if (segmentString == null)
-		throw new Error(`Cannot parse action at ${pathname}`);
-	const segments = segmentString.replace(/^\//, "").split("/").filter(Boolean);
-
-	if (segments.length !== 1) {
-		throw new Error(`Invalid action at ${pathname}`);
-	}
-
-	const [unsafeAction] = segments;
-
-	const action = GiselleEngineAction.parse(unsafeAction);
-
-	async function getBody(
-		req: Request,
-	): Promise<Record<string, unknown> | undefined> {
-		if (!("body" in req) || !req.body || req.method !== "POST") return;
-
-		const contentType = req.headers.get("content-type");
-		if (contentType?.includes("application/json")) {
-			const text = await req.text();
-			if (text.length === 0) return;
-			return JSON.parse(text);
-		}
-		if (contentType?.includes("application/x-www-form-urlencoded")) {
-			const params = new URLSearchParams(await req.text());
-			return Object.fromEntries(params);
-		}
-		if (contentType?.includes("multipart/form-data")) {
-			const formData = await req.formData();
-			const data = Object.fromEntries(formData.entries());
-			return data;
-		}
-	}
-=======
 import type {
 	CreatedRun,
 	FileId,
@@ -126,119 +28,10 @@
 		storage: config.storage,
 		llmProviders: config.llmProviders ?? [],
 	};
->>>>>>> 48d29148
 	return {
 		createWorkspace: async () => {
 			return await createWorkspace({ context });
 		},
-<<<<<<< HEAD
-	};
-}
-
-export async function GiselleEngine(
-	request: Request,
-	config: GiselleEngineConfig,
-): Promise<Response> {
-	const { action, payload, context } = await toGiselleEngineRequest(
-		request,
-		config,
-	);
-	switch (action) {
-		case "save-workspace": {
-			const result = await saveWorkspace({
-				context,
-				unsafeInput: payload,
-			});
-			return Response.json(result);
-		}
-		case "get-workspace": {
-			const result = await getWorkspace({
-				unsafeInput: payload,
-				context,
-			});
-			return Response.json(result);
-		}
-		case "create-workspace": {
-			const result = await createWorkspaceHandler({ context });
-			return Response.json(result);
-		}
-		case "upload-file": {
-			const result = await uploadFileHandler({ context, unsafeInput: payload });
-			return Response.json(result);
-		}
-		case "remove-file": {
-			await removeFileHandler({ context, unsafeInput: payload });
-			return Response.json({ ok: true });
-		}
-		case "create-openai-vector-store": {
-			const response = await createOpenAIVectorStoreHandler({
-				context,
-				unsafeInput: payload,
-			});
-			return Response.json(response);
-		}
-		case "get-llm-providers": {
-			const response = await getLLMProvidersHandler({
-				context,
-			});
-			return Response.json(response);
-		}
-		case "add-generation": {
-			const response = await addGenerationHandler({
-				context,
-				unsafeInput: payload,
-			});
-			return Response.json(response);
-		}
-
-		case "get-generation": {
-			const response = await getGenerationHandler({
-				context,
-				unsafeInput: payload,
-			});
-			return Response.json(response);
-		}
-		case "add-run": {
-			const response = await addRunHandler({
-				context,
-				unsafeInput: payload,
-			});
-			return Response.json(response);
-		}
-		case "start-run": {
-			await startRunHandler({
-				context,
-				unsafeInput: payload,
-			});
-			return Response.json({ ok: true });
-		}
-		case "get-node-generations": {
-			const response = await getNodeGenerationsHandler({
-				context,
-				unsafeInput: payload,
-			});
-			return Response.json(response);
-		}
-		case "cancel-generation": {
-			await cancelGenerationHandler({
-				context,
-				unsafeInput: payload,
-			});
-			return Response.json({ ok: true });
-		}
-		case "dev": {
-			const res = await devHandler({ context });
-			return Response.json(res);
-		}
-		case "github-operation": {
-			const response = await githubOperationHandler({
-				context,
-				input: payload,
-			});
-			return Response.json(response);
-		}
-		case "generate-text": {
-=======
 		getWorkspace: async (workspaceId: WorkspaceId) => {
 			return await getWorkspace({ context, workspaceId });
 		},
@@ -249,7 +42,6 @@
 			return await getLanguageModelProviders({ context });
 		},
 		generateText: async (generation: QueuedGeneration) => {
->>>>>>> 48d29148
 			return await generateText({
 				context,
 				generation,
