--- conflicted
+++ resolved
@@ -23,11 +23,6 @@
 	"create-workspace",
 	"save-workspace",
 	"get-workspace",
-<<<<<<< HEAD
-	"text-generation",
-	"github-operation",
-=======
->>>>>>> 0b85d3bf
 	"upload-file",
 	"remove-file",
 	"create-openai-vector-store",
@@ -39,6 +34,7 @@
 	"get-node-generations",
 	"cancel-generation",
 	"generate-text",
+	"github-operation",
 	"dev",
 ]);
 type GiselleEngineAction = z.infer<typeof GiselleEngineAction>;
@@ -203,20 +199,18 @@
 			const res = await devHandler({ context });
 			return Response.json(res);
 		}
-<<<<<<< HEAD
 		case "github-operation": {
 			const response = await githubOperationHandler({
 				context,
 				unsafeInput: payload,
 			});
 			return Response.json(response);
-=======
+		}
 		case "generate-text": {
 			return await generateText({
 				context,
 				input: payload,
 			});
->>>>>>> 0b85d3bf
 		}
 		default: {
 			const _exhaustiveCheck: never = action;
