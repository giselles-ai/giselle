--- conflicted
+++ resolved
@@ -284,10 +284,6 @@
 	// Default values for query parameters
 	// TODO: Make these configurable via the UI
 	const LIMIT = 10;
-<<<<<<< HEAD
-	const _SIMILARITY_THRESHOLD = 0.2;
-=======
->>>>>>> 618f6b78
 
 	const results = await Promise.all(
 		vectorStoreNodes
