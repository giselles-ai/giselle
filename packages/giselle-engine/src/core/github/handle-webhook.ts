import {
	type GenerationInput,
	type OverrideNode,
	WorkspaceGitHubIntegrationNextActionIssueCommentCreate,
	WorkspaceGitHubIntegrationNextActionPullRequestCommentCreate,
	type WorkspaceGitHubIntegrationPayloadField,
	type WorkspaceGitHubIntegrationSetting,
	type WorkspaceId,
} from "@giselle-sdk/data-type";
import { githubTriggers } from "@giselle-sdk/flow";
import {
	type GitHubAuthConfig,
	addReaction as addReactionApi,
} from "@giselle-sdk/github-tool";
import { z } from "zod";
import { WorkflowError } from "../error";
import { runFlow } from "../flows";
import { getFlowTrigger } from "../flows/utils";
import { getGitHubRepositoryIntegrationIndex } from "../integrations/utils";
import { runApi } from "../runs";
import type { GiselleEngineContext } from "../types";
import { getWorkspace } from "../workspaces/utils";
import {
	type GitHubEvent,
	GitHubEventType,
	determineGitHubEvent,
} from "./events";
import {
	type Command,
	getWorkspaceGitHubIntegrationRepositorySettings,
	parseCommand as parseCommandInternal,
} from "./utils";

export const IssueCommentCreateAction = z.object({
	action: WorkspaceGitHubIntegrationNextActionIssueCommentCreate,
	issue: z.object({
		repo: z.object({
			owner: z.string(),
			name: z.string(),
		}),
		number: z.number(),
	}),
	content: z.string(),
});
type IssueCommentCreateAction = z.infer<typeof IssueCommentCreateAction>;
export const PullRequestCommentCreateAction = z.object({
	action: WorkspaceGitHubIntegrationNextActionPullRequestCommentCreate,
	pullRequest: z.object({
		repo: z.object({
			owner: z.string(),
			name: z.string(),
		}),
		number: z.number(),
	}),
	content: z.string(),
});
type PullRequestCommentCreateAction = z.infer<
	typeof PullRequestCommentCreateAction
>;
export const HandleGitHubWebhookResult = z.discriminatedUnion("action", [
	IssueCommentCreateAction,
	PullRequestCommentCreateAction,
]);
export type HandleGitHubWebhookResult = z.infer<
	typeof HandleGitHubWebhookResult
>;

type PullRequestDiffFn = (
	owner: string,
	repo: string,
	number: number,
) => Promise<string>;
export interface HandleGitHubWebhookOptions {
	pullRequestDiff?: PullRequestDiffFn;
	addReactionToComment?: (
		owner: string,
		repo: string,
		commentId: number,
	) => Promise<void>;
	addReactionToIssue?: (
		owner: string,
		repo: string,
		issueId: number,
	) => Promise<void>;
	buildResultFooter?: (workspaceId: WorkspaceId) => Promise<string>;
}
export interface HandleGitHubWebhookArgs {
	github: {
		event: string;
		delivery: string;
		payload: unknown;
	};
	context: GiselleEngineContext;
	options?: HandleGitHubWebhookOptions;
}

export async function handleWebhook(args: HandleGitHubWebhookArgs) {
	const gitHubEvent = determineGitHubEvent(
		args.github.event,
		args.github.payload,
	);
	if (!gitHubEvent) {
		console.log(`Unsupported event: ${JSON.stringify(args.github, null, 2)}`);
		return [];
	}

	const repository = getRepositoryInfo(gitHubEvent);
	const workspaceGitHubIntegrationRepositorySettings =
		await getWorkspaceGitHubIntegrationRepositorySettings({
			storage: args.context.storage,
			repositoryNodeId: repository.nodeId,
		});

	const command = parseCommandFromEvent(gitHubEvent);

	await processV2({
		context: args.context,
		repositoryNodeId: repository.nodeId,
		githubEvent: gitHubEvent,
	});

	const results = await processMatchedIntegrationSettingsDeprecated(
		gitHubEvent,
		args,
		repository,
		command,
		workspaceGitHubIntegrationRepositorySettings,
	);
	return results;
}

async function processV2(args: {
	context: GiselleEngineContext;
	repositoryNodeId: string;
	githubEvent: GitHubEvent;
	options?: HandleGitHubWebhookOptions;
}) {
	const githubRepositoryIntegration = await getGitHubRepositoryIntegrationIndex(
		{
			storage: args.context.storage,
			repositoryNodeId: args.repositoryNodeId,
		},
	);
	if (githubRepositoryIntegration === undefined) {
		return;
	}

	await Promise.all(
		githubRepositoryIntegration.flowTriggerIds.map(async (flowTriggerId) => {
			const trigger = await getFlowTrigger({
				storage: args.context.storage,
				flowTriggerId,
			});
			await runRepositoryTrigger({
				context: args.context,
				trigger,
				githubEvent: args.githubEvent,
				repositoryNodeId: args.repositoryNodeId,
			});
		}),
	);
}

async function runRepositoryTrigger(args: {
	context: GiselleEngineContext;
	trigger: Awaited<ReturnType<typeof getFlowTrigger>>;
	githubEvent: GitHubEvent;
	repositoryNodeId: string;
}) {
	if (
		!args.trigger.enable ||
		args.trigger.configuration.provider !== "github"
	) {
		return;
	}
	if (args.trigger.configuration.repositoryNodeId !== args.repositoryNodeId) {
		return;
	}

	const githubTrigger = githubTriggers[args.trigger.configuration.event.id];
	const triggerInputs = buildTriggerInputs({
		githubTrigger,
		trigger: args.trigger,
		githubEvent: args.githubEvent,
	});
	if (triggerInputs === null) {
		return;
	}

	await Promise.all([
		addReaction(args),
		runFlow({
			context: args.context,
			triggerId: args.trigger.id,
			triggerInputs,
		}),
	]);
}

async function addReaction(args: {
	githubEvent: GitHubEvent;
	context: GiselleEngineContext;
}) {
	const githubAuthV2 = args.context.integrationConfigs?.github?.authV2;
	if (githubAuthV2 === undefined) {
		throw new Error("GitHub authV2 configuration is missing");
	}
	if (args.githubEvent.payload.installation?.id === undefined) {
		throw new Error("GitHub installation ID is missing");
	}
	const authConfig = {
		strategy: "app-installation",
		appId: githubAuthV2.appId,
		privateKey: githubAuthV2.privateKey,
		installationId: args.githubEvent.payload.installation.id,
	} satisfies GitHubAuthConfig;

	switch (args.githubEvent.event) {
		case "issue_comment":
			await addReactionApi({
				id: args.githubEvent.payload.comment.node_id,
				content: "EYES",
				authConfig,
			});
			break;
		case "issues":
			await addReactionApi({
				id: args.githubEvent.payload.issue.node_id,
				content: "EYES",
				authConfig,
			});
			break;
		case "pull_request":
			await addReactionApi({
				id: args.githubEvent.payload.pull_request.node_id,
				content: "EYES",
				authConfig,
			});
			break;
		default: {
			const _exhaustiveCheck: never = args.githubEvent;
			throw new Error(`Unhandled event: ${_exhaustiveCheck}`);
		}
	}
}

function buildTriggerInputs(args: {
	githubTrigger: (typeof githubTriggers)[keyof typeof githubTriggers];
	trigger: Awaited<ReturnType<typeof getFlowTrigger>>;
	githubEvent: GitHubEvent;
}): GenerationInput[] | null {
	const { githubTrigger, githubEvent, trigger } = args;
	switch (githubTrigger.event.id) {
		case "github.issue.created":
			return buildIssueCreatedInputs(
				githubEvent,
				githubTrigger.event.payloads.keyof().options,
			);
		case "github.issue.closed":
			return buildIssueClosedInputs(
				githubEvent,
				githubTrigger.event.payloads.keyof().options,
			);
		case "github.issue_comment.created":
			if (trigger.configuration.event.id !== "github.issue_comment.created") {
				return null;
			}
			return buildIssueCommentInputs(
				githubEvent,
				githubTrigger.event.payloads.keyof().options,
				trigger.configuration.event.conditions.callsign,
			);
<<<<<<< HEAD
		case "github.pull_request_comment.created":
			if (
				trigger.configuration.event.id !== "github.pull_request_comment.created"
			) {
				return null;
			}
			return buildIssueCommentInputs(
				githubEvent,
				githubTrigger.event.payloads.keyof().options,
				trigger.configuration.event.conditions.callsign,
			);
=======
		case "github.pull_request.opened": {
			if (githubEvent.type !== GitHubEventType.PULL_REQUEST_OPENED) {
				return null;
			}
			const triggerInputs: GenerationInput[] = [];
			for (const payload of githubTrigger.event.payloads.keyof().options) {
				switch (payload) {
					case "title":
						triggerInputs.push({
							name: "title",
							value: githubEvent.payload.pull_request.title,
						});
						break;
					case "body":
						triggerInputs.push({
							name: "body",
							value: githubEvent.payload.pull_request.body ?? "",
						});
						break;
					case "number":
						triggerInputs.push({
							name: "number",
							value: githubEvent.payload.pull_request.number.toString(),
						});
						break;
					case "pullRequestUrl":
						triggerInputs.push({
							name: "pullRequesturl",
							value: githubEvent.payload.pull_request.html_url,
						});
						break;
					default: {
						const _exhaustiveCheck: never = payload;
						throw new Error(`Unhandled payload id: ${_exhaustiveCheck}`);
					}
				}
			}
			return triggerInputs;
		}
>>>>>>> df9f3660
		case "github.pull_request.ready_for_review": {
			if (githubEvent.type !== GitHubEventType.PULL_REQUEST_READY_FOR_REVIEW) {
				return null;
			}
			const triggerInputs: GenerationInput[] = [];
			for (const payload of githubTrigger.event.payloads.keyof().options) {
				switch (payload) {
					case "title":
						triggerInputs.push({
							name: "title",
							value: githubEvent.payload.pull_request.title,
						});
						break;
					case "body":
						triggerInputs.push({
							name: "body",
							value: githubEvent.payload.pull_request.body ?? "",
						});
						break;
					case "number":
						triggerInputs.push({
							name: "number",
							value: githubEvent.payload.pull_request.number.toString(),
						});
						break;
					case "pullRequestUrl":
						triggerInputs.push({
							name: "pullRequestUrl",
							value: githubEvent.payload.pull_request.html_url,
						});
						break;
					default: {
						const _exhaustiveCheck: never = payload;
						throw new Error(`Unhandled payload id: ${_exhaustiveCheck}`);
					}
				}
			}
			return triggerInputs;
		}
		case "github.pull_request.closed": {
			if (githubEvent.type !== GitHubEventType.PULL_REQUEST_CLOSED) {
				return null;
			}
			const triggerInputs: GenerationInput[] = [];
			for (const payload of githubTrigger.event.payloads.keyof().options) {
				switch (payload) {
					case "title":
						triggerInputs.push({
							name: "title",
							value: githubEvent.payload.pull_request.title,
						});
						break;
					case "body":
						triggerInputs.push({
							name: "body",
							value: githubEvent.payload.pull_request.body ?? "",
						});
						break;
					case "number":
						triggerInputs.push({
							name: "number",
							value: githubEvent.payload.pull_request.number.toString(),
						});
						break;
					case "pullRequestUrl":
						triggerInputs.push({
							name: "pullRequestUrl",
							value: githubEvent.payload.pull_request.html_url,
						});
						break;
					default: {
						const _exhaustiveCheck: never = payload;
						throw new Error(`Unhandled payload id: ${_exhaustiveCheck}`);
					}
				}
			}
			return triggerInputs;
		}
		default: {
			const _exhaustiveCheck: never = githubTrigger.event;
			throw new Error(`Unhandled event id: ${_exhaustiveCheck}`);
		}
	}
}

function buildIssueCreatedInputs(
	githubEvent: GitHubEvent,
	payloads: readonly ("title" | "body")[],
): GenerationInput[] | null {
	if (githubEvent.type !== GitHubEventType.ISSUES_OPENED) {
		return null;
	}

	const inputs: GenerationInput[] = [];
	for (const payload of payloads) {
		switch (payload) {
			case "title":
				inputs.push({ name: "title", value: githubEvent.payload.issue.title });
				break;
			case "body":
				inputs.push({
					name: "body",
					value: githubEvent.payload.issue.body ?? "",
				});
				break;
			default: {
				const _exhaustiveCheck: never = payload;
				throw new Error(`Unhandled payload id: ${_exhaustiveCheck}`);
			}
		}
	}
	return inputs;
}

function buildIssueClosedInputs(
	githubEvent: GitHubEvent,
	payloads: readonly ("title" | "body")[],
): GenerationInput[] | null {
	if (githubEvent.type !== GitHubEventType.ISSUES_CLOSED) {
		return null;
	}

	const inputs: GenerationInput[] = [];
	for (const payload of payloads) {
		switch (payload) {
			case "title":
				inputs.push({ name: "title", value: githubEvent.payload.issue.title });
				break;
			case "body":
				inputs.push({
					name: "body",
					value: githubEvent.payload.issue.body ?? "",
				});
				break;
			default: {
				const _exhaustiveCheck: never = payload;
				throw new Error(`Unhandled payload id: ${_exhaustiveCheck}`);
			}
		}
	}
	return inputs;
}

function buildIssueCommentInputs(
	githubEvent: GitHubEvent,
	payloads: readonly ("body" | "issueBody" | "issueNumber" | "issueTitle")[],
	callsign: string,
): GenerationInput[] | null {
	if (githubEvent.type !== GitHubEventType.ISSUE_COMMENT_CREATED) {
		return null;
	}

	const command = parseCommandFromEvent(githubEvent);
	if (command === null || command.callsign !== callsign) {
		return null;
	}

	const inputs: GenerationInput[] = [];
	for (const payload of payloads) {
		switch (payload) {
			case "body":
				inputs.push({ name: "body", value: command.content });
				break;
			case "issueBody":
				inputs.push({
					name: "issueBody",
					value: githubEvent.payload.issue.body ?? "",
				});
				break;
			case "issueNumber":
				inputs.push({
					name: "issueNumber",
					value: githubEvent.payload.issue.number.toString(),
				});
				break;
			case "issueTitle":
				inputs.push({
					name: "issueTitle",
					value: githubEvent.payload.issue.title,
				});
				break;
			default: {
				const _exhaustiveCheck: never = payload;
				throw new Error(`Unhandled payload id: ${_exhaustiveCheck}`);
			}
		}
	}
	return inputs;
}

// Extracted for legacy parallel execution.
// @deprecated This function will be removed in the future. Please use the new webhook processing method.
async function processMatchedIntegrationSettingsDeprecated(
	gitHubEvent: GitHubEvent,
	args: HandleGitHubWebhookArgs,
	repository: { owner: string; name: string; nodeId: string },
	command: Command | null,
	workspaceGitHubIntegrationRepositorySettings:
		| WorkspaceGitHubIntegrationSetting[]
		| undefined,
): Promise<HandleGitHubWebhookResult[]> {
	const matchedIntegrationSettings =
		workspaceGitHubIntegrationRepositorySettings?.filter((setting) =>
			isMatchingIntegrationSetting(setting, gitHubEvent, command),
		) ?? [];

	const integrationPromises = matchedIntegrationSettings.map((setting) =>
		processIntegration(
			setting,
			gitHubEvent,
			command,
			repository,
			args.context,
			args.options,
		),
	);
	const results = await Promise.all(integrationPromises);
	return results.flat();
}

async function processIntegration(
	setting: WorkspaceGitHubIntegrationSetting,
	gitHubEvent: GitHubEvent,
	command: Command | null,
	repository: { owner: string; name: string; nodeId: string },
	context: GiselleEngineContext,
	options?: HandleGitHubWebhookOptions,
): Promise<HandleGitHubWebhookResult[]> {
	await handleReaction(gitHubEvent, options);

	const overrideNodes: OverrideNode[] = [];
	const workspace = await getWorkspace({
		storage: context.storage,
		workspaceId: setting.workspaceId,
	});
	for (const payloadMap of setting.payloadMaps) {
		const node = workspace.nodes.find((node) => node.id === payloadMap.nodeId);
		if (node === undefined) {
			continue;
		}
		const payloadValue = await getPayloadValue(
			gitHubEvent,
			payloadMap.payload,
			command?.content,
			options?.pullRequestDiff,
		);
		switch (node.content.type) {
			case "textGeneration":
				overrideNodes.push({
					id: node.id,
					type: "operation",
					content: {
						type: node.content.type,
						prompt: `${payloadValue}`,
					},
				});
				break;
			case "imageGeneration":
				overrideNodes.push({
					id: node.id,
					type: "operation",
					content: {
						type: node.content.type,
						prompt: `${payloadValue}`,
					},
				});
				break;
			case "file":
				throw new Error("File nodes are not supported");
			case "text":
				overrideNodes.push({
					id: node.id,
					type: "variable",
					content: {
						type: node.content.type,
						text: `${payloadValue}`,
					},
				});
				break;
			case "github":
				throw new Error("GitHub nodes are not supported");
			case "trigger":
				break;
			case "action":
				break;

			default: {
				const _exhaustiveCheck: never = node.content;
				throw new Error(`Unhandled node type: ${_exhaustiveCheck}`);
			}
		}
	}
	const workflows = workspace.editingWorkflows.filter((workflow) =>
		workflow.jobs.some((job) =>
			job.operations.some((operation) =>
				overrideNodes.some(
					(overrideNode) =>
						overrideNode.id === operation.node.id ||
						operation.generationTemplate.sourceNodes.some(
							(sourceNode) => sourceNode.id === overrideNode.id,
						),
				),
			),
		),
	);
	const resultFooter = await options?.buildResultFooter?.(workspace.id);
	const results = await Promise.all(
		workflows.map((workflow) =>
			runApi({
				context,
				workspaceId: workspace.id,
				workflowId: workflow.id,
				overrideNodes,
			})
				.then((result) => {
					return result.map((jobResult) => {
						if (resultFooter != null && resultFooter.length > 0) {
							return `${jobResult}\n\n${resultFooter}`;
						}
						return jobResult;
					});
				})
				.catch((error: unknown) => {
					throw new WorkflowError(
						`Failed to run workflow: ${error}`,
						workspace.id,
						workflow.id,
						{ cause: error },
					);
				}),
		),
	);

	const webhookResults: HandleGitHubWebhookResult[] = [];
	for (const result of results) {
		for (const resultText of result) {
			switch (setting.nextAction) {
				case "github.pull_request_comment.create": {
					webhookResults.push({
						action: "github.pull_request_comment.create",
						pullRequest: {
							repo: {
								owner: repository.owner,
								name: repository.name,
							},
							// Some GitHub events treat pull requests as issues.
							number:
								"issue" in gitHubEvent.payload
									? gitHubEvent.payload.issue.number
									: gitHubEvent.payload.pull_request.number,
						},
						content: resultText,
					});
					break;
				}
				case "github.issue_comment.create": {
					webhookResults.push({
						action: "github.issue_comment.create",
						issue: {
							repo: {
								owner: repository.owner,
								name: repository.name,
							},
							// Some GitHub events treat pull requests as issues.
							number:
								"issue" in gitHubEvent.payload
									? gitHubEvent.payload.issue.number
									: gitHubEvent.payload.pull_request.number,
						},
						content: resultText,
					});
					break;
				}
				default: {
					const _exhaustiveCheck: never = setting.nextAction;
					throw new Error(`Unhandled action type: ${_exhaustiveCheck}`);
				}
			}
		}
	}
	return webhookResults;
}

export function isMatchingIntegrationSetting(
	setting: WorkspaceGitHubIntegrationSetting,
	event: GitHubEvent,
	command: Command | null,
): boolean {
	switch (setting.event) {
		case "github.issue_comment.created":
		case "github.pull_request_comment.created":
			return (
				event.type === GitHubEventType.ISSUE_COMMENT_CREATED &&
				setting.callsign !== null &&
				setting.callsign === command?.callsign
			);
		case "github.issues.opened":
			return event.type === GitHubEventType.ISSUES_OPENED;
		case "github.issues.closed":
			return event.type === GitHubEventType.ISSUES_CLOSED;
		case "github.pull_request.opened":
			return event.type === GitHubEventType.PULL_REQUEST_OPENED;
		case "github.pull_request.ready_for_review":
			return event.type === GitHubEventType.PULL_REQUEST_READY_FOR_REVIEW;
		case "github.pull_request.closed":
			return event.type === GitHubEventType.PULL_REQUEST_CLOSED;
		default: {
			const _exhaustiveCheck: never = setting.event;
			throw new Error(`Unhandled setting event type: ${_exhaustiveCheck}`);
		}
	}
}

async function handleReaction(
	event: GitHubEvent,
	options?: HandleGitHubWebhookOptions,
) {
	switch (event.type) {
		case GitHubEventType.ISSUE_COMMENT_CREATED:
			await options?.addReactionToComment?.(
				event.payload.repository.owner.login,
				event.payload.repository.name,
				event.payload.comment.id,
			);
			break;
		case GitHubEventType.ISSUES_OPENED:
		case GitHubEventType.ISSUES_CLOSED:
			if (options?.addReactionToIssue) {
				await options.addReactionToIssue(
					event.payload.repository.owner.login,
					event.payload.repository.name,
					event.payload.issue.number,
				);
			}
			break;
		case GitHubEventType.PULL_REQUEST_OPENED:
		case GitHubEventType.PULL_REQUEST_READY_FOR_REVIEW:
		case GitHubEventType.PULL_REQUEST_CLOSED:
			if (options?.addReactionToIssue) {
				await options.addReactionToIssue(
					event.payload.repository.owner.login,
					event.payload.repository.name,
					event.payload.pull_request.number,
				);
			}
			break;
		default: {
			const _exhaustiveCheck: never = event;
			throw new Error(`Unhandled event type for reaction: ${_exhaustiveCheck}`);
		}
	}
}

async function getPayloadValue(
	event: GitHubEvent,
	field: WorkspaceGitHubIntegrationPayloadField,
	command?: string,
	diff?: PullRequestDiffFn,
): Promise<string | number> {
	switch (event.type) {
		case GitHubEventType.ISSUE_COMMENT_CREATED:
			switch (field) {
				case "github.pull_request_comment.pull_request.title":
				case "github.issue_comment.issue.title":
					return event.payload.issue.title;
				case "github.pull_request_comment.pull_request.diff": {
					if (event.payload.issue.pull_request == null) {
						throw new Error(
							"Attempted to get diff for non-pull-request issue comment",
						);
					}
					const diffResult = await diff?.(
						event.payload.repository.owner.login,
						event.payload.repository.name,
						event.payload.issue.number,
					);
					return diffResult ?? "";
				}
				case "github.pull_request_comment.pull_request.body":
				case "github.issue_comment.issue.body":
					return event.payload.issue.body ?? "";
				case "github.issue_comment.body":
				case "github.pull_request_comment.body":
					return command ?? "";
				case "github.issue_comment.issue.number":
				case "github.pull_request_comment.pull_request.number":
					return event.payload.issue.number;
				case "github.issue_comment.issue.repository.owner":
				case "github.pull_request_comment.pull_request.repository.owner":
					return event.payload.repository.owner.login;
				case "github.pull_request_comment.pull_request.repository.name":
				case "github.issue_comment.issue.repository.name":
					return event.payload.repository.name;
				default: {
					throw new Error(
						`Unhandled field type: ${field} for event ${event.type}`,
					);
				}
			}

		case GitHubEventType.ISSUES_OPENED:
		case GitHubEventType.ISSUES_CLOSED:
			switch (field) {
				case "github.issues.title":
					return event.payload.issue.title;
				case "github.issues.body":
					return event.payload.issue.body ?? "";
				default: {
					throw new Error(
						`Unhandled field type: ${field} for event ${event.type}`,
					);
				}
			}

		case GitHubEventType.PULL_REQUEST_OPENED:
		case GitHubEventType.PULL_REQUEST_READY_FOR_REVIEW:
		case GitHubEventType.PULL_REQUEST_CLOSED:
			switch (field) {
				case "github.pull_request.title":
					return event.payload.pull_request.title;
				case "github.pull_request.body":
					return event.payload.pull_request.body ?? "";
				case "github.pull_request.diff": {
					const diffResult = await diff?.(
						event.payload.repository.owner.login,
						event.payload.repository.name,
						event.payload.pull_request.number,
					);
					return diffResult ?? "";
				}
				default: {
					throw new Error(
						`Unhandled field type: ${field} for event ${event.type}`,
					);
				}
			}

		default: {
			const _exhaustiveCheckEvent: never = event;
			throw new Error(`Unhandled event type: ${_exhaustiveCheckEvent}`);
		}
	}
}

function getRepositoryInfo(event: GitHubEvent) {
	return {
		owner: event.payload.repository.owner.login,
		name: event.payload.repository.name,
		nodeId: event.payload.repository.node_id,
	};
}

function parseCommandFromEvent(event: GitHubEvent): Command | null {
	if (event.type !== GitHubEventType.ISSUE_COMMENT_CREATED) {
		return null;
	}
	return parseCommandInternal(event.payload.comment.body);
}<|MERGE_RESOLUTION|>--- conflicted
+++ resolved
@@ -270,7 +270,6 @@
 				githubTrigger.event.payloads.keyof().options,
 				trigger.configuration.event.conditions.callsign,
 			);
-<<<<<<< HEAD
 		case "github.pull_request_comment.created":
 			if (
 				trigger.configuration.event.id !== "github.pull_request_comment.created"
@@ -282,7 +281,6 @@
 				githubTrigger.event.payloads.keyof().options,
 				trigger.configuration.event.conditions.callsign,
 			);
-=======
 		case "github.pull_request.opened": {
 			if (githubEvent.type !== GitHubEventType.PULL_REQUEST_OPENED) {
 				return null;
@@ -322,7 +320,6 @@
 			}
 			return triggerInputs;
 		}
->>>>>>> df9f3660
 		case "github.pull_request.ready_for_review": {
 			if (githubEvent.type !== GitHubEventType.PULL_REQUEST_READY_FOR_REVIEW) {
 				return null;
