--- conflicted
+++ resolved
@@ -191,18 +191,10 @@
 				}),
 				handler: async ({ input }) => {
 					const result = await giselleEngine.runApi(input);
-					return new Response(result);
+					return new Response(result.join("\n"));
 				},
 			}),
-<<<<<<< HEAD
-			handler: async ({ input }) => {
-				const result = await giselleEngine.runApi(input);
-				return new Response(result.join("\n"));
-			},
-		}),
-=======
 		),
->>>>>>> 333ddafb
 	generateImage: (giselleEngine: GiselleEngine) =>
 		withUsageLimitErrorHandler(
 			createHandler({
