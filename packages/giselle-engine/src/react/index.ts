--- conflicted
+++ resolved
@@ -3,8 +3,5 @@
 export * from "./generations";
 export * from "./usage-limits";
 export * from "./integrations";
-<<<<<<< HEAD
 export * from "./vector-store";
-=======
-export * from "./telemetry";
->>>>>>> 1883f5e5
+export * from "./telemetry";