"use client";

import type { Workspace, WorkspaceId } from "@giselle-sdk/data-type";
import {
	GenerationRunnerSystemProvider,
	RunSystemContextProvider,
	useGiselleEngine,
} from "@giselle-sdk/giselle-engine/react";
import {
	IntegrationProvider,
	type IntegrationProviderProps,
} from "@giselle-sdk/integration/react";
import type { TelemetrySettings } from "@giselle-sdk/telemetry";
import { TelemetryProvider } from "@giselle-sdk/telemetry/react";
import type { UsageLimits } from "@giselle-sdk/usage-limits";
import { UsageLimitsProvider } from "@giselle-sdk/usage-limits/react";
import {
	type VectorStoreContextValue,
	VectorStoreProvider,
} from "@giselle-sdk/vector-store/react";
import { WorkflowDesignerProvider } from "@giselle-sdk/workflow-designer/react";
import { type ReactNode, useEffect, useState } from "react";
import {
	FeatureFlagContext,
	type FeatureFlagContextValue,
} from "./feature-flag";

export function WorkspaceProvider({
	children,
	workspaceId,
	integration,
	usageLimits,
	telemetry,
	featureFlag,
	vectorStore,
}: {
	children: ReactNode;
	workspaceId: WorkspaceId;
	integration?: IntegrationProviderProps;
	usageLimits?: UsageLimits;
	telemetry?: TelemetrySettings;
	featureFlag?: FeatureFlagContextValue;
	vectorStore?: VectorStoreContextValue;
}) {
	const client = useGiselleEngine();

	const [workspace, setWorkspace] = useState<Workspace | undefined>();
	useEffect(() => {
		client
			.getWorkspace({
				workspaceId,
			})
			.then((workspace) => {
				setWorkspace(workspace);
			});
	}, [workspaceId, client]);
	if (workspace === undefined) {
		return null;
	}
	return (
		<TelemetryProvider settings={telemetry}>
			<UsageLimitsProvider limits={usageLimits}>
				<IntegrationProvider {...integration}>
<<<<<<< HEAD
					<VectorStoreProvider value={vectorStore}>
						<WorkflowDesignerProvider data={workspace}>
							<GenerationRunnerSystemProvider>
								<RunSystemContextProvider workspaceId={workspaceId}>
									<FeatureFlagContext
										value={{
											flowNode: featureFlag?.flowNode ?? false,
											runV2: featureFlag?.runV2 ?? false,
											githubVectorStore:
												featureFlag?.githubVectorStore ?? false,
										}}
									>
										{children}
									</FeatureFlagContext>
								</RunSystemContextProvider>
							</GenerationRunnerSystemProvider>
						</WorkflowDesignerProvider>
					</VectorStoreProvider>
=======
					<WorkflowDesignerProvider data={workspace}>
						<GenerationRunnerSystemProvider>
							<RunSystemContextProvider workspaceId={workspaceId}>
								<FeatureFlagContext
									value={{
										flowNode: featureFlag?.flowNode ?? false,
										runV2: featureFlag?.runV2 ?? false,
										webPageFileNode: featureFlag?.webPageFileNode ?? false,
									}}
								>
									{children}
								</FeatureFlagContext>
							</RunSystemContextProvider>
						</GenerationRunnerSystemProvider>
					</WorkflowDesignerProvider>
>>>>>>> a59591a5
				</IntegrationProvider>
			</UsageLimitsProvider>
		</TelemetryProvider>
	);
}<|MERGE_RESOLUTION|>--- conflicted
+++ resolved
@@ -61,7 +61,6 @@
 		<TelemetryProvider settings={telemetry}>
 			<UsageLimitsProvider limits={usageLimits}>
 				<IntegrationProvider {...integration}>
-<<<<<<< HEAD
 					<VectorStoreProvider value={vectorStore}>
 						<WorkflowDesignerProvider data={workspace}>
 							<GenerationRunnerSystemProvider>
@@ -72,6 +71,7 @@
 											runV2: featureFlag?.runV2 ?? false,
 											githubVectorStore:
 												featureFlag?.githubVectorStore ?? false,
+											webPageFileNode: featureFlag?.webPageFileNode ?? false,
 										}}
 									>
 										{children}
@@ -80,23 +80,6 @@
 							</GenerationRunnerSystemProvider>
 						</WorkflowDesignerProvider>
 					</VectorStoreProvider>
-=======
-					<WorkflowDesignerProvider data={workspace}>
-						<GenerationRunnerSystemProvider>
-							<RunSystemContextProvider workspaceId={workspaceId}>
-								<FeatureFlagContext
-									value={{
-										flowNode: featureFlag?.flowNode ?? false,
-										runV2: featureFlag?.runV2 ?? false,
-										webPageFileNode: featureFlag?.webPageFileNode ?? false,
-									}}
-								>
-									{children}
-								</FeatureFlagContext>
-							</RunSystemContextProvider>
-						</GenerationRunnerSystemProvider>
-					</WorkflowDesignerProvider>
->>>>>>> a59591a5
 				</IntegrationProvider>
 			</UsageLimitsProvider>
 		</TelemetryProvider>
