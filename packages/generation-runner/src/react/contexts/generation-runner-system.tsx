--- conflicted
+++ resolved
@@ -14,11 +14,7 @@
 import {
 	callCancelGenerationApi,
 	callGetNodeGenerationsApi,
-<<<<<<< HEAD
 	callGithubOperationApi,
-	callRequestGenerationApi,
-=======
->>>>>>> 0b85d3bf
 } from "@giselle-sdk/giselle-engine/client";
 import type { Message } from "ai";
 import {
@@ -81,12 +77,9 @@
 	) => Promise<FailedGeneration>;
 	updateMessages: (generationId: GenerationId, newMessages: Message[]) => void;
 	fetchNodeGenerations: FetchNodeGenerations;
-<<<<<<< HEAD
 	callGithubOperation: (generationId: GenerationId) => Promise<void>;
-=======
 	addStopHandler: (generationId: GenerationId, handler: () => void) => void;
 	stopGeneration: (generationId: GenerationId) => Promise<void>;
->>>>>>> 0b85d3bf
 }
 
 export const GenerationRunnerSystemContext =
@@ -306,14 +299,13 @@
 		},
 		[],
 	);
-<<<<<<< HEAD
+
 	const callGithubOperation = useCallback(
 		async (generationId: GenerationId) => {
 			await callGithubOperationApi({ generationId });
 		},
 		[],
 	);
-=======
 
 	const addStopHandler = useCallback(
 		(generationId: GenerationId, handler: () => void) => {
@@ -354,7 +346,6 @@
 		[stopHandlers],
 	);
 
->>>>>>> 0b85d3bf
 	return (
 		<GenerationRunnerSystemContext.Provider
 			value={{
@@ -368,12 +359,9 @@
 				updateMessages,
 				nodeGenerationMap,
 				fetchNodeGenerations,
-<<<<<<< HEAD
 				callGithubOperation,
-=======
 				addStopHandler,
 				stopGeneration,
->>>>>>> 0b85d3bf
 			}}
 		>
 			{children}
