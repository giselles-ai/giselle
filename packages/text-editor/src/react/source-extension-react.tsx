import { Node as GiselleNode } from "@giselle-sdk/data-type";
import {
	type NodeViewProps,
	NodeViewWrapper,
	ReactNodeViewRenderer,
} from "@tiptap/react";
import clsx from "clsx/lite";
import { useMemo } from "react";
import { SourceExtension } from "../extensions/source-extension";

function defaultName(node: GiselleNode) {
	switch (node.type) {
		case "action":
			switch (node.content.type) {
				case "textGeneration":
<<<<<<< HEAD
					return node.name ?? node.content.llm.model;
				case "github":
					return node.name ?? "GitHub";
=======
					return node.name ?? node.content.llm.id;
>>>>>>> 48d29148
				default: {
					const _exhaustiveCheck: never = node.content;
					throw new Error(`Unhandled action content type: ${_exhaustiveCheck}`);
				}
			}
		case "variable":
			return node.name ?? node.content.type;
		default: {
			const _exhaustiveCheck: never = node;
			throw new Error(`Unhandled node type: ${_exhaustiveCheck}`);
		}
	}
}

const Component = (props: NodeViewProps) => {
	const node = useMemo(
		() =>
			GiselleNode.array()
				.parse(props.editor.storage.Source.nodes)
				.find((node) => node.id === props.node.attrs.node.id),
		[props.editor, props.node.attrs.node],
	);

	const output = useMemo(
		() =>
			node?.outputs.find((output) => output.id === props.node.attrs.outputId),
		[node, props.node.attrs.outputId],
	);
	if (node === undefined || output === undefined) {
		return null;
	}

	return (
		<NodeViewWrapper className="inline">
			<span
				contentEditable={false}
				data-selected={props.selected}
				data-type={node.type}
				data-content-type={node.content.type}
				className={clsx(
					"rounded-[4px] px-[4px] py-[2px] border-[1px] transition-colors",
					"data-[content-type=textGeneration]:bg-primary-900/20 data-[content-type=textGeneration]:text-primary-900",
					"data-[content-type=github]:bg-primary-900/20 data-[content-type=github]:text-primary-900",
					"data-[content-type=text]:bg-node-plaintext-900/20 data-[content-type=text]:text-node-plaintext-900",
					"data-[content-type=file]:bg-node-data-900/20 data-[content-type=file]:text-node-data-900",
					"border-transparent data-[selected=true]:border-primary-900",
					"text-[12px] ",
				)}
			>
				{defaultName(node)} / {output?.label}
			</span>
		</NodeViewWrapper>
	);
};

interface SourceExtensionReactOptions {
	nodes: GiselleNode[];
}
interface SourceExtensionReactStorage {
	nodes: GiselleNode[];
}

export const SourceExtensionReact = SourceExtension.extend<
	SourceExtensionReactOptions,
	SourceExtensionReactStorage
>({
	addOptions() {
		return {
			nodes: [],
		};
	},

	addStorage() {
		return {
			nodes: [],
		};
	},

	onBeforeCreate() {
		this.storage.nodes = this.options.nodes;
	},

	onUpdate() {
		this.storage.nodes = this.options.nodes;
	},

	addNodeView() {
		return ReactNodeViewRenderer(Component);
	},
});<|MERGE_RESOLUTION|>--- conflicted
+++ resolved
@@ -13,13 +13,9 @@
 		case "action":
 			switch (node.content.type) {
 				case "textGeneration":
-<<<<<<< HEAD
-					return node.name ?? node.content.llm.model;
+					return node.name ?? node.content.llm.id;
 				case "github":
 					return node.name ?? "GitHub";
-=======
-					return node.name ?? node.content.llm.id;
->>>>>>> 48d29148
 				default: {
 					const _exhaustiveCheck: never = node.content;
 					throw new Error(`Unhandled action content type: ${_exhaustiveCheck}`);
