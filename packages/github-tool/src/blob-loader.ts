--- conflicted
+++ resolved
@@ -1,12 +1,4 @@
-<<<<<<< HEAD
-import type {
-	Document,
-	DocumentLoader,
-	DocumentLoaderParams,
-} from "@giselle-sdk/rag";
-=======
-import type { Document, DocumentLoader } from "@giselle-sdk/rag2";
->>>>>>> de3d153c
+import type { Document, DocumentLoader } from "@giselle-sdk/rag";
 import type { Octokit } from "@octokit/core";
 
 type GitHubBlobMetadata = {
@@ -24,12 +16,6 @@
 	commitSha: string;
 };
 
-<<<<<<< HEAD
-/**
- * GitHub blob loader that implements rag's DocumentLoader interface
- */
-=======
->>>>>>> de3d153c
 export class GitHubBlobLoader
 	implements DocumentLoader<GitHubBlobMetadata, GitHubBlobLoaderParams>
 {
