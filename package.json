--- conflicted
+++ resolved
@@ -36,12 +36,8 @@
 		"drizzle-orm": "0.32.1",
 		"input-otp": "^1.2.4",
 		"lucide-react": "0.417.0",
-<<<<<<< HEAD
-		"next": "14.2.5",
+		"next": "^15.0.0-rc.0",
 		"next-auth": "^5.0.0-beta.20",
-=======
-		"next": "^15.0.0-rc.0",
->>>>>>> 35aa8b73
 		"next-themes": "0.3.0",
 		"openai": "4.53.2",
 		"react": "^19.0.0-rc-3208e73e-20240730",
