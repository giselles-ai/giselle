# giselle


## Summary
<<<<<<< HEAD
* 931 MIT
* 187 Apache 2.0
=======
* 932 MIT
* 188 Apache 2.0
>>>>>>> 0536fdef
* 48 ISC
* 28 New BSD
* 18 Simplified BSD
* 6 BlueOak-1.0.0
* 3 Mozilla Public License 2.0
* 2 MIT OR Apache-2.0
* 2 MIT-0
* 2 Unknown
* 1 BSD
* 1 (MIT OR CC0-1.0)
* 1 BSD Zero Clause License
* 1 (WTFPL OR MIT)
* 1 (AFL-2.1 OR BSD-3-Clause)
* 1 The Unlicense
* 1 CC-BY-4.0
* 1 Python-2.0
* 1 (Apache-2.0 AND BSD-3-Clause)
* 1 LGPL-3.0-or-later



## Items


<a name="@0no-co/graphql.web"></a>
### @0no-co/graphql.web v1.1.2
#### 

##### Paths
* /home/runner/work/giselle/giselle

<a href="http://opensource.org/licenses/mit-license">MIT</a> permitted



<a name="@0no-co/graphqlsp"></a>
### @0no-co/graphqlsp v1.12.16
#### 

##### Paths
* /home/runner/work/giselle/giselle

<a href="http://opensource.org/licenses/mit-license">MIT</a> permitted



<a name="@ai-sdk/anthropic"></a>
### @ai-sdk/anthropic v2.0.17
#### 

##### Paths
* /home/runner/work/giselle/giselle

<a href="http://www.apache.org/licenses/LICENSE-2.0.txt">Apache 2.0</a> permitted



<a name="@ai-sdk/fal"></a>
### @ai-sdk/fal v1.0.13
#### 

##### Paths
* /home/runner/work/giselle/giselle

<a href="http://www.apache.org/licenses/LICENSE-2.0.txt">Apache 2.0</a> permitted



<a name="@ai-sdk/gateway"></a>
### @ai-sdk/gateway v1.0.23
#### 

##### Paths
* /home/runner/work/giselle/giselle

<a href="http://www.apache.org/licenses/LICENSE-2.0.txt">Apache 2.0</a> permitted



<a name="@ai-sdk/google"></a>
### @ai-sdk/google v2.0.14
#### 

##### Paths
* /home/runner/work/giselle/giselle

<a href="http://www.apache.org/licenses/LICENSE-2.0.txt">Apache 2.0</a> permitted



<a name="@ai-sdk/openai"></a>
### @ai-sdk/openai v2.0.30
#### 

##### Paths
* /home/runner/work/giselle/giselle

<a href="http://www.apache.org/licenses/LICENSE-2.0.txt">Apache 2.0</a> permitted



<a name="@ai-sdk/provider"></a>
### @ai-sdk/provider v2.0.0
#### 

##### Paths
* /home/runner/work/giselle/giselle

<a href="http://www.apache.org/licenses/LICENSE-2.0.txt">Apache 2.0</a> permitted



<a name="@ai-sdk/provider-utils"></a>
### @ai-sdk/provider-utils v3.0.9
#### 

##### Paths
* /home/runner/work/giselle/giselle

<a href="http://www.apache.org/licenses/LICENSE-2.0.txt">Apache 2.0</a> permitted



<a name="@alloc/quick-lru"></a>
### @alloc/quick-lru v5.2.0
#### 

##### Paths
* /home/runner/work/giselle/giselle

<a href="http://opensource.org/licenses/mit-license">MIT</a> permitted



<a name="@ampproject/remapping"></a>
### @ampproject/remapping v2.3.0
#### 

##### Paths
* /home/runner/work/giselle/giselle

<a href="http://www.apache.org/licenses/LICENSE-2.0.txt">Apache 2.0</a> permitted



<a name="@asamuzakjp/css-color"></a>
### @asamuzakjp/css-color v3.1.5
#### 

##### Paths
* /home/runner/work/giselle/giselle

<a href="http://opensource.org/licenses/mit-license">MIT</a> permitted



<a name="@aws-crypto/crc32"></a>
### @aws-crypto/crc32 v5.2.0
#### 

##### Paths
* /home/runner/work/giselle/giselle

<a href="http://www.apache.org/licenses/LICENSE-2.0.txt">Apache 2.0</a> permitted



<a name="@aws-crypto/crc32c"></a>
### @aws-crypto/crc32c v5.2.0
#### 

##### Paths
* /home/runner/work/giselle/giselle

<a href="http://www.apache.org/licenses/LICENSE-2.0.txt">Apache 2.0</a> permitted



<a name="@aws-crypto/sha1-browser"></a>
### @aws-crypto/sha1-browser v5.2.0
#### 

##### Paths
* /home/runner/work/giselle/giselle

<a href="http://www.apache.org/licenses/LICENSE-2.0.txt">Apache 2.0</a> permitted



<a name="@aws-crypto/sha256-browser"></a>
### @aws-crypto/sha256-browser v5.2.0
#### 

##### Paths
* /home/runner/work/giselle/giselle

<a href="http://www.apache.org/licenses/LICENSE-2.0.txt">Apache 2.0</a> permitted



<a name="@aws-crypto/sha256-js"></a>
### @aws-crypto/sha256-js v5.2.0
#### 

##### Paths
* /home/runner/work/giselle/giselle

<a href="http://www.apache.org/licenses/LICENSE-2.0.txt">Apache 2.0</a> permitted



<a name="@aws-crypto/supports-web-crypto"></a>
### @aws-crypto/supports-web-crypto v5.2.0
#### 

##### Paths
* /home/runner/work/giselle/giselle

<a href="http://www.apache.org/licenses/LICENSE-2.0.txt">Apache 2.0</a> permitted



<a name="@aws-crypto/util"></a>
### @aws-crypto/util v5.2.0
#### 

##### Paths
* /home/runner/work/giselle/giselle

<a href="http://www.apache.org/licenses/LICENSE-2.0.txt">Apache 2.0</a> permitted



<a name="@aws-sdk/client-s3"></a>
### @aws-sdk/client-s3 v3.842.0
#### 

##### Paths
* /home/runner/work/giselle/giselle

<a href="http://www.apache.org/licenses/LICENSE-2.0.txt">Apache 2.0</a> permitted



<a name="@aws-sdk/client-sso"></a>
### @aws-sdk/client-sso v3.840.0
#### 

##### Paths
* /home/runner/work/giselle/giselle

<a href="http://www.apache.org/licenses/LICENSE-2.0.txt">Apache 2.0</a> permitted



<a name="@aws-sdk/core"></a>
### @aws-sdk/core v3.840.0
#### 

##### Paths
* /home/runner/work/giselle/giselle

<a href="http://www.apache.org/licenses/LICENSE-2.0.txt">Apache 2.0</a> permitted



<a name="@aws-sdk/credential-provider-env"></a>
### @aws-sdk/credential-provider-env v3.840.0
#### 

##### Paths
* /home/runner/work/giselle/giselle

<a href="http://www.apache.org/licenses/LICENSE-2.0.txt">Apache 2.0</a> permitted



<a name="@aws-sdk/credential-provider-http"></a>
### @aws-sdk/credential-provider-http v3.840.0
#### 

##### Paths
* /home/runner/work/giselle/giselle

<a href="http://www.apache.org/licenses/LICENSE-2.0.txt">Apache 2.0</a> permitted



<a name="@aws-sdk/credential-provider-ini"></a>
### @aws-sdk/credential-provider-ini v3.840.0
#### 

##### Paths
* /home/runner/work/giselle/giselle

<a href="http://www.apache.org/licenses/LICENSE-2.0.txt">Apache 2.0</a> permitted



<a name="@aws-sdk/credential-provider-node"></a>
### @aws-sdk/credential-provider-node v3.840.0
#### 

##### Paths
* /home/runner/work/giselle/giselle

<a href="http://www.apache.org/licenses/LICENSE-2.0.txt">Apache 2.0</a> permitted



<a name="@aws-sdk/credential-provider-process"></a>
### @aws-sdk/credential-provider-process v3.840.0
#### 

##### Paths
* /home/runner/work/giselle/giselle

<a href="http://www.apache.org/licenses/LICENSE-2.0.txt">Apache 2.0</a> permitted



<a name="@aws-sdk/credential-provider-sso"></a>
### @aws-sdk/credential-provider-sso v3.840.0
#### 

##### Paths
* /home/runner/work/giselle/giselle

<a href="http://www.apache.org/licenses/LICENSE-2.0.txt">Apache 2.0</a> permitted



<a name="@aws-sdk/credential-provider-web-identity"></a>
### @aws-sdk/credential-provider-web-identity v3.840.0
#### 

##### Paths
* /home/runner/work/giselle/giselle

<a href="http://www.apache.org/licenses/LICENSE-2.0.txt">Apache 2.0</a> permitted



<a name="@aws-sdk/middleware-bucket-endpoint"></a>
### @aws-sdk/middleware-bucket-endpoint v3.840.0
#### 

##### Paths
* /home/runner/work/giselle/giselle

<a href="http://www.apache.org/licenses/LICENSE-2.0.txt">Apache 2.0</a> permitted



<a name="@aws-sdk/middleware-expect-continue"></a>
### @aws-sdk/middleware-expect-continue v3.840.0
#### 

##### Paths
* /home/runner/work/giselle/giselle

<a href="http://www.apache.org/licenses/LICENSE-2.0.txt">Apache 2.0</a> permitted



<a name="@aws-sdk/middleware-flexible-checksums"></a>
### @aws-sdk/middleware-flexible-checksums v3.840.0
#### 

##### Paths
* /home/runner/work/giselle/giselle

<a href="http://www.apache.org/licenses/LICENSE-2.0.txt">Apache 2.0</a> permitted



<a name="@aws-sdk/middleware-host-header"></a>
### @aws-sdk/middleware-host-header v3.840.0
#### 

##### Paths
* /home/runner/work/giselle/giselle

<a href="http://www.apache.org/licenses/LICENSE-2.0.txt">Apache 2.0</a> permitted



<a name="@aws-sdk/middleware-location-constraint"></a>
### @aws-sdk/middleware-location-constraint v3.840.0
#### 

##### Paths
* /home/runner/work/giselle/giselle

<a href="http://www.apache.org/licenses/LICENSE-2.0.txt">Apache 2.0</a> permitted



<a name="@aws-sdk/middleware-logger"></a>
### @aws-sdk/middleware-logger v3.840.0
#### 

##### Paths
* /home/runner/work/giselle/giselle

<a href="http://www.apache.org/licenses/LICENSE-2.0.txt">Apache 2.0</a> permitted



<a name="@aws-sdk/middleware-recursion-detection"></a>
### @aws-sdk/middleware-recursion-detection v3.840.0
#### 

##### Paths
* /home/runner/work/giselle/giselle

<a href="http://www.apache.org/licenses/LICENSE-2.0.txt">Apache 2.0</a> permitted



<a name="@aws-sdk/middleware-sdk-s3"></a>
### @aws-sdk/middleware-sdk-s3 v3.840.0
#### 

##### Paths
* /home/runner/work/giselle/giselle

<a href="http://www.apache.org/licenses/LICENSE-2.0.txt">Apache 2.0</a> permitted



<a name="@aws-sdk/middleware-ssec"></a>
### @aws-sdk/middleware-ssec v3.840.0
#### 

##### Paths
* /home/runner/work/giselle/giselle

<a href="http://www.apache.org/licenses/LICENSE-2.0.txt">Apache 2.0</a> permitted



<a name="@aws-sdk/middleware-user-agent"></a>
### @aws-sdk/middleware-user-agent v3.840.0
#### 

##### Paths
* /home/runner/work/giselle/giselle

<a href="http://www.apache.org/licenses/LICENSE-2.0.txt">Apache 2.0</a> permitted



<a name="@aws-sdk/nested-clients"></a>
### @aws-sdk/nested-clients v3.840.0
#### 

##### Paths
* /home/runner/work/giselle/giselle

<a href="http://www.apache.org/licenses/LICENSE-2.0.txt">Apache 2.0</a> permitted



<a name="@aws-sdk/region-config-resolver"></a>
### @aws-sdk/region-config-resolver v3.840.0
#### 

##### Paths
* /home/runner/work/giselle/giselle

<a href="http://www.apache.org/licenses/LICENSE-2.0.txt">Apache 2.0</a> permitted



<a name="@aws-sdk/signature-v4-multi-region"></a>
### @aws-sdk/signature-v4-multi-region v3.840.0
#### 

##### Paths
* /home/runner/work/giselle/giselle

<a href="http://www.apache.org/licenses/LICENSE-2.0.txt">Apache 2.0</a> permitted



<a name="@aws-sdk/token-providers"></a>
### @aws-sdk/token-providers v3.840.0
#### 

##### Paths
* /home/runner/work/giselle/giselle

<a href="http://www.apache.org/licenses/LICENSE-2.0.txt">Apache 2.0</a> permitted



<a name="@aws-sdk/types"></a>
### @aws-sdk/types v3.840.0
#### 

##### Paths
* /home/runner/work/giselle/giselle

<a href="http://www.apache.org/licenses/LICENSE-2.0.txt">Apache 2.0</a> permitted



<a name="@aws-sdk/util-arn-parser"></a>
### @aws-sdk/util-arn-parser v3.804.0
#### 

##### Paths
* /home/runner/work/giselle/giselle

<a href="http://www.apache.org/licenses/LICENSE-2.0.txt">Apache 2.0</a> permitted



<a name="@aws-sdk/util-endpoints"></a>
### @aws-sdk/util-endpoints v3.840.0
#### 

##### Paths
* /home/runner/work/giselle/giselle

<a href="http://www.apache.org/licenses/LICENSE-2.0.txt">Apache 2.0</a> permitted



<a name="@aws-sdk/util-locate-window"></a>
### @aws-sdk/util-locate-window v3.804.0
#### 

##### Paths
* /home/runner/work/giselle/giselle

<a href="http://www.apache.org/licenses/LICENSE-2.0.txt">Apache 2.0</a> permitted



<a name="@aws-sdk/util-user-agent-browser"></a>
### @aws-sdk/util-user-agent-browser v3.840.0
#### 

##### Paths
* /home/runner/work/giselle/giselle

<a href="http://www.apache.org/licenses/LICENSE-2.0.txt">Apache 2.0</a> permitted



<a name="@aws-sdk/util-user-agent-node"></a>
### @aws-sdk/util-user-agent-node v3.840.0
#### 

##### Paths
* /home/runner/work/giselle/giselle

<a href="http://www.apache.org/licenses/LICENSE-2.0.txt">Apache 2.0</a> permitted



<a name="@aws-sdk/xml-builder"></a>
### @aws-sdk/xml-builder v3.821.0
#### 

##### Paths
* /home/runner/work/giselle/giselle

<a href="http://www.apache.org/licenses/LICENSE-2.0.txt">Apache 2.0</a> permitted



<a name="@babel/code-frame"></a>
### @babel/code-frame v7.26.2
#### 

##### Paths
* /home/runner/work/giselle/giselle

<a href="http://opensource.org/licenses/mit-license">MIT</a> permitted



<a name="@babel/compat-data"></a>
### @babel/compat-data v7.26.5
#### 

##### Paths
* /home/runner/work/giselle/giselle

<a href="http://opensource.org/licenses/mit-license">MIT</a> permitted



<a name="@babel/core"></a>
### @babel/core v7.26.7
#### 

##### Paths
* /home/runner/work/giselle/giselle

<a href="http://opensource.org/licenses/mit-license">MIT</a> permitted



<a name="@babel/generator"></a>
### @babel/generator v7.26.5
#### 

##### Paths
* /home/runner/work/giselle/giselle

<a href="http://opensource.org/licenses/mit-license">MIT</a> permitted



<a name="@babel/helper-compilation-targets"></a>
### @babel/helper-compilation-targets v7.26.5
#### 

##### Paths
* /home/runner/work/giselle/giselle

<a href="http://opensource.org/licenses/mit-license">MIT</a> permitted



<a name="@babel/helper-globals"></a>
### @babel/helper-globals v7.28.0
#### 

##### Paths
* /home/runner/work/giselle/giselle

<a href="http://opensource.org/licenses/mit-license">MIT</a> permitted



<a name="@babel/helper-module-imports"></a>
### @babel/helper-module-imports v7.25.9
#### 

##### Paths
* /home/runner/work/giselle/giselle

<a href="http://opensource.org/licenses/mit-license">MIT</a> permitted



<a name="@babel/helper-module-transforms"></a>
### @babel/helper-module-transforms v7.26.0
#### 

##### Paths
* /home/runner/work/giselle/giselle

<a href="http://opensource.org/licenses/mit-license">MIT</a> permitted



<a name="@babel/helper-string-parser"></a>
### @babel/helper-string-parser v7.25.9
#### 

##### Paths
* /home/runner/work/giselle/giselle

<a href="http://opensource.org/licenses/mit-license">MIT</a> permitted



<a name="@babel/helper-validator-identifier"></a>
### @babel/helper-validator-identifier v7.25.9
#### 

##### Paths
* /home/runner/work/giselle/giselle

<a href="http://opensource.org/licenses/mit-license">MIT</a> permitted



<a name="@babel/helper-validator-option"></a>
### @babel/helper-validator-option v7.25.9
#### 

##### Paths
* /home/runner/work/giselle/giselle

<a href="http://opensource.org/licenses/mit-license">MIT</a> permitted



<a name="@babel/helpers"></a>
### @babel/helpers v7.26.7
#### 

##### Paths
* /home/runner/work/giselle/giselle

<a href="http://opensource.org/licenses/mit-license">MIT</a> permitted



<a name="@babel/parser"></a>
### @babel/parser v7.26.7
#### 

##### Paths
* /home/runner/work/giselle/giselle

<a href="http://opensource.org/licenses/mit-license">MIT</a> permitted



<a name="@babel/runtime"></a>
### @babel/runtime v7.26.9
#### 

##### Paths
* /home/runner/work/giselle/giselle

<a href="http://opensource.org/licenses/mit-license">MIT</a> permitted



<a name="@babel/template"></a>
### @babel/template v7.25.9
#### 

##### Paths
* /home/runner/work/giselle/giselle

<a href="http://opensource.org/licenses/mit-license">MIT</a> permitted



<a name="@babel/traverse"></a>
### @babel/traverse v7.26.7
#### 

##### Paths
* /home/runner/work/giselle/giselle

<a href="http://opensource.org/licenses/mit-license">MIT</a> permitted



<a name="@babel/types"></a>
### @babel/types v7.26.7
#### 

##### Paths
* /home/runner/work/giselle/giselle

<a href="http://opensource.org/licenses/mit-license">MIT</a> permitted



<a name="@biomejs/biome"></a>
### @biomejs/biome v2.0.6
#### 

##### Paths
* /home/runner/work/giselle/giselle

MIT OR Apache-2.0 permitted



<a name="@biomejs/cli-linux-x64"></a>
### @biomejs/cli-linux-x64 v2.0.6
#### 

##### Paths
* /home/runner/work/giselle/giselle

MIT OR Apache-2.0 permitted



<a name="@bugsnag/cuid"></a>
### @bugsnag/cuid v3.2.1
#### 

##### Paths
* /home/runner/work/giselle/giselle

<a href="http://opensource.org/licenses/mit-license">MIT</a> permitted



<a name="@changesets/apply-release-plan"></a>
### @changesets/apply-release-plan v7.0.10
#### 

##### Paths
* /home/runner/work/giselle/giselle

<a href="http://opensource.org/licenses/mit-license">MIT</a> permitted



<a name="@changesets/assemble-release-plan"></a>
### @changesets/assemble-release-plan v6.0.6
#### 

##### Paths
* /home/runner/work/giselle/giselle

<a href="http://opensource.org/licenses/mit-license">MIT</a> permitted



<a name="@changesets/changelog-git"></a>
### @changesets/changelog-git v0.2.1
#### 

##### Paths
* /home/runner/work/giselle/giselle

<a href="http://opensource.org/licenses/mit-license">MIT</a> permitted



<a name="@changesets/cli"></a>
### @changesets/cli v2.28.1
#### 

##### Paths
* /home/runner/work/giselle/giselle

<a href="http://opensource.org/licenses/mit-license">MIT</a> permitted



<a name="@changesets/config"></a>
### @changesets/config v3.1.1
#### 

##### Paths
* /home/runner/work/giselle/giselle

<a href="http://opensource.org/licenses/mit-license">MIT</a> permitted



<a name="@changesets/errors"></a>
### @changesets/errors v0.2.0
#### 

##### Paths
* /home/runner/work/giselle/giselle

<a href="http://opensource.org/licenses/mit-license">MIT</a> permitted



<a name="@changesets/get-dependents-graph"></a>
### @changesets/get-dependents-graph v2.1.3
#### 

##### Paths
* /home/runner/work/giselle/giselle

<a href="http://opensource.org/licenses/mit-license">MIT</a> permitted



<a name="@changesets/get-release-plan"></a>
### @changesets/get-release-plan v4.0.8
#### 

##### Paths
* /home/runner/work/giselle/giselle

<a href="http://opensource.org/licenses/mit-license">MIT</a> permitted



<a name="@changesets/get-version-range-type"></a>
### @changesets/get-version-range-type v0.4.0
#### 

##### Paths
* /home/runner/work/giselle/giselle

<a href="http://opensource.org/licenses/mit-license">MIT</a> permitted



<a name="@changesets/git"></a>
### @changesets/git v3.0.2
#### 

##### Paths
* /home/runner/work/giselle/giselle

<a href="http://opensource.org/licenses/mit-license">MIT</a> permitted



<a name="@changesets/logger"></a>
### @changesets/logger v0.1.1
#### 

##### Paths
* /home/runner/work/giselle/giselle

<a href="http://opensource.org/licenses/mit-license">MIT</a> permitted



<a name="@changesets/parse"></a>
### @changesets/parse v0.4.1
#### 

##### Paths
* /home/runner/work/giselle/giselle

<a href="http://opensource.org/licenses/mit-license">MIT</a> permitted



<a name="@changesets/pre"></a>
### @changesets/pre v2.0.2
#### 

##### Paths
* /home/runner/work/giselle/giselle

<a href="http://opensource.org/licenses/mit-license">MIT</a> permitted



<a name="@changesets/read"></a>
### @changesets/read v0.6.3
#### 

##### Paths
* /home/runner/work/giselle/giselle

<a href="http://opensource.org/licenses/mit-license">MIT</a> permitted



<a name="@changesets/should-skip-package"></a>
### @changesets/should-skip-package v0.1.2
#### 

##### Paths
* /home/runner/work/giselle/giselle

<a href="http://opensource.org/licenses/mit-license">MIT</a> permitted



<a name="@changesets/types"></a>
### @changesets/types v4.1.0
#### 

##### Paths
* /home/runner/work/giselle/giselle

<a href="http://opensource.org/licenses/mit-license">MIT</a> permitted



<a name="@changesets/write"></a>
### @changesets/write v0.4.0
#### 

##### Paths
* /home/runner/work/giselle/giselle

<a href="http://opensource.org/licenses/mit-license">MIT</a> permitted



<a name="@csstools/color-helpers"></a>
### @csstools/color-helpers v5.0.2
#### 

##### Paths
* /home/runner/work/giselle/giselle

MIT-0 permitted



<a name="@csstools/css-calc"></a>
### @csstools/css-calc v2.1.3
#### 

##### Paths
* /home/runner/work/giselle/giselle

<a href="http://opensource.org/licenses/mit-license">MIT</a> permitted



<a name="@csstools/css-color-parser"></a>
### @csstools/css-color-parser v3.0.9
#### 

##### Paths
* /home/runner/work/giselle/giselle

<a href="http://opensource.org/licenses/mit-license">MIT</a> permitted



<a name="@csstools/css-parser-algorithms"></a>
### @csstools/css-parser-algorithms v3.0.4
#### 

##### Paths
* /home/runner/work/giselle/giselle

<a href="http://opensource.org/licenses/mit-license">MIT</a> permitted



<a name="@csstools/css-tokenizer"></a>
### @csstools/css-tokenizer v3.0.3
#### 

##### Paths
* /home/runner/work/giselle/giselle

<a href="http://opensource.org/licenses/mit-license">MIT</a> permitted



<a name="@discoveryjs/json-ext"></a>
### @discoveryjs/json-ext v0.5.7
#### 

##### Paths
* /home/runner/work/giselle/giselle

<a href="http://opensource.org/licenses/mit-license">MIT</a> permitted



<a name="@drizzle-team/brocli"></a>
### @drizzle-team/brocli v0.10.2
#### 

##### Paths
* /home/runner/work/giselle/giselle

<a href="http://www.apache.org/licenses/LICENSE-2.0.txt">Apache 2.0</a> permitted



<a name="@edge-runtime/cookies"></a>
### @edge-runtime/cookies v5.0.2
#### 

##### Paths
* /home/runner/work/giselle/giselle

<a href="http://opensource.org/licenses/mit-license">MIT</a> permitted



<a name="@electric-sql/client"></a>
### @electric-sql/client v1.0.10
#### 

##### Paths
* /home/runner/work/giselle/giselle

<a href="http://www.apache.org/licenses/LICENSE-2.0.txt">Apache 2.0</a> permitted



<a name="@embedpdf/pdfium"></a>
### @embedpdf/pdfium v1.2.1
#### 

##### Paths
* /home/runner/work/giselle/giselle

<a href="http://opensource.org/licenses/mit-license">MIT</a> permitted



<a name="@esbuild-kit/core-utils"></a>
### @esbuild-kit/core-utils v3.3.2
#### 

##### Paths
* /home/runner/work/giselle/giselle

<a href="http://opensource.org/licenses/mit-license">MIT</a> permitted



<a name="@esbuild-kit/esm-loader"></a>
### @esbuild-kit/esm-loader v2.6.5
#### 

##### Paths
* /home/runner/work/giselle/giselle

<a href="http://opensource.org/licenses/mit-license">MIT</a> permitted



<a name="@esbuild/linux-x64"></a>
### @esbuild/linux-x64 v0.18.20
#### 

##### Paths
* /home/runner/work/giselle/giselle

<a href="http://opensource.org/licenses/mit-license">MIT</a> permitted



<a name="@fastify/busboy"></a>
### @fastify/busboy v2.1.1
#### 

##### Paths
* /home/runner/work/giselle/giselle

<a href="http://opensource.org/licenses/mit-license">MIT</a> permitted



<a name="@floating-ui/core"></a>
### @floating-ui/core v1.7.3
#### 

##### Paths
* /home/runner/work/giselle/giselle

<a href="http://opensource.org/licenses/mit-license">MIT</a> permitted



<a name="@floating-ui/dom"></a>
### @floating-ui/dom v1.7.4
#### 

##### Paths
* /home/runner/work/giselle/giselle

<a href="http://opensource.org/licenses/mit-license">MIT</a> permitted



<a name="@floating-ui/react-dom"></a>
### @floating-ui/react-dom v2.1.6
#### 

##### Paths
* /home/runner/work/giselle/giselle

<a href="http://opensource.org/licenses/mit-license">MIT</a> permitted



<a name="@floating-ui/utils"></a>
### @floating-ui/utils v0.2.10
#### 

##### Paths
* /home/runner/work/giselle/giselle

<a href="http://opensource.org/licenses/mit-license">MIT</a> permitted



<a name="@google-cloud/precise-date"></a>
### @google-cloud/precise-date v4.0.0
#### 

##### Paths
* /home/runner/work/giselle/giselle

<a href="http://www.apache.org/licenses/LICENSE-2.0.txt">Apache 2.0</a> permitted



<a name="@gql.tada/cli-utils"></a>
### @gql.tada/cli-utils v1.6.3
#### 

##### Paths
* /home/runner/work/giselle/giselle

<a href="http://opensource.org/licenses/mit-license">MIT</a> permitted



<a name="@gql.tada/internal"></a>
### @gql.tada/internal v1.0.8
#### 

##### Paths
* /home/runner/work/giselle/giselle

<a href="http://opensource.org/licenses/mit-license">MIT</a> permitted



<a name="@grpc/grpc-js"></a>
### @grpc/grpc-js v1.12.5
#### 

##### Paths
* /home/runner/work/giselle/giselle

<a href="http://www.apache.org/licenses/LICENSE-2.0.txt">Apache 2.0</a> permitted



<a name="@grpc/proto-loader"></a>
### @grpc/proto-loader v0.7.13
#### 

##### Paths
* /home/runner/work/giselle/giselle

<a href="http://www.apache.org/licenses/LICENSE-2.0.txt">Apache 2.0</a> permitted



<a name="@icons-pack/react-simple-icons"></a>
### @icons-pack/react-simple-icons v10.0.0
#### 

##### Paths
* /home/runner/work/giselle/giselle

<a href="http://opensource.org/licenses/mit-license">MIT</a> permitted



<a name="@img/colour"></a>
### @img/colour v1.0.0
#### 

##### Paths
* /home/runner/work/giselle/giselle

<a href="http://opensource.org/licenses/mit-license">MIT</a> permitted



<a name="@img/sharp-libvips-linux-x64"></a>
### @img/sharp-libvips-linux-x64 v1.2.3
#### 

##### Paths
* /home/runner/work/giselle/giselle

LGPL-3.0-or-later permitted



<a name="@img/sharp-linux-x64"></a>
### @img/sharp-linux-x64 v0.34.4
#### 

##### Paths
* /home/runner/work/giselle/giselle

<a href="http://www.apache.org/licenses/LICENSE-2.0.txt">Apache 2.0</a> permitted



<a name="@isaacs/balanced-match"></a>
### @isaacs/balanced-match v4.0.1
#### 

##### Paths
* /home/runner/work/giselle/giselle

<a href="http://opensource.org/licenses/mit-license">MIT</a> permitted



<a name="@isaacs/brace-expansion"></a>
### @isaacs/brace-expansion v5.0.0
#### 

##### Paths
* /home/runner/work/giselle/giselle

<a href="http://opensource.org/licenses/mit-license">MIT</a> permitted



<a name="@isaacs/cliui"></a>
### @isaacs/cliui v8.0.2
#### 

##### Paths
* /home/runner/work/giselle/giselle

<a href="http://en.wikipedia.org/wiki/ISC_license">ISC</a> permitted



<a name="@isaacs/fs-minipass"></a>
### @isaacs/fs-minipass v4.0.1
#### 

##### Paths
* /home/runner/work/giselle/giselle

<a href="http://en.wikipedia.org/wiki/ISC_license">ISC</a> permitted



<a name="@jridgewell/gen-mapping"></a>
### @jridgewell/gen-mapping v0.3.13
#### 

##### Paths
* /home/runner/work/giselle/giselle

<a href="http://opensource.org/licenses/mit-license">MIT</a> permitted



<a name="@jridgewell/resolve-uri"></a>
### @jridgewell/resolve-uri v3.1.2
#### 

##### Paths
* /home/runner/work/giselle/giselle

<a href="http://opensource.org/licenses/mit-license">MIT</a> permitted



<a name="@jridgewell/source-map"></a>
### @jridgewell/source-map v0.3.11
#### 

##### Paths
* /home/runner/work/giselle/giselle

<a href="http://opensource.org/licenses/mit-license">MIT</a> permitted



<a name="@jridgewell/sourcemap-codec"></a>
### @jridgewell/sourcemap-codec v1.5.5
#### 

##### Paths
* /home/runner/work/giselle/giselle

<a href="http://opensource.org/licenses/mit-license">MIT</a> permitted



<a name="@jridgewell/trace-mapping"></a>
### @jridgewell/trace-mapping v0.3.31
#### 

##### Paths
* /home/runner/work/giselle/giselle

<a href="http://opensource.org/licenses/mit-license">MIT</a> permitted



<a name="@js-sdsl/ordered-map"></a>
### @js-sdsl/ordered-map v4.4.2
#### 

##### Paths
* /home/runner/work/giselle/giselle

<a href="http://opensource.org/licenses/mit-license">MIT</a> permitted



<a name="@jsonhero/path"></a>
### @jsonhero/path v1.0.21
#### 

##### Paths
* /home/runner/work/giselle/giselle

<a href="http://opensource.org/licenses/mit-license">MIT</a> permitted



<a name="@lottiefiles/dotlottie-react"></a>
### @lottiefiles/dotlottie-react v0.13.3
#### 

##### Paths
* /home/runner/work/giselle/giselle

<a href="http://opensource.org/licenses/mit-license">MIT</a> permitted



<a name="@lottiefiles/dotlottie-web"></a>
### @lottiefiles/dotlottie-web v0.42.0
#### 

##### Paths
* /home/runner/work/giselle/giselle

<a href="http://opensource.org/licenses/mit-license">MIT</a> permitted



<a name="@manypkg/find-root"></a>
### @manypkg/find-root v1.1.0
#### 

##### Paths
* /home/runner/work/giselle/giselle

<a href="http://opensource.org/licenses/mit-license">MIT</a> permitted



<a name="@manypkg/get-packages"></a>
### @manypkg/get-packages v1.1.3
#### 

##### Paths
* /home/runner/work/giselle/giselle

<a href="http://opensource.org/licenses/mit-license">MIT</a> permitted



<a name="@microsoft/fetch-event-source"></a>
### @microsoft/fetch-event-source v2.0.1
#### 

##### Paths
* /home/runner/work/giselle/giselle

<a href="http://opensource.org/licenses/mit-license">MIT</a> permitted



<a name="@mixmark-io/domino"></a>
### @mixmark-io/domino v2.2.0
#### 

##### Paths
* /home/runner/work/giselle/giselle

<a href="http://opensource.org/licenses/bsd-license">Simplified BSD</a> permitted



<a name="@neondatabase/serverless"></a>
### @neondatabase/serverless v0.9.5
#### 

##### Paths
* /home/runner/work/giselle/giselle

<a href="http://opensource.org/licenses/mit-license">MIT</a> permitted



<a name="@next/bundle-analyzer"></a>
### @next/bundle-analyzer v15.3.4
#### 

##### Paths
* /home/runner/work/giselle/giselle

<a href="http://opensource.org/licenses/mit-license">MIT</a> permitted



<a name="@next/env"></a>
### @next/env v15.5.2
#### 

##### Paths
* /home/runner/work/giselle/giselle

<a href="http://opensource.org/licenses/mit-license">MIT</a> permitted



<a name="@next/swc-linux-x64-gnu"></a>
### @next/swc-linux-x64-gnu v15.5.2
#### 

##### Paths
* /home/runner/work/giselle/giselle

<a href="http://opensource.org/licenses/mit-license">MIT</a> permitted



<a name="@next/swc-linux-x64-musl"></a>
### @next/swc-linux-x64-musl v15.5.2
#### 

##### Paths
* /home/runner/work/giselle/giselle

<a href="http://opensource.org/licenses/mit-license">MIT</a> permitted



<a name="@next/third-parties"></a>
### @next/third-parties v15.5.2
#### 

##### Paths
* /home/runner/work/giselle/giselle

<a href="http://opensource.org/licenses/mit-license">MIT</a> permitted



<a name="@noble/hashes"></a>
### @noble/hashes v1.7.1
#### 

##### Paths
* /home/runner/work/giselle/giselle

<a href="http://opensource.org/licenses/mit-license">MIT</a> permitted



<a name="@nodelib/fs.scandir"></a>
### @nodelib/fs.scandir v2.1.5
#### 

##### Paths
* /home/runner/work/giselle/giselle

<a href="http://opensource.org/licenses/mit-license">MIT</a> permitted



<a name="@nodelib/fs.stat"></a>
### @nodelib/fs.stat v2.0.5
#### 

##### Paths
* /home/runner/work/giselle/giselle

<a href="http://opensource.org/licenses/mit-license">MIT</a> permitted



<a name="@nodelib/fs.walk"></a>
### @nodelib/fs.walk v1.2.8
#### 

##### Paths
* /home/runner/work/giselle/giselle

<a href="http://opensource.org/licenses/mit-license">MIT</a> permitted



<a name="@octokit/auth-app"></a>
### @octokit/auth-app v8.0.1
#### 

##### Paths
* /home/runner/work/giselle/giselle

<a href="http://opensource.org/licenses/mit-license">MIT</a> permitted



<a name="@octokit/auth-oauth-app"></a>
### @octokit/auth-oauth-app v9.0.1
#### 

##### Paths
* /home/runner/work/giselle/giselle

<a href="http://opensource.org/licenses/mit-license">MIT</a> permitted



<a name="@octokit/auth-oauth-device"></a>
### @octokit/auth-oauth-device v8.0.1
#### 

##### Paths
* /home/runner/work/giselle/giselle

<a href="http://opensource.org/licenses/mit-license">MIT</a> permitted



<a name="@octokit/auth-oauth-user"></a>
### @octokit/auth-oauth-user v6.0.0
#### 

##### Paths
* /home/runner/work/giselle/giselle

<a href="http://opensource.org/licenses/mit-license">MIT</a> permitted



<a name="@octokit/auth-token"></a>
### @octokit/auth-token v6.0.0
#### 

##### Paths
* /home/runner/work/giselle/giselle

<a href="http://opensource.org/licenses/mit-license">MIT</a> permitted



<a name="@octokit/core"></a>
### @octokit/core v7.0.2
#### 

##### Paths
* /home/runner/work/giselle/giselle

<a href="http://opensource.org/licenses/mit-license">MIT</a> permitted



<a name="@octokit/endpoint"></a>
### @octokit/endpoint v11.0.0
#### 

##### Paths
* /home/runner/work/giselle/giselle

<a href="http://opensource.org/licenses/mit-license">MIT</a> permitted



<a name="@octokit/graphql"></a>
### @octokit/graphql v9.0.1
#### 

##### Paths
* /home/runner/work/giselle/giselle

<a href="http://opensource.org/licenses/mit-license">MIT</a> permitted



<a name="@octokit/oauth-authorization-url"></a>
### @octokit/oauth-authorization-url v8.0.0
#### 

##### Paths
* /home/runner/work/giselle/giselle

<a href="http://opensource.org/licenses/mit-license">MIT</a> permitted



<a name="@octokit/oauth-methods"></a>
### @octokit/oauth-methods v6.0.0
#### 

##### Paths
* /home/runner/work/giselle/giselle

<a href="http://opensource.org/licenses/mit-license">MIT</a> permitted



<a name="@octokit/openapi-types"></a>
### @octokit/openapi-types v25.1.0
#### 

##### Paths
* /home/runner/work/giselle/giselle

<a href="http://opensource.org/licenses/mit-license">MIT</a> permitted



<a name="@octokit/openapi-webhooks-types"></a>
### @octokit/openapi-webhooks-types v12.0.3
#### 

##### Paths
* /home/runner/work/giselle/giselle

<a href="http://opensource.org/licenses/mit-license">MIT</a> permitted



<a name="@octokit/request"></a>
### @octokit/request v10.0.2
#### 

##### Paths
* /home/runner/work/giselle/giselle

<a href="http://opensource.org/licenses/mit-license">MIT</a> permitted



<a name="@octokit/request-error"></a>
### @octokit/request-error v7.0.0
#### 

##### Paths
* /home/runner/work/giselle/giselle

<a href="http://opensource.org/licenses/mit-license">MIT</a> permitted



<a name="@octokit/types"></a>
### @octokit/types v14.1.0
#### 

##### Paths
* /home/runner/work/giselle/giselle

<a href="http://opensource.org/licenses/mit-license">MIT</a> permitted



<a name="@octokit/webhooks"></a>
### @octokit/webhooks v14.0.2
#### 

##### Paths
* /home/runner/work/giselle/giselle

<a href="http://opensource.org/licenses/mit-license">MIT</a> permitted



<a name="@octokit/webhooks-methods"></a>
### @octokit/webhooks-methods v6.0.0
#### 

##### Paths
* /home/runner/work/giselle/giselle

<a href="http://opensource.org/licenses/mit-license">MIT</a> permitted



<a name="@opentelemetry/api"></a>
### @opentelemetry/api v1.9.0
#### 

##### Paths
* /home/runner/work/giselle/giselle

<a href="http://www.apache.org/licenses/LICENSE-2.0.txt">Apache 2.0</a> permitted



<a name="@opentelemetry/api-logs"></a>
### @opentelemetry/api-logs v0.51.1
#### 

##### Paths
* /home/runner/work/giselle/giselle

<a href="http://www.apache.org/licenses/LICENSE-2.0.txt">Apache 2.0</a> permitted



<a name="@opentelemetry/context-async-hooks"></a>
### @opentelemetry/context-async-hooks v1.24.1
#### 

##### Paths
* /home/runner/work/giselle/giselle

<a href="http://www.apache.org/licenses/LICENSE-2.0.txt">Apache 2.0</a> permitted



<a name="@opentelemetry/core"></a>
### @opentelemetry/core v1.24.1
#### 

##### Paths
* /home/runner/work/giselle/giselle

<a href="http://www.apache.org/licenses/LICENSE-2.0.txt">Apache 2.0</a> permitted



<a name="@opentelemetry/exporter-logs-otlp-http"></a>
### @opentelemetry/exporter-logs-otlp-http v0.203.0
#### 

##### Paths
* /home/runner/work/giselle/giselle

<a href="http://www.apache.org/licenses/LICENSE-2.0.txt">Apache 2.0</a> permitted



<a name="@opentelemetry/exporter-trace-otlp-grpc"></a>
### @opentelemetry/exporter-trace-otlp-grpc v0.51.1
#### 

##### Paths
* /home/runner/work/giselle/giselle

<a href="http://www.apache.org/licenses/LICENSE-2.0.txt">Apache 2.0</a> permitted



<a name="@opentelemetry/exporter-trace-otlp-http"></a>
### @opentelemetry/exporter-trace-otlp-http v0.51.1
#### 

##### Paths
* /home/runner/work/giselle/giselle

<a href="http://www.apache.org/licenses/LICENSE-2.0.txt">Apache 2.0</a> permitted



<a name="@opentelemetry/exporter-trace-otlp-proto"></a>
### @opentelemetry/exporter-trace-otlp-proto v0.51.1
#### 

##### Paths
* /home/runner/work/giselle/giselle

<a href="http://www.apache.org/licenses/LICENSE-2.0.txt">Apache 2.0</a> permitted



<a name="@opentelemetry/exporter-zipkin"></a>
### @opentelemetry/exporter-zipkin v1.24.1
#### 

##### Paths
* /home/runner/work/giselle/giselle

<a href="http://www.apache.org/licenses/LICENSE-2.0.txt">Apache 2.0</a> permitted



<a name="@opentelemetry/instrumentation"></a>
### @opentelemetry/instrumentation v0.51.1
#### 

##### Paths
* /home/runner/work/giselle/giselle

<a href="http://www.apache.org/licenses/LICENSE-2.0.txt">Apache 2.0</a> permitted



<a name="@opentelemetry/instrumentation-amqplib"></a>
### @opentelemetry/instrumentation-amqplib v0.46.1
#### 

##### Paths
* /home/runner/work/giselle/giselle

<a href="http://www.apache.org/licenses/LICENSE-2.0.txt">Apache 2.0</a> permitted



<a name="@opentelemetry/instrumentation-connect"></a>
### @opentelemetry/instrumentation-connect v0.43.1
#### 

##### Paths
* /home/runner/work/giselle/giselle

<a href="http://www.apache.org/licenses/LICENSE-2.0.txt">Apache 2.0</a> permitted



<a name="@opentelemetry/instrumentation-dataloader"></a>
### @opentelemetry/instrumentation-dataloader v0.16.1
#### 

##### Paths
* /home/runner/work/giselle/giselle

<a href="http://www.apache.org/licenses/LICENSE-2.0.txt">Apache 2.0</a> permitted



<a name="@opentelemetry/instrumentation-express"></a>
### @opentelemetry/instrumentation-express v0.47.1
#### 

##### Paths
* /home/runner/work/giselle/giselle

<a href="http://www.apache.org/licenses/LICENSE-2.0.txt">Apache 2.0</a> permitted



<a name="@opentelemetry/instrumentation-fs"></a>
### @opentelemetry/instrumentation-fs v0.19.1
#### 

##### Paths
* /home/runner/work/giselle/giselle

<a href="http://www.apache.org/licenses/LICENSE-2.0.txt">Apache 2.0</a> permitted



<a name="@opentelemetry/instrumentation-generic-pool"></a>
### @opentelemetry/instrumentation-generic-pool v0.43.1
#### 

##### Paths
* /home/runner/work/giselle/giselle

<a href="http://www.apache.org/licenses/LICENSE-2.0.txt">Apache 2.0</a> permitted



<a name="@opentelemetry/instrumentation-graphql"></a>
### @opentelemetry/instrumentation-graphql v0.47.1
#### 

##### Paths
* /home/runner/work/giselle/giselle

<a href="http://www.apache.org/licenses/LICENSE-2.0.txt">Apache 2.0</a> permitted



<a name="@opentelemetry/instrumentation-hapi"></a>
### @opentelemetry/instrumentation-hapi v0.45.2
#### 

##### Paths
* /home/runner/work/giselle/giselle

<a href="http://www.apache.org/licenses/LICENSE-2.0.txt">Apache 2.0</a> permitted



<a name="@opentelemetry/instrumentation-http"></a>
### @opentelemetry/instrumentation-http v0.57.2
#### 

##### Paths
* /home/runner/work/giselle/giselle

<a href="http://www.apache.org/licenses/LICENSE-2.0.txt">Apache 2.0</a> permitted



<a name="@opentelemetry/instrumentation-ioredis"></a>
### @opentelemetry/instrumentation-ioredis v0.47.1
#### 

##### Paths
* /home/runner/work/giselle/giselle

<a href="http://www.apache.org/licenses/LICENSE-2.0.txt">Apache 2.0</a> permitted



<a name="@opentelemetry/instrumentation-kafkajs"></a>
### @opentelemetry/instrumentation-kafkajs v0.7.1
#### 

##### Paths
* /home/runner/work/giselle/giselle

<a href="http://www.apache.org/licenses/LICENSE-2.0.txt">Apache 2.0</a> permitted



<a name="@opentelemetry/instrumentation-knex"></a>
### @opentelemetry/instrumentation-knex v0.44.1
#### 

##### Paths
* /home/runner/work/giselle/giselle

<a href="http://www.apache.org/licenses/LICENSE-2.0.txt">Apache 2.0</a> permitted



<a name="@opentelemetry/instrumentation-koa"></a>
### @opentelemetry/instrumentation-koa v0.47.1
#### 

##### Paths
* /home/runner/work/giselle/giselle

<a href="http://www.apache.org/licenses/LICENSE-2.0.txt">Apache 2.0</a> permitted



<a name="@opentelemetry/instrumentation-lru-memoizer"></a>
### @opentelemetry/instrumentation-lru-memoizer v0.44.1
#### 

##### Paths
* /home/runner/work/giselle/giselle

<a href="http://www.apache.org/licenses/LICENSE-2.0.txt">Apache 2.0</a> permitted



<a name="@opentelemetry/instrumentation-mongodb"></a>
### @opentelemetry/instrumentation-mongodb v0.52.0
#### 

##### Paths
* /home/runner/work/giselle/giselle

<a href="http://www.apache.org/licenses/LICENSE-2.0.txt">Apache 2.0</a> permitted



<a name="@opentelemetry/instrumentation-mongoose"></a>
### @opentelemetry/instrumentation-mongoose v0.46.1
#### 

##### Paths
* /home/runner/work/giselle/giselle

<a href="http://www.apache.org/licenses/LICENSE-2.0.txt">Apache 2.0</a> permitted



<a name="@opentelemetry/instrumentation-mysql"></a>
### @opentelemetry/instrumentation-mysql v0.45.1
#### 

##### Paths
* /home/runner/work/giselle/giselle

<a href="http://www.apache.org/licenses/LICENSE-2.0.txt">Apache 2.0</a> permitted



<a name="@opentelemetry/instrumentation-mysql2"></a>
### @opentelemetry/instrumentation-mysql2 v0.45.2
#### 

##### Paths
* /home/runner/work/giselle/giselle

<a href="http://www.apache.org/licenses/LICENSE-2.0.txt">Apache 2.0</a> permitted



<a name="@opentelemetry/instrumentation-pg"></a>
### @opentelemetry/instrumentation-pg v0.51.1
#### 

##### Paths
* /home/runner/work/giselle/giselle

<a href="http://www.apache.org/licenses/LICENSE-2.0.txt">Apache 2.0</a> permitted



<a name="@opentelemetry/instrumentation-redis-4"></a>
### @opentelemetry/instrumentation-redis-4 v0.46.1
#### 

##### Paths
* /home/runner/work/giselle/giselle

<a href="http://www.apache.org/licenses/LICENSE-2.0.txt">Apache 2.0</a> permitted



<a name="@opentelemetry/instrumentation-tedious"></a>
### @opentelemetry/instrumentation-tedious v0.18.1
#### 

##### Paths
* /home/runner/work/giselle/giselle

<a href="http://www.apache.org/licenses/LICENSE-2.0.txt">Apache 2.0</a> permitted



<a name="@opentelemetry/instrumentation-undici"></a>
### @opentelemetry/instrumentation-undici v0.10.1
#### 

##### Paths
* /home/runner/work/giselle/giselle

<a href="http://www.apache.org/licenses/LICENSE-2.0.txt">Apache 2.0</a> permitted



<a name="@opentelemetry/otlp-exporter-base"></a>
### @opentelemetry/otlp-exporter-base v0.51.1
#### 

##### Paths
* /home/runner/work/giselle/giselle

<a href="http://www.apache.org/licenses/LICENSE-2.0.txt">Apache 2.0</a> permitted



<a name="@opentelemetry/otlp-grpc-exporter-base"></a>
### @opentelemetry/otlp-grpc-exporter-base v0.51.1
#### 

##### Paths
* /home/runner/work/giselle/giselle

<a href="http://www.apache.org/licenses/LICENSE-2.0.txt">Apache 2.0</a> permitted



<a name="@opentelemetry/otlp-proto-exporter-base"></a>
### @opentelemetry/otlp-proto-exporter-base v0.51.1
#### 

##### Paths
* /home/runner/work/giselle/giselle

<a href="http://www.apache.org/licenses/LICENSE-2.0.txt">Apache 2.0</a> permitted



<a name="@opentelemetry/otlp-transformer"></a>
### @opentelemetry/otlp-transformer v0.51.1
#### 

##### Paths
* /home/runner/work/giselle/giselle

<a href="http://www.apache.org/licenses/LICENSE-2.0.txt">Apache 2.0</a> permitted



<a name="@opentelemetry/propagator-b3"></a>
### @opentelemetry/propagator-b3 v1.24.1
#### 

##### Paths
* /home/runner/work/giselle/giselle

<a href="http://www.apache.org/licenses/LICENSE-2.0.txt">Apache 2.0</a> permitted



<a name="@opentelemetry/propagator-jaeger"></a>
### @opentelemetry/propagator-jaeger v1.24.1
#### 

##### Paths
* /home/runner/work/giselle/giselle

<a href="http://www.apache.org/licenses/LICENSE-2.0.txt">Apache 2.0</a> permitted



<a name="@opentelemetry/redis-common"></a>
### @opentelemetry/redis-common v0.36.2
#### 

##### Paths
* /home/runner/work/giselle/giselle

<a href="http://www.apache.org/licenses/LICENSE-2.0.txt">Apache 2.0</a> permitted



<a name="@opentelemetry/resources"></a>
### @opentelemetry/resources v1.24.1
#### 

##### Paths
* /home/runner/work/giselle/giselle

<a href="http://www.apache.org/licenses/LICENSE-2.0.txt">Apache 2.0</a> permitted



<a name="@opentelemetry/sdk-logs"></a>
### @opentelemetry/sdk-logs v0.51.1
#### 

##### Paths
* /home/runner/work/giselle/giselle

<a href="http://www.apache.org/licenses/LICENSE-2.0.txt">Apache 2.0</a> permitted



<a name="@opentelemetry/sdk-metrics"></a>
### @opentelemetry/sdk-metrics v1.24.1
#### 

##### Paths
* /home/runner/work/giselle/giselle

<a href="http://www.apache.org/licenses/LICENSE-2.0.txt">Apache 2.0</a> permitted



<a name="@opentelemetry/sdk-node"></a>
### @opentelemetry/sdk-node v0.51.1
#### 

##### Paths
* /home/runner/work/giselle/giselle

<a href="http://www.apache.org/licenses/LICENSE-2.0.txt">Apache 2.0</a> permitted



<a name="@opentelemetry/sdk-trace-base"></a>
### @opentelemetry/sdk-trace-base v1.24.1
#### 

##### Paths
* /home/runner/work/giselle/giselle

<a href="http://www.apache.org/licenses/LICENSE-2.0.txt">Apache 2.0</a> permitted



<a name="@opentelemetry/sdk-trace-node"></a>
### @opentelemetry/sdk-trace-node v1.24.1
#### 

##### Paths
* /home/runner/work/giselle/giselle

<a href="http://www.apache.org/licenses/LICENSE-2.0.txt">Apache 2.0</a> permitted



<a name="@opentelemetry/semantic-conventions"></a>
### @opentelemetry/semantic-conventions v1.24.1
#### 

##### Paths
* /home/runner/work/giselle/giselle

<a href="http://www.apache.org/licenses/LICENSE-2.0.txt">Apache 2.0</a> permitted



<a name="@opentelemetry/sql-common"></a>
### @opentelemetry/sql-common v0.40.1
#### 

##### Paths
* /home/runner/work/giselle/giselle

<a href="http://www.apache.org/licenses/LICENSE-2.0.txt">Apache 2.0</a> permitted



<a name="@oxc-resolver/binding-linux-x64-gnu"></a>
### @oxc-resolver/binding-linux-x64-gnu v11.13.0
#### 

##### Paths
* /home/runner/work/giselle/giselle

<a href="http://opensource.org/licenses/mit-license">MIT</a> permitted



<a name="@paralleldrive/cuid2"></a>
### @paralleldrive/cuid2 v2.2.2
#### 

##### Paths
* /home/runner/work/giselle/giselle

<a href="http://opensource.org/licenses/mit-license">MIT</a> permitted



<a name="@pkgjs/parseargs"></a>
### @pkgjs/parseargs v0.11.0
#### 

##### Paths
* /home/runner/work/giselle/giselle

<a href="http://opensource.org/licenses/mit-license">MIT</a> permitted



<a name="@playwright/test"></a>
### @playwright/test v1.56.1
#### 

##### Paths
* /home/runner/work/giselle/giselle

<a href="http://www.apache.org/licenses/LICENSE-2.0.txt">Apache 2.0</a> permitted



<a name="@polka/url"></a>
### @polka/url v1.0.0-next.29
#### 

##### Paths
* /home/runner/work/giselle/giselle

<a href="http://opensource.org/licenses/mit-license">MIT</a> permitted



<a name="@popperjs/core"></a>
### @popperjs/core v2.11.8
#### 

##### Paths
* /home/runner/work/giselle/giselle

<a href="http://opensource.org/licenses/mit-license">MIT</a> permitted



<a name="@prisma/instrumentation"></a>
### @prisma/instrumentation v6.8.2
#### 

##### Paths
* /home/runner/work/giselle/giselle

<a href="http://www.apache.org/licenses/LICENSE-2.0.txt">Apache 2.0</a> permitted



<a name="@protobuf-ts/runtime"></a>
### @protobuf-ts/runtime v2.11.1
#### 

##### Paths
* /home/runner/work/giselle/giselle

(Apache-2.0 AND BSD-3-Clause) permitted



<a name="@protobufjs/aspromise"></a>
### @protobufjs/aspromise v1.1.2
#### 

##### Paths
* /home/runner/work/giselle/giselle

<a href="http://opensource.org/licenses/BSD-3-Clause">New BSD</a> permitted



<a name="@protobufjs/base64"></a>
### @protobufjs/base64 v1.1.2
#### 

##### Paths
* /home/runner/work/giselle/giselle

<a href="http://opensource.org/licenses/BSD-3-Clause">New BSD</a> permitted



<a name="@protobufjs/codegen"></a>
### @protobufjs/codegen v2.0.4
#### 

##### Paths
* /home/runner/work/giselle/giselle

<a href="http://opensource.org/licenses/BSD-3-Clause">New BSD</a> permitted



<a name="@protobufjs/eventemitter"></a>
### @protobufjs/eventemitter v1.1.0
#### 

##### Paths
* /home/runner/work/giselle/giselle

<a href="http://opensource.org/licenses/BSD-3-Clause">New BSD</a> permitted



<a name="@protobufjs/fetch"></a>
### @protobufjs/fetch v1.1.0
#### 

##### Paths
* /home/runner/work/giselle/giselle

<a href="http://opensource.org/licenses/BSD-3-Clause">New BSD</a> permitted



<a name="@protobufjs/float"></a>
### @protobufjs/float v1.0.2
#### 

##### Paths
* /home/runner/work/giselle/giselle

<a href="http://opensource.org/licenses/BSD-3-Clause">New BSD</a> permitted



<a name="@protobufjs/inquire"></a>
### @protobufjs/inquire v1.1.0
#### 

##### Paths
* /home/runner/work/giselle/giselle

<a href="http://opensource.org/licenses/BSD-3-Clause">New BSD</a> permitted



<a name="@protobufjs/path"></a>
### @protobufjs/path v1.1.2
#### 

##### Paths
* /home/runner/work/giselle/giselle

<a href="http://opensource.org/licenses/BSD-3-Clause">New BSD</a> permitted



<a name="@protobufjs/pool"></a>
### @protobufjs/pool v1.1.0
#### 

##### Paths
* /home/runner/work/giselle/giselle

<a href="http://opensource.org/licenses/BSD-3-Clause">New BSD</a> permitted



<a name="@protobufjs/utf8"></a>
### @protobufjs/utf8 v1.1.0
#### 

##### Paths
* /home/runner/work/giselle/giselle

<a href="http://opensource.org/licenses/BSD-3-Clause">New BSD</a> permitted



<a name="@radix-ui/colors"></a>
### @radix-ui/colors v3.0.0
#### 

##### Paths
* /home/runner/work/giselle/giselle

<a href="http://opensource.org/licenses/mit-license">MIT</a> permitted



<a name="@radix-ui/number"></a>
### @radix-ui/number v1.1.1
#### 

##### Paths
* /home/runner/work/giselle/giselle

<a href="http://opensource.org/licenses/mit-license">MIT</a> permitted



<a name="@radix-ui/primitive"></a>
### @radix-ui/primitive v1.1.3
#### 

##### Paths
* /home/runner/work/giselle/giselle

<a href="http://opensource.org/licenses/mit-license">MIT</a> permitted



<a name="@radix-ui/react-accessible-icon"></a>
### @radix-ui/react-accessible-icon v1.1.7
#### 

##### Paths
* /home/runner/work/giselle/giselle

<a href="http://opensource.org/licenses/mit-license">MIT</a> permitted



<a name="@radix-ui/react-accordion"></a>
### @radix-ui/react-accordion v1.2.12
#### 

##### Paths
* /home/runner/work/giselle/giselle

<a href="http://opensource.org/licenses/mit-license">MIT</a> permitted



<a name="@radix-ui/react-alert-dialog"></a>
### @radix-ui/react-alert-dialog v1.1.15
#### 

##### Paths
* /home/runner/work/giselle/giselle

<a href="http://opensource.org/licenses/mit-license">MIT</a> permitted



<a name="@radix-ui/react-arrow"></a>
### @radix-ui/react-arrow v1.1.7
#### 

##### Paths
* /home/runner/work/giselle/giselle

<a href="http://opensource.org/licenses/mit-license">MIT</a> permitted



<a name="@radix-ui/react-aspect-ratio"></a>
### @radix-ui/react-aspect-ratio v1.1.7
#### 

##### Paths
* /home/runner/work/giselle/giselle

<a href="http://opensource.org/licenses/mit-license">MIT</a> permitted



<a name="@radix-ui/react-avatar"></a>
### @radix-ui/react-avatar v1.1.10
#### 

##### Paths
* /home/runner/work/giselle/giselle

<a href="http://opensource.org/licenses/mit-license">MIT</a> permitted



<a name="@radix-ui/react-checkbox"></a>
### @radix-ui/react-checkbox v1.3.3
#### 

##### Paths
* /home/runner/work/giselle/giselle

<a href="http://opensource.org/licenses/mit-license">MIT</a> permitted



<a name="@radix-ui/react-collapsible"></a>
### @radix-ui/react-collapsible v1.1.12
#### 

##### Paths
* /home/runner/work/giselle/giselle

<a href="http://opensource.org/licenses/mit-license">MIT</a> permitted



<a name="@radix-ui/react-collection"></a>
### @radix-ui/react-collection v1.1.7
#### 

##### Paths
* /home/runner/work/giselle/giselle

<a href="http://opensource.org/licenses/mit-license">MIT</a> permitted



<a name="@radix-ui/react-compose-refs"></a>
### @radix-ui/react-compose-refs v1.1.2
#### 

##### Paths
* /home/runner/work/giselle/giselle

<a href="http://opensource.org/licenses/mit-license">MIT</a> permitted



<a name="@radix-ui/react-context"></a>
### @radix-ui/react-context v1.1.2
#### 

##### Paths
* /home/runner/work/giselle/giselle

<a href="http://opensource.org/licenses/mit-license">MIT</a> permitted



<a name="@radix-ui/react-context-menu"></a>
### @radix-ui/react-context-menu v2.2.16
#### 

##### Paths
* /home/runner/work/giselle/giselle

<a href="http://opensource.org/licenses/mit-license">MIT</a> permitted



<a name="@radix-ui/react-dialog"></a>
### @radix-ui/react-dialog v1.1.15
#### 

##### Paths
* /home/runner/work/giselle/giselle

<a href="http://opensource.org/licenses/mit-license">MIT</a> permitted



<a name="@radix-ui/react-direction"></a>
### @radix-ui/react-direction v1.1.1
#### 

##### Paths
* /home/runner/work/giselle/giselle

<a href="http://opensource.org/licenses/mit-license">MIT</a> permitted



<a name="@radix-ui/react-dismissable-layer"></a>
### @radix-ui/react-dismissable-layer v1.1.11
#### 

##### Paths
* /home/runner/work/giselle/giselle

<a href="http://opensource.org/licenses/mit-license">MIT</a> permitted



<a name="@radix-ui/react-dropdown-menu"></a>
### @radix-ui/react-dropdown-menu v2.1.16
#### 

##### Paths
* /home/runner/work/giselle/giselle

<a href="http://opensource.org/licenses/mit-license">MIT</a> permitted



<a name="@radix-ui/react-focus-guards"></a>
### @radix-ui/react-focus-guards v1.1.3
#### 

##### Paths
* /home/runner/work/giselle/giselle

<a href="http://opensource.org/licenses/mit-license">MIT</a> permitted



<a name="@radix-ui/react-focus-scope"></a>
### @radix-ui/react-focus-scope v1.1.7
#### 

##### Paths
* /home/runner/work/giselle/giselle

<a href="http://opensource.org/licenses/mit-license">MIT</a> permitted



<a name="@radix-ui/react-form"></a>
### @radix-ui/react-form v0.1.8
#### 

##### Paths
* /home/runner/work/giselle/giselle

<a href="http://opensource.org/licenses/mit-license">MIT</a> permitted



<a name="@radix-ui/react-hover-card"></a>
### @radix-ui/react-hover-card v1.1.15
#### 

##### Paths
* /home/runner/work/giselle/giselle

<a href="http://opensource.org/licenses/mit-license">MIT</a> permitted



<a name="@radix-ui/react-icons"></a>
### @radix-ui/react-icons v1.3.2
#### 

##### Paths
* /home/runner/work/giselle/giselle

<a href="http://opensource.org/licenses/mit-license">MIT</a> permitted



<a name="@radix-ui/react-id"></a>
### @radix-ui/react-id v1.1.1
#### 

##### Paths
* /home/runner/work/giselle/giselle

<a href="http://opensource.org/licenses/mit-license">MIT</a> permitted



<a name="@radix-ui/react-label"></a>
### @radix-ui/react-label v2.1.7
#### 

##### Paths
* /home/runner/work/giselle/giselle

<a href="http://opensource.org/licenses/mit-license">MIT</a> permitted



<a name="@radix-ui/react-menu"></a>
### @radix-ui/react-menu v2.1.16
#### 

##### Paths
* /home/runner/work/giselle/giselle

<a href="http://opensource.org/licenses/mit-license">MIT</a> permitted



<a name="@radix-ui/react-menubar"></a>
### @radix-ui/react-menubar v1.1.16
#### 

##### Paths
* /home/runner/work/giselle/giselle

<a href="http://opensource.org/licenses/mit-license">MIT</a> permitted



<a name="@radix-ui/react-navigation-menu"></a>
### @radix-ui/react-navigation-menu v1.2.14
#### 

##### Paths
* /home/runner/work/giselle/giselle

<a href="http://opensource.org/licenses/mit-license">MIT</a> permitted



<a name="@radix-ui/react-one-time-password-field"></a>
### @radix-ui/react-one-time-password-field v0.1.8
#### 

##### Paths
* /home/runner/work/giselle/giselle

<a href="http://opensource.org/licenses/mit-license">MIT</a> permitted



<a name="@radix-ui/react-password-toggle-field"></a>
### @radix-ui/react-password-toggle-field v0.1.3
#### 

##### Paths
* /home/runner/work/giselle/giselle

<a href="http://opensource.org/licenses/mit-license">MIT</a> permitted



<a name="@radix-ui/react-popover"></a>
### @radix-ui/react-popover v1.1.15
#### 

##### Paths
* /home/runner/work/giselle/giselle

<a href="http://opensource.org/licenses/mit-license">MIT</a> permitted



<a name="@radix-ui/react-popper"></a>
### @radix-ui/react-popper v1.2.8
#### 

##### Paths
* /home/runner/work/giselle/giselle

<a href="http://opensource.org/licenses/mit-license">MIT</a> permitted



<a name="@radix-ui/react-portal"></a>
### @radix-ui/react-portal v1.1.9
#### 

##### Paths
* /home/runner/work/giselle/giselle

<a href="http://opensource.org/licenses/mit-license">MIT</a> permitted



<a name="@radix-ui/react-presence"></a>
### @radix-ui/react-presence v1.1.5
#### 

##### Paths
* /home/runner/work/giselle/giselle

<a href="http://opensource.org/licenses/mit-license">MIT</a> permitted



<a name="@radix-ui/react-primitive"></a>
### @radix-ui/react-primitive v2.1.3
#### 

##### Paths
* /home/runner/work/giselle/giselle

<a href="http://opensource.org/licenses/mit-license">MIT</a> permitted



<a name="@radix-ui/react-progress"></a>
### @radix-ui/react-progress v1.1.7
#### 

##### Paths
* /home/runner/work/giselle/giselle

<a href="http://opensource.org/licenses/mit-license">MIT</a> permitted



<a name="@radix-ui/react-radio-group"></a>
### @radix-ui/react-radio-group v1.3.8
#### 

##### Paths
* /home/runner/work/giselle/giselle

<a href="http://opensource.org/licenses/mit-license">MIT</a> permitted



<a name="@radix-ui/react-roving-focus"></a>
### @radix-ui/react-roving-focus v1.1.11
#### 

##### Paths
* /home/runner/work/giselle/giselle

<a href="http://opensource.org/licenses/mit-license">MIT</a> permitted



<a name="@radix-ui/react-scroll-area"></a>
### @radix-ui/react-scroll-area v1.2.10
#### 

##### Paths
* /home/runner/work/giselle/giselle

<a href="http://opensource.org/licenses/mit-license">MIT</a> permitted



<a name="@radix-ui/react-select"></a>
### @radix-ui/react-select v2.2.6
#### 

##### Paths
* /home/runner/work/giselle/giselle

<a href="http://opensource.org/licenses/mit-license">MIT</a> permitted



<a name="@radix-ui/react-separator"></a>
### @radix-ui/react-separator v1.1.7
#### 

##### Paths
* /home/runner/work/giselle/giselle

<a href="http://opensource.org/licenses/mit-license">MIT</a> permitted



<a name="@radix-ui/react-slider"></a>
### @radix-ui/react-slider v1.3.6
#### 

##### Paths
* /home/runner/work/giselle/giselle

<a href="http://opensource.org/licenses/mit-license">MIT</a> permitted



<a name="@radix-ui/react-slot"></a>
### @radix-ui/react-slot v1.2.3
#### 

##### Paths
* /home/runner/work/giselle/giselle

<a href="http://opensource.org/licenses/mit-license">MIT</a> permitted



<a name="@radix-ui/react-switch"></a>
### @radix-ui/react-switch v1.2.6
#### 

##### Paths
* /home/runner/work/giselle/giselle

<a href="http://opensource.org/licenses/mit-license">MIT</a> permitted



<a name="@radix-ui/react-tabs"></a>
### @radix-ui/react-tabs v1.1.13
#### 

##### Paths
* /home/runner/work/giselle/giselle

<a href="http://opensource.org/licenses/mit-license">MIT</a> permitted



<a name="@radix-ui/react-toast"></a>
### @radix-ui/react-toast v1.2.15
#### 

##### Paths
* /home/runner/work/giselle/giselle

<a href="http://opensource.org/licenses/mit-license">MIT</a> permitted



<a name="@radix-ui/react-toggle"></a>
### @radix-ui/react-toggle v1.1.10
#### 

##### Paths
* /home/runner/work/giselle/giselle

<a href="http://opensource.org/licenses/mit-license">MIT</a> permitted



<a name="@radix-ui/react-toggle-group"></a>
### @radix-ui/react-toggle-group v1.1.11
#### 

##### Paths
* /home/runner/work/giselle/giselle

<a href="http://opensource.org/licenses/mit-license">MIT</a> permitted



<a name="@radix-ui/react-toolbar"></a>
### @radix-ui/react-toolbar v1.1.11
#### 

##### Paths
* /home/runner/work/giselle/giselle

<a href="http://opensource.org/licenses/mit-license">MIT</a> permitted



<a name="@radix-ui/react-tooltip"></a>
### @radix-ui/react-tooltip v1.2.8
#### 

##### Paths
* /home/runner/work/giselle/giselle

<a href="http://opensource.org/licenses/mit-license">MIT</a> permitted



<a name="@radix-ui/react-use-callback-ref"></a>
### @radix-ui/react-use-callback-ref v1.1.1
#### 

##### Paths
* /home/runner/work/giselle/giselle

<a href="http://opensource.org/licenses/mit-license">MIT</a> permitted



<a name="@radix-ui/react-use-controllable-state"></a>
### @radix-ui/react-use-controllable-state v1.2.2
#### 

##### Paths
* /home/runner/work/giselle/giselle

<a href="http://opensource.org/licenses/mit-license">MIT</a> permitted



<a name="@radix-ui/react-use-effect-event"></a>
### @radix-ui/react-use-effect-event v0.0.2
#### 

##### Paths
* /home/runner/work/giselle/giselle

<a href="http://opensource.org/licenses/mit-license">MIT</a> permitted



<a name="@radix-ui/react-use-escape-keydown"></a>
### @radix-ui/react-use-escape-keydown v1.1.1
#### 

##### Paths
* /home/runner/work/giselle/giselle

<a href="http://opensource.org/licenses/mit-license">MIT</a> permitted



<a name="@radix-ui/react-use-is-hydrated"></a>
### @radix-ui/react-use-is-hydrated v0.1.0
#### 

##### Paths
* /home/runner/work/giselle/giselle

<a href="http://opensource.org/licenses/mit-license">MIT</a> permitted



<a name="@radix-ui/react-use-layout-effect"></a>
### @radix-ui/react-use-layout-effect v1.1.1
#### 

##### Paths
* /home/runner/work/giselle/giselle

<a href="http://opensource.org/licenses/mit-license">MIT</a> permitted



<a name="@radix-ui/react-use-previous"></a>
### @radix-ui/react-use-previous v1.1.1
#### 

##### Paths
* /home/runner/work/giselle/giselle

<a href="http://opensource.org/licenses/mit-license">MIT</a> permitted



<a name="@radix-ui/react-use-rect"></a>
### @radix-ui/react-use-rect v1.1.1
#### 

##### Paths
* /home/runner/work/giselle/giselle

<a href="http://opensource.org/licenses/mit-license">MIT</a> permitted



<a name="@radix-ui/react-use-size"></a>
### @radix-ui/react-use-size v1.1.1
#### 

##### Paths
* /home/runner/work/giselle/giselle

<a href="http://opensource.org/licenses/mit-license">MIT</a> permitted



<a name="@radix-ui/react-visually-hidden"></a>
### @radix-ui/react-visually-hidden v1.2.3
#### 

##### Paths
* /home/runner/work/giselle/giselle

<a href="http://opensource.org/licenses/mit-license">MIT</a> permitted



<a name="@radix-ui/rect"></a>
### @radix-ui/rect v1.1.1
#### 

##### Paths
* /home/runner/work/giselle/giselle

<a href="http://opensource.org/licenses/mit-license">MIT</a> permitted



<a name="@react-email/body"></a>
### @react-email/body v0.1.0
#### 

##### Paths
* /home/runner/work/giselle/giselle

<a href="http://opensource.org/licenses/mit-license">MIT</a> permitted



<a name="@react-email/button"></a>
### @react-email/button v0.2.0
#### 

##### Paths
* /home/runner/work/giselle/giselle

<a href="http://opensource.org/licenses/mit-license">MIT</a> permitted



<a name="@react-email/code-block"></a>
### @react-email/code-block v0.1.0
#### 

##### Paths
* /home/runner/work/giselle/giselle

<a href="http://opensource.org/licenses/mit-license">MIT</a> permitted



<a name="@react-email/code-inline"></a>
### @react-email/code-inline v0.0.5
#### 

##### Paths
* /home/runner/work/giselle/giselle

<a href="http://opensource.org/licenses/mit-license">MIT</a> permitted



<a name="@react-email/column"></a>
### @react-email/column v0.0.13
#### 

##### Paths
* /home/runner/work/giselle/giselle

<a href="http://opensource.org/licenses/mit-license">MIT</a> permitted



<a name="@react-email/components"></a>
### @react-email/components v0.5.7
#### 

##### Paths
* /home/runner/work/giselle/giselle

<a href="http://opensource.org/licenses/mit-license">MIT</a> permitted



<a name="@react-email/container"></a>
### @react-email/container v0.0.15
#### 

##### Paths
* /home/runner/work/giselle/giselle

<a href="http://opensource.org/licenses/mit-license">MIT</a> permitted



<a name="@react-email/font"></a>
### @react-email/font v0.0.9
#### 

##### Paths
* /home/runner/work/giselle/giselle

<a href="http://opensource.org/licenses/mit-license">MIT</a> permitted



<a name="@react-email/head"></a>
### @react-email/head v0.0.12
#### 

##### Paths
* /home/runner/work/giselle/giselle

<a href="http://opensource.org/licenses/mit-license">MIT</a> permitted



<a name="@react-email/heading"></a>
### @react-email/heading v0.0.15
#### 

##### Paths
* /home/runner/work/giselle/giselle

<a href="http://opensource.org/licenses/mit-license">MIT</a> permitted



<a name="@react-email/hr"></a>
### @react-email/hr v0.0.11
#### 

##### Paths
* /home/runner/work/giselle/giselle

<a href="http://opensource.org/licenses/mit-license">MIT</a> permitted



<a name="@react-email/html"></a>
### @react-email/html v0.0.11
#### 

##### Paths
* /home/runner/work/giselle/giselle

<a href="http://opensource.org/licenses/mit-license">MIT</a> permitted



<a name="@react-email/img"></a>
### @react-email/img v0.0.11
#### 

##### Paths
* /home/runner/work/giselle/giselle

<a href="http://opensource.org/licenses/mit-license">MIT</a> permitted



<a name="@react-email/link"></a>
### @react-email/link v0.0.12
#### 

##### Paths
* /home/runner/work/giselle/giselle

<a href="http://opensource.org/licenses/mit-license">MIT</a> permitted



<a name="@react-email/markdown"></a>
### @react-email/markdown v0.0.16
#### 

##### Paths
* /home/runner/work/giselle/giselle

<a href="http://opensource.org/licenses/mit-license">MIT</a> permitted



<a name="@react-email/preview"></a>
### @react-email/preview v0.0.13
#### 

##### Paths
* /home/runner/work/giselle/giselle

<a href="http://opensource.org/licenses/mit-license">MIT</a> permitted



<a name="@react-email/preview-server"></a>
### @react-email/preview-server v4.3.2
#### 

##### Paths
* /home/runner/work/giselle/giselle

<a href="http://opensource.org/licenses/mit-license">MIT</a> permitted



<a name="@react-email/render"></a>
### @react-email/render v1.4.0
#### 

##### Paths
* /home/runner/work/giselle/giselle

<a href="http://opensource.org/licenses/mit-license">MIT</a> permitted



<a name="@react-email/row"></a>
### @react-email/row v0.0.12
#### 

##### Paths
* /home/runner/work/giselle/giselle

<a href="http://opensource.org/licenses/mit-license">MIT</a> permitted



<a name="@react-email/section"></a>
### @react-email/section v0.0.16
#### 

##### Paths
* /home/runner/work/giselle/giselle

<a href="http://opensource.org/licenses/mit-license">MIT</a> permitted



<a name="@react-email/tailwind"></a>
### @react-email/tailwind v1.2.2
#### 

##### Paths
* /home/runner/work/giselle/giselle

<a href="http://opensource.org/licenses/mit-license">MIT</a> permitted



<a name="@react-email/text"></a>
### @react-email/text v0.1.5
#### 

##### Paths
* /home/runner/work/giselle/giselle

<a href="http://opensource.org/licenses/mit-license">MIT</a> permitted



<a name="@remirror/core-constants"></a>
### @remirror/core-constants v3.0.0
#### 

##### Paths
* /home/runner/work/giselle/giselle

<a href="http://opensource.org/licenses/mit-license">MIT</a> permitted



<a name="@rollup/plugin-commonjs"></a>
### @rollup/plugin-commonjs v28.0.1
#### 

##### Paths
* /home/runner/work/giselle/giselle

<a href="http://opensource.org/licenses/mit-license">MIT</a> permitted



<a name="@rollup/pluginutils"></a>
### @rollup/pluginutils v5.1.4
#### 

##### Paths
* /home/runner/work/giselle/giselle

<a href="http://opensource.org/licenses/mit-license">MIT</a> permitted



<a name="@rollup/rollup-linux-x64-gnu"></a>
### @rollup/rollup-linux-x64-gnu v4.35.0
#### 

##### Paths
* /home/runner/work/giselle/giselle

<a href="http://opensource.org/licenses/mit-license">MIT</a> permitted



<a name="@rollup/rollup-linux-x64-musl"></a>
### @rollup/rollup-linux-x64-musl v4.35.0
#### 

##### Paths
* /home/runner/work/giselle/giselle

<a href="http://opensource.org/licenses/mit-license">MIT</a> permitted



<a name="@s2-dev/streamstore"></a>
### @s2-dev/streamstore v0.17.3
#### 

##### Paths
* /home/runner/work/giselle/giselle

<a href="http://www.apache.org/licenses/LICENSE-2.0.txt">Apache 2.0</a> permitted



<a name="@selderee/plugin-htmlparser2"></a>
### @selderee/plugin-htmlparser2 v0.11.0
#### 

##### Paths
* /home/runner/work/giselle/giselle

<a href="http://opensource.org/licenses/mit-license">MIT</a> permitted



<a name="@sentry-internal/browser-utils"></a>
### @sentry-internal/browser-utils v9.30.0
#### 

##### Paths
* /home/runner/work/giselle/giselle

<a href="http://opensource.org/licenses/mit-license">MIT</a> permitted



<a name="@sentry-internal/feedback"></a>
### @sentry-internal/feedback v9.30.0
#### 

##### Paths
* /home/runner/work/giselle/giselle

<a href="http://opensource.org/licenses/mit-license">MIT</a> permitted



<a name="@sentry-internal/replay"></a>
### @sentry-internal/replay v9.30.0
#### 

##### Paths
* /home/runner/work/giselle/giselle

<a href="http://opensource.org/licenses/mit-license">MIT</a> permitted



<a name="@sentry-internal/replay-canvas"></a>
### @sentry-internal/replay-canvas v9.30.0
#### 

##### Paths
* /home/runner/work/giselle/giselle

<a href="http://opensource.org/licenses/mit-license">MIT</a> permitted



<a name="@sentry/babel-plugin-component-annotate"></a>
### @sentry/babel-plugin-component-annotate v3.5.0
#### 

##### Paths
* /home/runner/work/giselle/giselle

<a href="http://opensource.org/licenses/mit-license">MIT</a> permitted



<a name="@sentry/browser"></a>
### @sentry/browser v9.30.0
#### 

##### Paths
* /home/runner/work/giselle/giselle

<a href="http://opensource.org/licenses/mit-license">MIT</a> permitted



<a name="@sentry/bundler-plugin-core"></a>
### @sentry/bundler-plugin-core v3.5.0
#### 

##### Paths
* /home/runner/work/giselle/giselle

<a href="http://opensource.org/licenses/mit-license">MIT</a> permitted



<a name="@sentry/cli"></a>
### @sentry/cli v2.42.2
#### 

##### Paths
* /home/runner/work/giselle/giselle

<a href="http://opensource.org/licenses/BSD-3-Clause">New BSD</a> permitted



<a name="@sentry/cli-linux-x64"></a>
### @sentry/cli-linux-x64 v2.42.2
#### 

##### Paths
* /home/runner/work/giselle/giselle

<a href="http://opensource.org/licenses/BSD-3-Clause">New BSD</a> permitted



<a name="@sentry/core"></a>
### @sentry/core v9.30.0
#### 

##### Paths
* /home/runner/work/giselle/giselle

<a href="http://opensource.org/licenses/mit-license">MIT</a> permitted



<a name="@sentry/nextjs"></a>
### @sentry/nextjs v9.30.0
#### 

##### Paths
* /home/runner/work/giselle/giselle

<a href="http://opensource.org/licenses/mit-license">MIT</a> permitted



<a name="@sentry/node"></a>
### @sentry/node v9.30.0
#### 

##### Paths
* /home/runner/work/giselle/giselle

<a href="http://opensource.org/licenses/mit-license">MIT</a> permitted



<a name="@sentry/opentelemetry"></a>
### @sentry/opentelemetry v9.30.0
#### 

##### Paths
* /home/runner/work/giselle/giselle

<a href="http://opensource.org/licenses/mit-license">MIT</a> permitted



<a name="@sentry/react"></a>
### @sentry/react v9.30.0
#### 

##### Paths
* /home/runner/work/giselle/giselle

<a href="http://opensource.org/licenses/mit-license">MIT</a> permitted



<a name="@sentry/vercel-edge"></a>
### @sentry/vercel-edge v9.30.0
#### 

##### Paths
* /home/runner/work/giselle/giselle

<a href="http://opensource.org/licenses/mit-license">MIT</a> permitted



<a name="@sentry/webpack-plugin"></a>
### @sentry/webpack-plugin v3.5.0
#### 

##### Paths
* /home/runner/work/giselle/giselle

<a href="http://opensource.org/licenses/mit-license">MIT</a> permitted



<a name="@smithy/abort-controller"></a>
### @smithy/abort-controller v4.0.4
#### 

##### Paths
* /home/runner/work/giselle/giselle

<a href="http://www.apache.org/licenses/LICENSE-2.0.txt">Apache 2.0</a> permitted



<a name="@smithy/chunked-blob-reader"></a>
### @smithy/chunked-blob-reader v5.0.0
#### 

##### Paths
* /home/runner/work/giselle/giselle

<a href="http://www.apache.org/licenses/LICENSE-2.0.txt">Apache 2.0</a> permitted



<a name="@smithy/chunked-blob-reader-native"></a>
### @smithy/chunked-blob-reader-native v4.0.0
#### 

##### Paths
* /home/runner/work/giselle/giselle

<a href="http://www.apache.org/licenses/LICENSE-2.0.txt">Apache 2.0</a> permitted



<a name="@smithy/config-resolver"></a>
### @smithy/config-resolver v4.1.4
#### 

##### Paths
* /home/runner/work/giselle/giselle

<a href="http://www.apache.org/licenses/LICENSE-2.0.txt">Apache 2.0</a> permitted



<a name="@smithy/core"></a>
### @smithy/core v3.6.0
#### 

##### Paths
* /home/runner/work/giselle/giselle

<a href="http://www.apache.org/licenses/LICENSE-2.0.txt">Apache 2.0</a> permitted



<a name="@smithy/credential-provider-imds"></a>
### @smithy/credential-provider-imds v4.0.6
#### 

##### Paths
* /home/runner/work/giselle/giselle

<a href="http://www.apache.org/licenses/LICENSE-2.0.txt">Apache 2.0</a> permitted



<a name="@smithy/eventstream-codec"></a>
### @smithy/eventstream-codec v4.0.4
#### 

##### Paths
* /home/runner/work/giselle/giselle

<a href="http://www.apache.org/licenses/LICENSE-2.0.txt">Apache 2.0</a> permitted



<a name="@smithy/eventstream-serde-browser"></a>
### @smithy/eventstream-serde-browser v4.0.4
#### 

##### Paths
* /home/runner/work/giselle/giselle

<a href="http://www.apache.org/licenses/LICENSE-2.0.txt">Apache 2.0</a> permitted



<a name="@smithy/eventstream-serde-config-resolver"></a>
### @smithy/eventstream-serde-config-resolver v4.1.2
#### 

##### Paths
* /home/runner/work/giselle/giselle

<a href="http://www.apache.org/licenses/LICENSE-2.0.txt">Apache 2.0</a> permitted



<a name="@smithy/eventstream-serde-node"></a>
### @smithy/eventstream-serde-node v4.0.4
#### 

##### Paths
* /home/runner/work/giselle/giselle

<a href="http://www.apache.org/licenses/LICENSE-2.0.txt">Apache 2.0</a> permitted



<a name="@smithy/eventstream-serde-universal"></a>
### @smithy/eventstream-serde-universal v4.0.4
#### 

##### Paths
* /home/runner/work/giselle/giselle

<a href="http://www.apache.org/licenses/LICENSE-2.0.txt">Apache 2.0</a> permitted



<a name="@smithy/fetch-http-handler"></a>
### @smithy/fetch-http-handler v5.0.4
#### 

##### Paths
* /home/runner/work/giselle/giselle

<a href="http://www.apache.org/licenses/LICENSE-2.0.txt">Apache 2.0</a> permitted



<a name="@smithy/hash-blob-browser"></a>
### @smithy/hash-blob-browser v4.0.4
#### 

##### Paths
* /home/runner/work/giselle/giselle

<a href="http://www.apache.org/licenses/LICENSE-2.0.txt">Apache 2.0</a> permitted



<a name="@smithy/hash-node"></a>
### @smithy/hash-node v4.0.4
#### 

##### Paths
* /home/runner/work/giselle/giselle

<a href="http://www.apache.org/licenses/LICENSE-2.0.txt">Apache 2.0</a> permitted



<a name="@smithy/hash-stream-node"></a>
### @smithy/hash-stream-node v4.0.4
#### 

##### Paths
* /home/runner/work/giselle/giselle

<a href="http://www.apache.org/licenses/LICENSE-2.0.txt">Apache 2.0</a> permitted



<a name="@smithy/invalid-dependency"></a>
### @smithy/invalid-dependency v4.0.4
#### 

##### Paths
* /home/runner/work/giselle/giselle

<a href="http://www.apache.org/licenses/LICENSE-2.0.txt">Apache 2.0</a> permitted



<a name="@smithy/is-array-buffer"></a>
### @smithy/is-array-buffer v2.2.0
#### 

##### Paths
* /home/runner/work/giselle/giselle

<a href="http://www.apache.org/licenses/LICENSE-2.0.txt">Apache 2.0</a> permitted



<a name="@smithy/md5-js"></a>
### @smithy/md5-js v4.0.4
#### 

##### Paths
* /home/runner/work/giselle/giselle

<a href="http://www.apache.org/licenses/LICENSE-2.0.txt">Apache 2.0</a> permitted



<a name="@smithy/middleware-content-length"></a>
### @smithy/middleware-content-length v4.0.4
#### 

##### Paths
* /home/runner/work/giselle/giselle

<a href="http://www.apache.org/licenses/LICENSE-2.0.txt">Apache 2.0</a> permitted



<a name="@smithy/middleware-endpoint"></a>
### @smithy/middleware-endpoint v4.1.13
#### 

##### Paths
* /home/runner/work/giselle/giselle

<a href="http://www.apache.org/licenses/LICENSE-2.0.txt">Apache 2.0</a> permitted



<a name="@smithy/middleware-retry"></a>
### @smithy/middleware-retry v4.1.14
#### 

##### Paths
* /home/runner/work/giselle/giselle

<a href="http://www.apache.org/licenses/LICENSE-2.0.txt">Apache 2.0</a> permitted



<a name="@smithy/middleware-serde"></a>
### @smithy/middleware-serde v4.0.8
#### 

##### Paths
* /home/runner/work/giselle/giselle

<a href="http://www.apache.org/licenses/LICENSE-2.0.txt">Apache 2.0</a> permitted



<a name="@smithy/middleware-stack"></a>
### @smithy/middleware-stack v4.0.4
#### 

##### Paths
* /home/runner/work/giselle/giselle

<a href="http://www.apache.org/licenses/LICENSE-2.0.txt">Apache 2.0</a> permitted



<a name="@smithy/node-config-provider"></a>
### @smithy/node-config-provider v4.1.3
#### 

##### Paths
* /home/runner/work/giselle/giselle

<a href="http://www.apache.org/licenses/LICENSE-2.0.txt">Apache 2.0</a> permitted



<a name="@smithy/node-http-handler"></a>
### @smithy/node-http-handler v4.0.6
#### 

##### Paths
* /home/runner/work/giselle/giselle

<a href="http://www.apache.org/licenses/LICENSE-2.0.txt">Apache 2.0</a> permitted



<a name="@smithy/property-provider"></a>
### @smithy/property-provider v4.0.4
#### 

##### Paths
* /home/runner/work/giselle/giselle

<a href="http://www.apache.org/licenses/LICENSE-2.0.txt">Apache 2.0</a> permitted



<a name="@smithy/protocol-http"></a>
### @smithy/protocol-http v5.1.2
#### 

##### Paths
* /home/runner/work/giselle/giselle

<a href="http://www.apache.org/licenses/LICENSE-2.0.txt">Apache 2.0</a> permitted



<a name="@smithy/querystring-builder"></a>
### @smithy/querystring-builder v4.0.4
#### 

##### Paths
* /home/runner/work/giselle/giselle

<a href="http://www.apache.org/licenses/LICENSE-2.0.txt">Apache 2.0</a> permitted



<a name="@smithy/querystring-parser"></a>
### @smithy/querystring-parser v4.0.4
#### 

##### Paths
* /home/runner/work/giselle/giselle

<a href="http://www.apache.org/licenses/LICENSE-2.0.txt">Apache 2.0</a> permitted



<a name="@smithy/service-error-classification"></a>
### @smithy/service-error-classification v4.0.6
#### 

##### Paths
* /home/runner/work/giselle/giselle

<a href="http://www.apache.org/licenses/LICENSE-2.0.txt">Apache 2.0</a> permitted



<a name="@smithy/shared-ini-file-loader"></a>
### @smithy/shared-ini-file-loader v4.0.4
#### 

##### Paths
* /home/runner/work/giselle/giselle

<a href="http://www.apache.org/licenses/LICENSE-2.0.txt">Apache 2.0</a> permitted



<a name="@smithy/signature-v4"></a>
### @smithy/signature-v4 v5.1.2
#### 

##### Paths
* /home/runner/work/giselle/giselle

<a href="http://www.apache.org/licenses/LICENSE-2.0.txt">Apache 2.0</a> permitted



<a name="@smithy/smithy-client"></a>
### @smithy/smithy-client v4.4.5
#### 

##### Paths
* /home/runner/work/giselle/giselle

<a href="http://www.apache.org/licenses/LICENSE-2.0.txt">Apache 2.0</a> permitted



<a name="@smithy/types"></a>
### @smithy/types v4.3.1
#### 

##### Paths
* /home/runner/work/giselle/giselle

<a href="http://www.apache.org/licenses/LICENSE-2.0.txt">Apache 2.0</a> permitted



<a name="@smithy/url-parser"></a>
### @smithy/url-parser v4.0.4
#### 

##### Paths
* /home/runner/work/giselle/giselle

<a href="http://www.apache.org/licenses/LICENSE-2.0.txt">Apache 2.0</a> permitted



<a name="@smithy/util-base64"></a>
### @smithy/util-base64 v4.0.0
#### 

##### Paths
* /home/runner/work/giselle/giselle

<a href="http://www.apache.org/licenses/LICENSE-2.0.txt">Apache 2.0</a> permitted



<a name="@smithy/util-body-length-browser"></a>
### @smithy/util-body-length-browser v4.0.0
#### 

##### Paths
* /home/runner/work/giselle/giselle

<a href="http://www.apache.org/licenses/LICENSE-2.0.txt">Apache 2.0</a> permitted



<a name="@smithy/util-body-length-node"></a>
### @smithy/util-body-length-node v4.0.0
#### 

##### Paths
* /home/runner/work/giselle/giselle

<a href="http://www.apache.org/licenses/LICENSE-2.0.txt">Apache 2.0</a> permitted



<a name="@smithy/util-buffer-from"></a>
### @smithy/util-buffer-from v2.2.0
#### 

##### Paths
* /home/runner/work/giselle/giselle

<a href="http://www.apache.org/licenses/LICENSE-2.0.txt">Apache 2.0</a> permitted



<a name="@smithy/util-config-provider"></a>
### @smithy/util-config-provider v4.0.0
#### 

##### Paths
* /home/runner/work/giselle/giselle

<a href="http://www.apache.org/licenses/LICENSE-2.0.txt">Apache 2.0</a> permitted



<a name="@smithy/util-defaults-mode-browser"></a>
### @smithy/util-defaults-mode-browser v4.0.21
#### 

##### Paths
* /home/runner/work/giselle/giselle

<a href="http://www.apache.org/licenses/LICENSE-2.0.txt">Apache 2.0</a> permitted



<a name="@smithy/util-defaults-mode-node"></a>
### @smithy/util-defaults-mode-node v4.0.21
#### 

##### Paths
* /home/runner/work/giselle/giselle

<a href="http://www.apache.org/licenses/LICENSE-2.0.txt">Apache 2.0</a> permitted



<a name="@smithy/util-endpoints"></a>
### @smithy/util-endpoints v3.0.6
#### 

##### Paths
* /home/runner/work/giselle/giselle

<a href="http://www.apache.org/licenses/LICENSE-2.0.txt">Apache 2.0</a> permitted



<a name="@smithy/util-hex-encoding"></a>
### @smithy/util-hex-encoding v4.0.0
#### 

##### Paths
* /home/runner/work/giselle/giselle

<a href="http://www.apache.org/licenses/LICENSE-2.0.txt">Apache 2.0</a> permitted



<a name="@smithy/util-middleware"></a>
### @smithy/util-middleware v4.0.4
#### 

##### Paths
* /home/runner/work/giselle/giselle

<a href="http://www.apache.org/licenses/LICENSE-2.0.txt">Apache 2.0</a> permitted



<a name="@smithy/util-retry"></a>
### @smithy/util-retry v4.0.6
#### 

##### Paths
* /home/runner/work/giselle/giselle

<a href="http://www.apache.org/licenses/LICENSE-2.0.txt">Apache 2.0</a> permitted



<a name="@smithy/util-stream"></a>
### @smithy/util-stream v4.2.2
#### 

##### Paths
* /home/runner/work/giselle/giselle

<a href="http://www.apache.org/licenses/LICENSE-2.0.txt">Apache 2.0</a> permitted



<a name="@smithy/util-uri-escape"></a>
### @smithy/util-uri-escape v4.0.0
#### 

##### Paths
* /home/runner/work/giselle/giselle

<a href="http://www.apache.org/licenses/LICENSE-2.0.txt">Apache 2.0</a> permitted



<a name="@smithy/util-utf8"></a>
### @smithy/util-utf8 v2.3.0
#### 

##### Paths
* /home/runner/work/giselle/giselle

<a href="http://www.apache.org/licenses/LICENSE-2.0.txt">Apache 2.0</a> permitted



<a name="@smithy/util-waiter"></a>
### @smithy/util-waiter v4.0.6
#### 

##### Paths
* /home/runner/work/giselle/giselle

<a href="http://www.apache.org/licenses/LICENSE-2.0.txt">Apache 2.0</a> permitted



<a name="@socket.io/component-emitter"></a>
### @socket.io/component-emitter v3.1.2
#### 

##### Paths
* /home/runner/work/giselle/giselle

<a href="http://opensource.org/licenses/mit-license">MIT</a> permitted



<a name="@standard-schema/spec"></a>
### @standard-schema/spec v1.0.0
#### 

##### Paths
* /home/runner/work/giselle/giselle

<a href="http://opensource.org/licenses/mit-license">MIT</a> permitted



<a name="@supabase/auth-js"></a>
### @supabase/auth-js v2.70.0
#### 

##### Paths
* /home/runner/work/giselle/giselle

<a href="http://opensource.org/licenses/mit-license">MIT</a> permitted



<a name="@supabase/functions-js"></a>
### @supabase/functions-js v2.4.5
#### 

##### Paths
* /home/runner/work/giselle/giselle

<a href="http://opensource.org/licenses/mit-license">MIT</a> permitted



<a name="@supabase/node-fetch"></a>
### @supabase/node-fetch v2.6.15
#### 

##### Paths
* /home/runner/work/giselle/giselle

<a href="http://opensource.org/licenses/mit-license">MIT</a> permitted



<a name="@supabase/postgrest-js"></a>
### @supabase/postgrest-js v1.19.4
#### 

##### Paths
* /home/runner/work/giselle/giselle

<a href="http://opensource.org/licenses/mit-license">MIT</a> permitted



<a name="@supabase/realtime-js"></a>
### @supabase/realtime-js v2.11.15
#### 

##### Paths
* /home/runner/work/giselle/giselle

<a href="http://opensource.org/licenses/mit-license">MIT</a> permitted



<a name="@supabase/ssr"></a>
### @supabase/ssr v0.6.1
#### 

##### Paths
* /home/runner/work/giselle/giselle

<a href="http://opensource.org/licenses/mit-license">MIT</a> permitted



<a name="@supabase/storage-js"></a>
### @supabase/storage-js v2.7.1
#### 

##### Paths
* /home/runner/work/giselle/giselle

<a href="http://opensource.org/licenses/mit-license">MIT</a> permitted



<a name="@supabase/supabase-js"></a>
### @supabase/supabase-js v2.50.5
#### 

##### Paths
* /home/runner/work/giselle/giselle

<a href="http://opensource.org/licenses/mit-license">MIT</a> permitted



<a name="@swc/helpers"></a>
### @swc/helpers v0.5.15
#### 

##### Paths
* /home/runner/work/giselle/giselle

<a href="http://www.apache.org/licenses/LICENSE-2.0.txt">Apache 2.0</a> permitted



<a name="@tailwindcss/node"></a>
### @tailwindcss/node v4.1.10
#### 

##### Paths
* /home/runner/work/giselle/giselle

<a href="http://opensource.org/licenses/mit-license">MIT</a> permitted



<a name="@tailwindcss/oxide"></a>
### @tailwindcss/oxide v4.1.10
#### 

##### Paths
* /home/runner/work/giselle/giselle

<a href="http://opensource.org/licenses/mit-license">MIT</a> permitted



<a name="@tailwindcss/oxide-linux-x64-gnu"></a>
### @tailwindcss/oxide-linux-x64-gnu v4.1.10
#### 

##### Paths
* /home/runner/work/giselle/giselle

<a href="http://opensource.org/licenses/mit-license">MIT</a> permitted



<a name="@tailwindcss/oxide-linux-x64-musl"></a>
### @tailwindcss/oxide-linux-x64-musl v4.1.10
#### 

##### Paths
* /home/runner/work/giselle/giselle

<a href="http://opensource.org/licenses/mit-license">MIT</a> permitted



<a name="@tailwindcss/postcss"></a>
### @tailwindcss/postcss v4.1.10
#### 

##### Paths
* /home/runner/work/giselle/giselle

<a href="http://opensource.org/licenses/mit-license">MIT</a> permitted



<a name="@tailwindcss/typography"></a>
### @tailwindcss/typography v0.5.15
#### 

##### Paths
* /home/runner/work/giselle/giselle

<a href="http://opensource.org/licenses/mit-license">MIT</a> permitted



<a name="@tiptap/core"></a>
### @tiptap/core v2.11.5
#### 

##### Paths
* /home/runner/work/giselle/giselle

<a href="http://opensource.org/licenses/mit-license">MIT</a> permitted



<a name="@tiptap/extension-blockquote"></a>
### @tiptap/extension-blockquote v2.12.0
#### 

##### Paths
* /home/runner/work/giselle/giselle

<a href="http://opensource.org/licenses/mit-license">MIT</a> permitted



<a name="@tiptap/extension-bold"></a>
### @tiptap/extension-bold v2.11.5
#### 

##### Paths
* /home/runner/work/giselle/giselle

<a href="http://opensource.org/licenses/mit-license">MIT</a> permitted



<a name="@tiptap/extension-bubble-menu"></a>
### @tiptap/extension-bubble-menu v2.11.5
#### 

##### Paths
* /home/runner/work/giselle/giselle

<a href="http://opensource.org/licenses/mit-license">MIT</a> permitted



<a name="@tiptap/extension-bullet-list"></a>
### @tiptap/extension-bullet-list v2.11.5
#### 

##### Paths
* /home/runner/work/giselle/giselle

<a href="http://opensource.org/licenses/mit-license">MIT</a> permitted



<a name="@tiptap/extension-code"></a>
### @tiptap/extension-code v2.11.5
#### 

##### Paths
* /home/runner/work/giselle/giselle

<a href="http://opensource.org/licenses/mit-license">MIT</a> permitted



<a name="@tiptap/extension-code-block"></a>
### @tiptap/extension-code-block v2.11.5
#### 

##### Paths
* /home/runner/work/giselle/giselle

<a href="http://opensource.org/licenses/mit-license">MIT</a> permitted



<a name="@tiptap/extension-code-block-lowlight"></a>
### @tiptap/extension-code-block-lowlight v2.11.5
#### 

##### Paths
* /home/runner/work/giselle/giselle

<a href="http://opensource.org/licenses/mit-license">MIT</a> permitted



<a name="@tiptap/extension-document"></a>
### @tiptap/extension-document v2.11.5
#### 

##### Paths
* /home/runner/work/giselle/giselle

<a href="http://opensource.org/licenses/mit-license">MIT</a> permitted



<a name="@tiptap/extension-dropcursor"></a>
### @tiptap/extension-dropcursor v2.12.0
#### 

##### Paths
* /home/runner/work/giselle/giselle

<a href="http://opensource.org/licenses/mit-license">MIT</a> permitted



<a name="@tiptap/extension-floating-menu"></a>
### @tiptap/extension-floating-menu v2.11.5
#### 

##### Paths
* /home/runner/work/giselle/giselle

<a href="http://opensource.org/licenses/mit-license">MIT</a> permitted



<a name="@tiptap/extension-gapcursor"></a>
### @tiptap/extension-gapcursor v2.12.0
#### 

##### Paths
* /home/runner/work/giselle/giselle

<a href="http://opensource.org/licenses/mit-license">MIT</a> permitted



<a name="@tiptap/extension-hard-break"></a>
### @tiptap/extension-hard-break v2.12.0
#### 

##### Paths
* /home/runner/work/giselle/giselle

<a href="http://opensource.org/licenses/mit-license">MIT</a> permitted



<a name="@tiptap/extension-heading"></a>
### @tiptap/extension-heading v2.12.0
#### 

##### Paths
* /home/runner/work/giselle/giselle

<a href="http://opensource.org/licenses/mit-license">MIT</a> permitted



<a name="@tiptap/extension-history"></a>
### @tiptap/extension-history v2.11.5
#### 

##### Paths
* /home/runner/work/giselle/giselle

<a href="http://opensource.org/licenses/mit-license">MIT</a> permitted



<a name="@tiptap/extension-horizontal-rule"></a>
### @tiptap/extension-horizontal-rule v2.12.0
#### 

##### Paths
* /home/runner/work/giselle/giselle

<a href="http://opensource.org/licenses/mit-license">MIT</a> permitted



<a name="@tiptap/extension-italic"></a>
### @tiptap/extension-italic v2.11.5
#### 

##### Paths
* /home/runner/work/giselle/giselle

<a href="http://opensource.org/licenses/mit-license">MIT</a> permitted



<a name="@tiptap/extension-list-item"></a>
### @tiptap/extension-list-item v2.11.5
#### 

##### Paths
* /home/runner/work/giselle/giselle

<a href="http://opensource.org/licenses/mit-license">MIT</a> permitted



<a name="@tiptap/extension-mention"></a>
### @tiptap/extension-mention v2.11.5
#### 

##### Paths
* /home/runner/work/giselle/giselle

<a href="http://opensource.org/licenses/mit-license">MIT</a> permitted



<a name="@tiptap/extension-ordered-list"></a>
### @tiptap/extension-ordered-list v2.11.5
#### 

##### Paths
* /home/runner/work/giselle/giselle

<a href="http://opensource.org/licenses/mit-license">MIT</a> permitted



<a name="@tiptap/extension-paragraph"></a>
### @tiptap/extension-paragraph v2.11.5
#### 

##### Paths
* /home/runner/work/giselle/giselle

<a href="http://opensource.org/licenses/mit-license">MIT</a> permitted



<a name="@tiptap/extension-placeholder"></a>
### @tiptap/extension-placeholder v2.11.5
#### 

##### Paths
* /home/runner/work/giselle/giselle

<a href="http://opensource.org/licenses/mit-license">MIT</a> permitted



<a name="@tiptap/extension-strike"></a>
### @tiptap/extension-strike v2.11.5
#### 

##### Paths
* /home/runner/work/giselle/giselle

<a href="http://opensource.org/licenses/mit-license">MIT</a> permitted



<a name="@tiptap/extension-text"></a>
### @tiptap/extension-text v2.11.5
#### 

##### Paths
* /home/runner/work/giselle/giselle

<a href="http://opensource.org/licenses/mit-license">MIT</a> permitted



<a name="@tiptap/extension-text-style"></a>
### @tiptap/extension-text-style v2.12.0
#### 

##### Paths
* /home/runner/work/giselle/giselle

<a href="http://opensource.org/licenses/mit-license">MIT</a> permitted



<a name="@tiptap/html"></a>
### @tiptap/html v2.11.5
#### 

##### Paths
* /home/runner/work/giselle/giselle

<a href="http://opensource.org/licenses/mit-license">MIT</a> permitted



<a name="@tiptap/pm"></a>
### @tiptap/pm v2.11.5
#### 

##### Paths
* /home/runner/work/giselle/giselle

<a href="http://opensource.org/licenses/mit-license">MIT</a> permitted



<a name="@tiptap/react"></a>
### @tiptap/react v2.11.5
#### 

##### Paths
* /home/runner/work/giselle/giselle

<a href="http://opensource.org/licenses/mit-license">MIT</a> permitted



<a name="@tiptap/starter-kit"></a>
### @tiptap/starter-kit v2.11.5
#### 

##### Paths
* /home/runner/work/giselle/giselle

<a href="http://opensource.org/licenses/mit-license">MIT</a> permitted



<a name="@tiptap/suggestion"></a>
### @tiptap/suggestion v2.11.5
#### 

##### Paths
* /home/runner/work/giselle/giselle

<a href="http://opensource.org/licenses/mit-license">MIT</a> permitted



<a name="@trigger.dev/core"></a>
### @trigger.dev/core v4.1.0
#### 

##### Paths
* /home/runner/work/giselle/giselle

<a href="http://opensource.org/licenses/mit-license">MIT</a> permitted



<a name="@trigger.dev/sdk"></a>
### @trigger.dev/sdk v4.1.0
#### 

##### Paths
* /home/runner/work/giselle/giselle

<a href="http://opensource.org/licenses/mit-license">MIT</a> permitted



<a name="@types/chai"></a>
### @types/chai v5.2.2
#### 

##### Paths
* /home/runner/work/giselle/giselle

<a href="http://opensource.org/licenses/mit-license">MIT</a> permitted



<a name="@types/connect"></a>
### @types/connect v3.4.38
#### 

##### Paths
* /home/runner/work/giselle/giselle

<a href="http://opensource.org/licenses/mit-license">MIT</a> permitted



<a name="@types/cookie"></a>
### @types/cookie v0.4.1
#### 

##### Paths
* /home/runner/work/giselle/giselle

<a href="http://opensource.org/licenses/mit-license">MIT</a> permitted



<a name="@types/cors"></a>
### @types/cors v2.8.19
#### 

##### Paths
* /home/runner/work/giselle/giselle

<a href="http://opensource.org/licenses/mit-license">MIT</a> permitted



<a name="@types/d3-color"></a>
### @types/d3-color v3.1.3
#### 

##### Paths
* /home/runner/work/giselle/giselle

<a href="http://opensource.org/licenses/mit-license">MIT</a> permitted



<a name="@types/d3-drag"></a>
### @types/d3-drag v3.0.7
#### 

##### Paths
* /home/runner/work/giselle/giselle

<a href="http://opensource.org/licenses/mit-license">MIT</a> permitted



<a name="@types/d3-interpolate"></a>
### @types/d3-interpolate v3.0.4
#### 

##### Paths
* /home/runner/work/giselle/giselle

<a href="http://opensource.org/licenses/mit-license">MIT</a> permitted



<a name="@types/d3-selection"></a>
### @types/d3-selection v3.0.11
#### 

##### Paths
* /home/runner/work/giselle/giselle

<a href="http://opensource.org/licenses/mit-license">MIT</a> permitted



<a name="@types/d3-transition"></a>
### @types/d3-transition v3.0.9
#### 

##### Paths
* /home/runner/work/giselle/giselle

<a href="http://opensource.org/licenses/mit-license">MIT</a> permitted



<a name="@types/d3-zoom"></a>
### @types/d3-zoom v3.0.8
#### 

##### Paths
* /home/runner/work/giselle/giselle

<a href="http://opensource.org/licenses/mit-license">MIT</a> permitted



<a name="@types/debug"></a>
### @types/debug v4.1.12
#### 

##### Paths
* /home/runner/work/giselle/giselle

<a href="http://opensource.org/licenses/mit-license">MIT</a> permitted



<a name="@types/deep-eql"></a>
### @types/deep-eql v4.0.2
#### 

##### Paths
* /home/runner/work/giselle/giselle

<a href="http://opensource.org/licenses/mit-license">MIT</a> permitted



<a name="@types/eslint"></a>
### @types/eslint v9.6.1
#### 

##### Paths
* /home/runner/work/giselle/giselle

<a href="http://opensource.org/licenses/mit-license">MIT</a> permitted



<a name="@types/eslint-scope"></a>
### @types/eslint-scope v3.7.7
#### 

##### Paths
* /home/runner/work/giselle/giselle

<a href="http://opensource.org/licenses/mit-license">MIT</a> permitted



<a name="@types/estree"></a>
### @types/estree v1.0.6
#### 

##### Paths
* /home/runner/work/giselle/giselle

<a href="http://opensource.org/licenses/mit-license">MIT</a> permitted



<a name="@types/estree-jsx"></a>
### @types/estree-jsx v1.0.5
#### 

##### Paths
* /home/runner/work/giselle/giselle

<a href="http://opensource.org/licenses/mit-license">MIT</a> permitted



<a name="@types/fast-levenshtein"></a>
### @types/fast-levenshtein v0.0.4
#### 

##### Paths
* /home/runner/work/giselle/giselle

<a href="http://opensource.org/licenses/mit-license">MIT</a> permitted



<a name="@types/hast"></a>
### @types/hast v3.0.4
#### 

##### Paths
* /home/runner/work/giselle/giselle

<a href="http://opensource.org/licenses/mit-license">MIT</a> permitted



<a name="@types/json-schema"></a>
### @types/json-schema v7.0.15
#### 

##### Paths
* /home/runner/work/giselle/giselle

<a href="http://opensource.org/licenses/mit-license">MIT</a> permitted



<a name="@types/linkify-it"></a>
### @types/linkify-it v5.0.0
#### 

##### Paths
* /home/runner/work/giselle/giselle

<a href="http://opensource.org/licenses/mit-license">MIT</a> permitted



<a name="@types/markdown-it"></a>
### @types/markdown-it v14.1.2
#### 

##### Paths
* /home/runner/work/giselle/giselle

<a href="http://opensource.org/licenses/mit-license">MIT</a> permitted



<a name="@types/mdast"></a>
### @types/mdast v4.0.4
#### 

##### Paths
* /home/runner/work/giselle/giselle

<a href="http://opensource.org/licenses/mit-license">MIT</a> permitted



<a name="@types/mdurl"></a>
### @types/mdurl v2.0.0
#### 

##### Paths
* /home/runner/work/giselle/giselle

<a href="http://opensource.org/licenses/mit-license">MIT</a> permitted



<a name="@types/ms"></a>
### @types/ms v2.1.0
#### 

##### Paths
* /home/runner/work/giselle/giselle

<a href="http://opensource.org/licenses/mit-license">MIT</a> permitted



<a name="@types/mysql"></a>
### @types/mysql v2.15.26
#### 

##### Paths
* /home/runner/work/giselle/giselle

<a href="http://opensource.org/licenses/mit-license">MIT</a> permitted



<a name="@types/node"></a>
### @types/node v12.20.55
#### 

##### Paths
* /home/runner/work/giselle/giselle

<a href="http://opensource.org/licenses/mit-license">MIT</a> permitted



<a name="@types/nodemailer"></a>
### @types/nodemailer v6.4.17
#### 

##### Paths
* /home/runner/work/giselle/giselle

<a href="http://opensource.org/licenses/mit-license">MIT</a> permitted



<a name="@types/normalize-path"></a>
### @types/normalize-path v3.0.2
#### 

##### Paths
* /home/runner/work/giselle/giselle

<a href="http://opensource.org/licenses/mit-license">MIT</a> permitted



<a name="@types/pg"></a>
### @types/pg v8.6.1
#### 

##### Paths
* /home/runner/work/giselle/giselle

<a href="http://opensource.org/licenses/mit-license">MIT</a> permitted



<a name="@types/pg-pool"></a>
### @types/pg-pool v2.0.6
#### 

##### Paths
* /home/runner/work/giselle/giselle

<a href="http://opensource.org/licenses/mit-license">MIT</a> permitted



<a name="@types/phoenix"></a>
### @types/phoenix v1.6.6
#### 

##### Paths
* /home/runner/work/giselle/giselle

<a href="http://opensource.org/licenses/mit-license">MIT</a> permitted



<a name="@types/pngjs"></a>
### @types/pngjs v6.0.5
#### 

##### Paths
* /home/runner/work/giselle/giselle

<a href="http://opensource.org/licenses/mit-license">MIT</a> permitted



<a name="@types/prismjs"></a>
### @types/prismjs v1.26.5
#### 

##### Paths
* /home/runner/work/giselle/giselle

<a href="http://opensource.org/licenses/mit-license">MIT</a> permitted



<a name="@types/react"></a>
### @types/react v19.1.10
#### 

##### Paths
* /home/runner/work/giselle/giselle

<a href="http://opensource.org/licenses/mit-license">MIT</a> permitted



<a name="@types/react-dom"></a>
### @types/react-dom v19.1.7
#### 

##### Paths
* /home/runner/work/giselle/giselle

<a href="http://opensource.org/licenses/mit-license">MIT</a> permitted



<a name="@types/shimmer"></a>
### @types/shimmer v1.2.0
#### 

##### Paths
* /home/runner/work/giselle/giselle

<a href="http://opensource.org/licenses/mit-license">MIT</a> permitted



<a name="@types/tedious"></a>
### @types/tedious v4.0.14
#### 

##### Paths
* /home/runner/work/giselle/giselle

<a href="http://opensource.org/licenses/mit-license">MIT</a> permitted



<a name="@types/turndown"></a>
### @types/turndown v5.0.5
#### 

##### Paths
* /home/runner/work/giselle/giselle

<a href="http://opensource.org/licenses/mit-license">MIT</a> permitted



<a name="@types/unist"></a>
### @types/unist v2.0.11
#### 

##### Paths
* /home/runner/work/giselle/giselle

<a href="http://opensource.org/licenses/mit-license">MIT</a> permitted



<a name="@types/use-sync-external-store"></a>
### @types/use-sync-external-store v0.0.6
#### 

##### Paths
* /home/runner/work/giselle/giselle

<a href="http://opensource.org/licenses/mit-license">MIT</a> permitted



<a name="@types/uuid"></a>
### @types/uuid v9.0.8
#### 

##### Paths
* /home/runner/work/giselle/giselle

<a href="http://opensource.org/licenses/mit-license">MIT</a> permitted



<a name="@types/webpack"></a>
### @types/webpack v5.28.5
#### 

##### Paths
* /home/runner/work/giselle/giselle

<a href="http://opensource.org/licenses/mit-license">MIT</a> permitted



<a name="@types/whatwg-mimetype"></a>
### @types/whatwg-mimetype v3.0.2
#### 

##### Paths
* /home/runner/work/giselle/giselle

<a href="http://opensource.org/licenses/mit-license">MIT</a> permitted



<a name="@types/ws"></a>
### @types/ws v8.18.1
#### 

##### Paths
* /home/runner/work/giselle/giselle

<a href="http://opensource.org/licenses/mit-license">MIT</a> permitted



<a name="@ungap/structured-clone"></a>
### @ungap/structured-clone v1.2.1
#### 

##### Paths
* /home/runner/work/giselle/giselle

<a href="http://en.wikipedia.org/wiki/ISC_license">ISC</a> permitted



<a name="@urql/core"></a>
### @urql/core v5.1.1
#### 

##### Paths
* /home/runner/work/giselle/giselle

<a href="http://opensource.org/licenses/mit-license">MIT</a> permitted



<a name="@vercel/blob"></a>
### @vercel/blob v0.27.3
#### 

##### Paths
* /home/runner/work/giselle/giselle

<a href="http://www.apache.org/licenses/LICENSE-2.0.txt">Apache 2.0</a> permitted



<a name="@vercel/edge-config"></a>
### @vercel/edge-config v1.4.0
#### 

##### Paths
* /home/runner/work/giselle/giselle

<a href="http://www.apache.org/licenses/LICENSE-2.0.txt">Apache 2.0</a> permitted



<a name="@vercel/edge-config-fs"></a>
### @vercel/edge-config-fs v0.1.0
#### 

##### Paths
* /home/runner/work/giselle/giselle

<a href="http://www.apache.org/licenses/LICENSE-2.0.txt">Apache 2.0</a> permitted



<a name="@vercel/functions"></a>
### @vercel/functions v2.2.11
#### 

##### Paths
* /home/runner/work/giselle/giselle

<a href="http://www.apache.org/licenses/LICENSE-2.0.txt">Apache 2.0</a> permitted



<a name="@vercel/oidc"></a>
### @vercel/oidc v2.0.0
#### 

##### Paths
* /home/runner/work/giselle/giselle

<a href="http://www.apache.org/licenses/LICENSE-2.0.txt">Apache 2.0</a> permitted



<a name="@vercel/otel"></a>
### @vercel/otel v1.10.0
#### 

##### Paths
* /home/runner/work/giselle/giselle

<a href="http://opensource.org/licenses/mit-license">MIT</a> permitted



<a name="@vercel/postgres"></a>
### @vercel/postgres v0.9.0
#### 

##### Paths
* /home/runner/work/giselle/giselle

<a href="http://www.apache.org/licenses/LICENSE-2.0.txt">Apache 2.0</a> permitted



<a name="@vercel/speed-insights"></a>
### @vercel/speed-insights v1.0.12
#### 

##### Paths
* /home/runner/work/giselle/giselle

<a href="http://www.apache.org/licenses/LICENSE-2.0.txt">Apache 2.0</a> permitted



<a name="@vitest/expect"></a>
### @vitest/expect v3.2.4
#### 

##### Paths
* /home/runner/work/giselle/giselle

<a href="http://opensource.org/licenses/mit-license">MIT</a> permitted



<a name="@vitest/mocker"></a>
### @vitest/mocker v3.2.4
#### 

##### Paths
* /home/runner/work/giselle/giselle

<a href="http://opensource.org/licenses/mit-license">MIT</a> permitted



<a name="@vitest/pretty-format"></a>
### @vitest/pretty-format v3.2.4
#### 

##### Paths
* /home/runner/work/giselle/giselle

<a href="http://opensource.org/licenses/mit-license">MIT</a> permitted



<a name="@vitest/runner"></a>
### @vitest/runner v3.2.4
#### 

##### Paths
* /home/runner/work/giselle/giselle

<a href="http://opensource.org/licenses/mit-license">MIT</a> permitted



<a name="@vitest/snapshot"></a>
### @vitest/snapshot v3.2.4
#### 

##### Paths
* /home/runner/work/giselle/giselle

<a href="http://opensource.org/licenses/mit-license">MIT</a> permitted



<a name="@vitest/spy"></a>
### @vitest/spy v3.2.4
#### 

##### Paths
* /home/runner/work/giselle/giselle

<a href="http://opensource.org/licenses/mit-license">MIT</a> permitted



<a name="@vitest/utils"></a>
### @vitest/utils v3.2.4
#### 

##### Paths
* /home/runner/work/giselle/giselle

<a href="http://opensource.org/licenses/mit-license">MIT</a> permitted



<a name="@webassemblyjs/ast"></a>
### @webassemblyjs/ast v1.14.1
#### 

##### Paths
* /home/runner/work/giselle/giselle

<a href="http://opensource.org/licenses/mit-license">MIT</a> permitted



<a name="@webassemblyjs/floating-point-hex-parser"></a>
### @webassemblyjs/floating-point-hex-parser v1.13.2
#### 

##### Paths
* /home/runner/work/giselle/giselle

<a href="http://opensource.org/licenses/mit-license">MIT</a> permitted



<a name="@webassemblyjs/helper-api-error"></a>
### @webassemblyjs/helper-api-error v1.13.2
#### 

##### Paths
* /home/runner/work/giselle/giselle

<a href="http://opensource.org/licenses/mit-license">MIT</a> permitted



<a name="@webassemblyjs/helper-buffer"></a>
### @webassemblyjs/helper-buffer v1.14.1
#### 

##### Paths
* /home/runner/work/giselle/giselle

<a href="http://opensource.org/licenses/mit-license">MIT</a> permitted



<a name="@webassemblyjs/helper-numbers"></a>
### @webassemblyjs/helper-numbers v1.13.2
#### 

##### Paths
* /home/runner/work/giselle/giselle

<a href="http://opensource.org/licenses/mit-license">MIT</a> permitted



<a name="@webassemblyjs/helper-wasm-bytecode"></a>
### @webassemblyjs/helper-wasm-bytecode v1.13.2
#### 

##### Paths
* /home/runner/work/giselle/giselle

<a href="http://opensource.org/licenses/mit-license">MIT</a> permitted



<a name="@webassemblyjs/helper-wasm-section"></a>
### @webassemblyjs/helper-wasm-section v1.14.1
#### 

##### Paths
* /home/runner/work/giselle/giselle

<a href="http://opensource.org/licenses/mit-license">MIT</a> permitted



<a name="@webassemblyjs/ieee754"></a>
### @webassemblyjs/ieee754 v1.13.2
#### 

##### Paths
* /home/runner/work/giselle/giselle

<a href="http://opensource.org/licenses/mit-license">MIT</a> permitted



<a name="@webassemblyjs/leb128"></a>
### @webassemblyjs/leb128 v1.13.2
#### 

##### Paths
* /home/runner/work/giselle/giselle

<a href="http://www.apache.org/licenses/LICENSE-2.0.txt">Apache 2.0</a> permitted



<a name="@webassemblyjs/utf8"></a>
### @webassemblyjs/utf8 v1.13.2
#### 

##### Paths
* /home/runner/work/giselle/giselle

<a href="http://opensource.org/licenses/mit-license">MIT</a> permitted



<a name="@webassemblyjs/wasm-edit"></a>
### @webassemblyjs/wasm-edit v1.14.1
#### 

##### Paths
* /home/runner/work/giselle/giselle

<a href="http://opensource.org/licenses/mit-license">MIT</a> permitted



<a name="@webassemblyjs/wasm-gen"></a>
### @webassemblyjs/wasm-gen v1.14.1
#### 

##### Paths
* /home/runner/work/giselle/giselle

<a href="http://opensource.org/licenses/mit-license">MIT</a> permitted



<a name="@webassemblyjs/wasm-opt"></a>
### @webassemblyjs/wasm-opt v1.14.1
#### 

##### Paths
* /home/runner/work/giselle/giselle

<a href="http://opensource.org/licenses/mit-license">MIT</a> permitted



<a name="@webassemblyjs/wasm-parser"></a>
### @webassemblyjs/wasm-parser v1.14.1
#### 

##### Paths
* /home/runner/work/giselle/giselle

<a href="http://opensource.org/licenses/mit-license">MIT</a> permitted



<a name="@webassemblyjs/wast-printer"></a>
### @webassemblyjs/wast-printer v1.14.1
#### 

##### Paths
* /home/runner/work/giselle/giselle

<a href="http://opensource.org/licenses/mit-license">MIT</a> permitted



<a name="@xmldom/xmldom"></a>
### @xmldom/xmldom v0.8.10
#### 

##### Paths
* /home/runner/work/giselle/giselle

<a href="http://opensource.org/licenses/mit-license">MIT</a> permitted



<a name="@xtuc/ieee754"></a>
### @xtuc/ieee754 v1.2.0
#### 

##### Paths
* /home/runner/work/giselle/giselle

<a href="http://opensource.org/licenses/BSD-3-Clause">New BSD</a> permitted



<a name="@xtuc/long"></a>
### @xtuc/long v4.2.2
#### 

##### Paths
* /home/runner/work/giselle/giselle

<a href="http://www.apache.org/licenses/LICENSE-2.0.txt">Apache 2.0</a> permitted



<a name="@xyflow/react"></a>
### @xyflow/react v12.9.0
#### 

##### Paths
* /home/runner/work/giselle/giselle

<a href="http://opensource.org/licenses/mit-license">MIT</a> permitted



<a name="@xyflow/system"></a>
### @xyflow/system v0.0.71
#### 

##### Paths
* /home/runner/work/giselle/giselle

<a href="http://opensource.org/licenses/mit-license">MIT</a> permitted



<a name="@zod/core"></a>
### @zod/core v0.11.6
#### 

##### Paths
* /home/runner/work/giselle/giselle

<a href="http://opensource.org/licenses/mit-license">MIT</a> permitted



<a name="accepts"></a>
### accepts v1.3.8
#### 

##### Paths
* /home/runner/work/giselle/giselle

<a href="http://opensource.org/licenses/mit-license">MIT</a> permitted



<a name="acorn"></a>
### acorn v8.14.0
#### 

##### Paths
* /home/runner/work/giselle/giselle

<a href="http://opensource.org/licenses/mit-license">MIT</a> permitted



<a name="acorn-import-attributes"></a>
### acorn-import-attributes v1.9.5
#### 

##### Paths
* /home/runner/work/giselle/giselle

<a href="http://opensource.org/licenses/mit-license">MIT</a> permitted



<a name="acorn-walk"></a>
### acorn-walk v8.3.4
#### 

##### Paths
* /home/runner/work/giselle/giselle

<a href="http://opensource.org/licenses/mit-license">MIT</a> permitted



<a name="agent-base"></a>
### agent-base v6.0.2
#### 

##### Paths
* /home/runner/work/giselle/giselle

<a href="http://opensource.org/licenses/mit-license">MIT</a> permitted



<a name="ai"></a>
### ai v5.0.51
#### 

##### Paths
* /home/runner/work/giselle/giselle

<a href="http://www.apache.org/licenses/LICENSE-2.0.txt">Apache 2.0</a> permitted



<a name="ajv"></a>
### ajv v6.12.6
#### 

##### Paths
* /home/runner/work/giselle/giselle

<a href="http://opensource.org/licenses/mit-license">MIT</a> permitted



<a name="ajv-formats"></a>
### ajv-formats v2.1.1
#### 

##### Paths
* /home/runner/work/giselle/giselle

<a href="http://opensource.org/licenses/mit-license">MIT</a> permitted



<a name="ajv-keywords"></a>
### ajv-keywords v3.5.2
#### 

##### Paths
* /home/runner/work/giselle/giselle

<a href="http://opensource.org/licenses/mit-license">MIT</a> permitted



<a name="ansi-colors"></a>
### ansi-colors v4.1.3
#### 

##### Paths
* /home/runner/work/giselle/giselle

<a href="http://opensource.org/licenses/mit-license">MIT</a> permitted



<a name="ansi-regex"></a>
### ansi-regex v5.0.1
#### 

##### Paths
* /home/runner/work/giselle/giselle

<a href="http://opensource.org/licenses/mit-license">MIT</a> permitted



<a name="ansi-styles"></a>
### ansi-styles v4.3.0
#### 

##### Paths
* /home/runner/work/giselle/giselle

<a href="http://opensource.org/licenses/mit-license">MIT</a> permitted



<a name="any-promise"></a>
### any-promise v1.3.0
#### 

##### Paths
* /home/runner/work/giselle/giselle

<a href="http://opensource.org/licenses/mit-license">MIT</a> permitted



<a name="anymatch"></a>
### anymatch v3.1.3
#### 

##### Paths
* /home/runner/work/giselle/giselle

<a href="http://en.wikipedia.org/wiki/ISC_license">ISC</a> permitted



<a name="arg"></a>
### arg v5.0.2
#### 

##### Paths
* /home/runner/work/giselle/giselle

<a href="http://opensource.org/licenses/mit-license">MIT</a> permitted



<a name="argparse"></a>
### argparse v1.0.10
#### 

##### Paths
* /home/runner/work/giselle/giselle

<a href="http://opensource.org/licenses/mit-license">MIT</a> permitted



<a name="argparse"></a>
### argparse v2.0.1
#### 

##### Paths
* /home/runner/work/giselle/giselle

Python-2.0 manually approved

>Python 2.0 license is compatible with Apache-2.0. But License Finder does not support the name "Python-2.0". See https://github.com/pivotal/LicenseFinder/pull/1053

><cite> OSPO @masutaka 2025-02-17</cite>



<a name="aria-hidden"></a>
### aria-hidden v1.2.4
#### 

##### Paths
* /home/runner/work/giselle/giselle

<a href="http://opensource.org/licenses/mit-license">MIT</a> permitted



<a name="array-union"></a>
### array-union v2.1.0
#### 

##### Paths
* /home/runner/work/giselle/giselle

<a href="http://opensource.org/licenses/mit-license">MIT</a> permitted



<a name="assertion-error"></a>
### assertion-error v2.0.1
#### 

##### Paths
* /home/runner/work/giselle/giselle

<a href="http://opensource.org/licenses/mit-license">MIT</a> permitted



<a name="async-retry"></a>
### async-retry v1.3.3
#### 

##### Paths
* /home/runner/work/giselle/giselle

<a href="http://opensource.org/licenses/mit-license">MIT</a> permitted



<a name="atomic-sleep"></a>
### atomic-sleep v1.0.0
#### 

##### Paths
* /home/runner/work/giselle/giselle

<a href="http://opensource.org/licenses/mit-license">MIT</a> permitted



<a name="autoprefixer"></a>
### autoprefixer v10.4.21
#### 

##### Paths
* /home/runner/work/giselle/giselle

<a href="http://opensource.org/licenses/mit-license">MIT</a> permitted



<a name="bail"></a>
### bail v2.0.2
#### 

##### Paths
* /home/runner/work/giselle/giselle

<a href="http://opensource.org/licenses/mit-license">MIT</a> permitted



<a name="balanced-match"></a>
### balanced-match v1.0.2
#### 

##### Paths
* /home/runner/work/giselle/giselle

<a href="http://opensource.org/licenses/mit-license">MIT</a> permitted



<a name="base64-js"></a>
### base64-js v1.5.1
#### 

##### Paths
* /home/runner/work/giselle/giselle

<a href="http://opensource.org/licenses/mit-license">MIT</a> permitted



<a name="base64id"></a>
### base64id v2.0.0
#### 

##### Paths
* /home/runner/work/giselle/giselle

<a href="http://opensource.org/licenses/mit-license">MIT</a> permitted



<a name="baseline-browser-mapping"></a>
### baseline-browser-mapping v2.8.23
#### 

##### Paths
* /home/runner/work/giselle/giselle

<a href="http://www.apache.org/licenses/LICENSE-2.0.txt">Apache 2.0</a> permitted



<a name="before-after-hook"></a>
### before-after-hook v4.0.0
#### 

##### Paths
* /home/runner/work/giselle/giselle

<a href="http://www.apache.org/licenses/LICENSE-2.0.txt">Apache 2.0</a> permitted



<a name="better-path-resolve"></a>
### better-path-resolve v1.0.0
#### 

##### Paths
* /home/runner/work/giselle/giselle

<a href="http://opensource.org/licenses/mit-license">MIT</a> permitted



<a name="bignumber.js"></a>
### bignumber.js v9.1.2
#### 

##### Paths
* /home/runner/work/giselle/giselle

<a href="http://opensource.org/licenses/mit-license">MIT</a> permitted



<a name="binary-extensions"></a>
### binary-extensions v2.3.0
#### 

##### Paths
* /home/runner/work/giselle/giselle

<a href="http://opensource.org/licenses/mit-license">MIT</a> permitted



<a name="bintrees"></a>
### bintrees v1.0.2
#### 

##### Paths
* /home/runner/work/giselle/giselle

<a href="http://opensource.org/licenses/mit-license">MIT</a> permitted



<a name="bl"></a>
### bl v4.1.0
#### 

##### Paths
* /home/runner/work/giselle/giselle

<a href="http://opensource.org/licenses/mit-license">MIT</a> permitted



<a name="boolbase"></a>
### boolbase v1.0.0
#### 

##### Paths
* /home/runner/work/giselle/giselle

<a href="http://en.wikipedia.org/wiki/ISC_license">ISC</a> permitted



<a name="boring-avatars"></a>
### boring-avatars v1.11.1
#### 

##### Paths
* /home/runner/work/giselle/giselle

<a href="http://opensource.org/licenses/mit-license">MIT</a> permitted



<a name="bowser"></a>
### bowser v2.11.0
#### 

##### Paths
* /home/runner/work/giselle/giselle

<a href="http://opensource.org/licenses/mit-license">MIT</a> permitted



<a name="brace-expansion"></a>
### brace-expansion v2.0.1
#### 

##### Paths
* /home/runner/work/giselle/giselle

<a href="http://opensource.org/licenses/mit-license">MIT</a> permitted



<a name="braces"></a>
### braces v3.0.3
#### 

##### Paths
* /home/runner/work/giselle/giselle

<a href="http://opensource.org/licenses/mit-license">MIT</a> permitted



<a name="browserslist"></a>
### browserslist v4.27.0
#### 

##### Paths
* /home/runner/work/giselle/giselle

<a href="http://opensource.org/licenses/mit-license">MIT</a> permitted



<a name="buffer"></a>
### buffer v5.7.1
#### 

##### Paths
* /home/runner/work/giselle/giselle

<a href="http://opensource.org/licenses/mit-license">MIT</a> permitted



<a name="buffer-equal-constant-time"></a>
### buffer-equal-constant-time v1.0.1
#### 

##### Paths
* /home/runner/work/giselle/giselle

<a href="http://opensource.org/licenses/BSD-3-Clause">New BSD</a> permitted



<a name="buffer-from"></a>
### buffer-from v1.1.2
#### 

##### Paths
* /home/runner/work/giselle/giselle

<a href="http://opensource.org/licenses/mit-license">MIT</a> permitted



<a name="bufferutil"></a>
### bufferutil v4.0.9
#### 

##### Paths
* /home/runner/work/giselle/giselle

<a href="http://opensource.org/licenses/mit-license">MIT</a> permitted



<a name="bundle-require"></a>
### bundle-require v5.1.0
#### 

##### Paths
* /home/runner/work/giselle/giselle

<a href="http://opensource.org/licenses/mit-license">MIT</a> permitted



<a name="cac"></a>
### cac v6.7.14
#### 

##### Paths
* /home/runner/work/giselle/giselle

<a href="http://opensource.org/licenses/mit-license">MIT</a> permitted



<a name="call-bind-apply-helpers"></a>
### call-bind-apply-helpers v1.0.1
#### 

##### Paths
* /home/runner/work/giselle/giselle

<a href="http://opensource.org/licenses/mit-license">MIT</a> permitted



<a name="call-bound"></a>
### call-bound v1.0.3
#### 

##### Paths
* /home/runner/work/giselle/giselle

<a href="http://opensource.org/licenses/mit-license">MIT</a> permitted



<a name="camelcase-css"></a>
### camelcase-css v2.0.1
#### 

##### Paths
* /home/runner/work/giselle/giselle

<a href="http://opensource.org/licenses/mit-license">MIT</a> permitted



<a name="caniuse-lite"></a>
### caniuse-lite v1.0.30001753
#### 

##### Paths
* /home/runner/work/giselle/giselle

CC-BY-4.0 permitted



<a name="ccount"></a>
### ccount v2.0.1
#### 

##### Paths
* /home/runner/work/giselle/giselle

<a href="http://opensource.org/licenses/mit-license">MIT</a> permitted



<a name="chai"></a>
### chai v5.2.0
#### 

##### Paths
* /home/runner/work/giselle/giselle

<a href="http://opensource.org/licenses/mit-license">MIT</a> permitted



<a name="chalk"></a>
### chalk v3.0.0
#### 

##### Paths
* /home/runner/work/giselle/giselle

<a href="http://opensource.org/licenses/mit-license">MIT</a> permitted



<a name="character-entities"></a>
### character-entities v2.0.2
#### 

##### Paths
* /home/runner/work/giselle/giselle

<a href="http://opensource.org/licenses/mit-license">MIT</a> permitted



<a name="character-entities-html4"></a>
### character-entities-html4 v2.1.0
#### 

##### Paths
* /home/runner/work/giselle/giselle

<a href="http://opensource.org/licenses/mit-license">MIT</a> permitted



<a name="character-entities-legacy"></a>
### character-entities-legacy v3.0.0
#### 

##### Paths
* /home/runner/work/giselle/giselle

<a href="http://opensource.org/licenses/mit-license">MIT</a> permitted



<a name="character-reference-invalid"></a>
### character-reference-invalid v2.0.1
#### 

##### Paths
* /home/runner/work/giselle/giselle

<a href="http://opensource.org/licenses/mit-license">MIT</a> permitted



<a name="chardet"></a>
### chardet v0.7.0
#### 

##### Paths
* /home/runner/work/giselle/giselle

<a href="http://opensource.org/licenses/mit-license">MIT</a> permitted



<a name="check-error"></a>
### check-error v2.1.1
#### 

##### Paths
* /home/runner/work/giselle/giselle

<a href="http://opensource.org/licenses/mit-license">MIT</a> permitted



<a name="chokidar"></a>
### chokidar v3.6.0
#### 

##### Paths
* /home/runner/work/giselle/giselle

<a href="http://opensource.org/licenses/mit-license">MIT</a> permitted



<a name="chownr"></a>
### chownr v3.0.0
#### 

##### Paths
* /home/runner/work/giselle/giselle

BlueOak-1.0.0 permitted



<a name="chrome-trace-event"></a>
### chrome-trace-event v1.0.4
#### 

##### Paths
* /home/runner/work/giselle/giselle

<a href="http://opensource.org/licenses/mit-license">MIT</a> permitted



<a name="ci-info"></a>
### ci-info v3.9.0
#### 

##### Paths
* /home/runner/work/giselle/giselle

<a href="http://opensource.org/licenses/mit-license">MIT</a> permitted



<a name="citty"></a>
### citty v0.1.6
#### 

##### Paths
* /home/runner/work/giselle/giselle

<a href="http://opensource.org/licenses/mit-license">MIT</a> permitted



<a name="cjs-module-lexer"></a>
### cjs-module-lexer v1.4.3
#### 

##### Paths
* /home/runner/work/giselle/giselle

<a href="http://opensource.org/licenses/mit-license">MIT</a> permitted



<a name="class-variance-authority"></a>
### class-variance-authority v0.7.1
#### 

##### Paths
* /home/runner/work/giselle/giselle

<a href="http://www.apache.org/licenses/LICENSE-2.0.txt">Apache 2.0</a> permitted



<a name="classcat"></a>
### classcat v5.0.5
#### 

##### Paths
* /home/runner/work/giselle/giselle

<a href="http://opensource.org/licenses/mit-license">MIT</a> permitted



<a name="cli-cursor"></a>
### cli-cursor v3.1.0
#### 

##### Paths
* /home/runner/work/giselle/giselle

<a href="http://opensource.org/licenses/mit-license">MIT</a> permitted



<a name="cli-spinners"></a>
### cli-spinners v2.9.2
#### 

##### Paths
* /home/runner/work/giselle/giselle

<a href="http://opensource.org/licenses/mit-license">MIT</a> permitted



<a name="client-only"></a>
### client-only v0.0.1
#### 

##### Paths
* /home/runner/work/giselle/giselle

<a href="http://opensource.org/licenses/mit-license">MIT</a> permitted



<a name="cliui"></a>
### cliui v8.0.1
#### 

##### Paths
* /home/runner/work/giselle/giselle

<a href="http://en.wikipedia.org/wiki/ISC_license">ISC</a> permitted



<a name="clone"></a>
### clone v1.0.4
#### 

##### Paths
* /home/runner/work/giselle/giselle

<a href="http://opensource.org/licenses/mit-license">MIT</a> permitted



<a name="clsx"></a>
### clsx v2.1.1
#### 

##### Paths
* /home/runner/work/giselle/giselle

<a href="http://opensource.org/licenses/mit-license">MIT</a> permitted



<a name="color-convert"></a>
### color-convert v2.0.1
#### 

##### Paths
* /home/runner/work/giselle/giselle

<a href="http://opensource.org/licenses/mit-license">MIT</a> permitted



<a name="color-name"></a>
### color-name v1.1.4
#### 

##### Paths
* /home/runner/work/giselle/giselle

<a href="http://opensource.org/licenses/mit-license">MIT</a> permitted



<a name="colorette"></a>
### colorette v2.0.20
#### 

##### Paths
* /home/runner/work/giselle/giselle

<a href="http://opensource.org/licenses/mit-license">MIT</a> permitted



<a name="comma-separated-tokens"></a>
### comma-separated-tokens v2.0.3
#### 

##### Paths
* /home/runner/work/giselle/giselle

<a href="http://opensource.org/licenses/mit-license">MIT</a> permitted



<a name="commander"></a>
### commander v2.20.3
#### 

##### Paths
* /home/runner/work/giselle/giselle

<a href="http://opensource.org/licenses/mit-license">MIT</a> permitted



<a name="commondir"></a>
### commondir v1.0.1
#### 

##### Paths
* /home/runner/work/giselle/giselle

<a href="http://opensource.org/licenses/mit-license">MIT</a> permitted



<a name="confbox"></a>
### confbox v0.2.2
#### 

##### Paths
* /home/runner/work/giselle/giselle

<a href="http://opensource.org/licenses/mit-license">MIT</a> permitted



<a name="consola"></a>
### consola v3.4.0
#### 

##### Paths
* /home/runner/work/giselle/giselle

<a href="http://opensource.org/licenses/mit-license">MIT</a> permitted



<a name="convert-source-map"></a>
### convert-source-map v2.0.0
#### 

##### Paths
* /home/runner/work/giselle/giselle

<a href="http://opensource.org/licenses/mit-license">MIT</a> permitted



<a name="cookie"></a>
### cookie v1.0.2
#### 

##### Paths
* /home/runner/work/giselle/giselle

<a href="http://opensource.org/licenses/mit-license">MIT</a> permitted



<a name="copy-anything"></a>
### copy-anything v3.0.5
#### 

##### Paths
* /home/runner/work/giselle/giselle

<a href="http://opensource.org/licenses/mit-license">MIT</a> permitted



<a name="core-js"></a>
### core-js v3.40.0
#### 

##### Paths
* /home/runner/work/giselle/giselle

<a href="http://opensource.org/licenses/mit-license">MIT</a> permitted



<a name="cors"></a>
### cors v2.8.5
#### 

##### Paths
* /home/runner/work/giselle/giselle

<a href="http://opensource.org/licenses/mit-license">MIT</a> permitted



<a name="crelt"></a>
### crelt v1.0.6
#### 

##### Paths
* /home/runner/work/giselle/giselle

<a href="http://opensource.org/licenses/mit-license">MIT</a> permitted



<a name="cronstrue"></a>
### cronstrue v2.59.0
#### 

##### Paths
* /home/runner/work/giselle/giselle

<a href="http://opensource.org/licenses/mit-license">MIT</a> permitted



<a name="cross-spawn"></a>
### cross-spawn v7.0.6
#### 

##### Paths
* /home/runner/work/giselle/giselle

<a href="http://opensource.org/licenses/mit-license">MIT</a> permitted



<a name="css-select"></a>
### css-select v5.2.2
#### 

##### Paths
* /home/runner/work/giselle/giselle

<a href="http://opensource.org/licenses/bsd-license">Simplified BSD</a> permitted



<a name="css-what"></a>
### css-what v6.1.0
#### 

##### Paths
* /home/runner/work/giselle/giselle

<a href="http://opensource.org/licenses/bsd-license">Simplified BSD</a> permitted



<a name="cssesc"></a>
### cssesc v3.0.0
#### 

##### Paths
* /home/runner/work/giselle/giselle

<a href="http://opensource.org/licenses/mit-license">MIT</a> permitted



<a name="cssstyle"></a>
### cssstyle v4.3.1
#### 

##### Paths
* /home/runner/work/giselle/giselle

<a href="http://opensource.org/licenses/mit-license">MIT</a> permitted



<a name="csstype"></a>
### csstype v3.1.3
#### 

##### Paths
* /home/runner/work/giselle/giselle

<a href="http://opensource.org/licenses/mit-license">MIT</a> permitted



<a name="d3-color"></a>
### d3-color v3.1.0
#### 

##### Paths
* /home/runner/work/giselle/giselle

<a href="http://en.wikipedia.org/wiki/ISC_license">ISC</a> permitted



<a name="d3-dispatch"></a>
### d3-dispatch v3.0.1
#### 

##### Paths
* /home/runner/work/giselle/giselle

<a href="http://en.wikipedia.org/wiki/ISC_license">ISC</a> permitted



<a name="d3-drag"></a>
### d3-drag v3.0.0
#### 

##### Paths
* /home/runner/work/giselle/giselle

<a href="http://en.wikipedia.org/wiki/ISC_license">ISC</a> permitted



<a name="d3-ease"></a>
### d3-ease v3.0.1
#### 

##### Paths
* /home/runner/work/giselle/giselle

<a href="http://opensource.org/licenses/BSD-3-Clause">New BSD</a> permitted



<a name="d3-interpolate"></a>
### d3-interpolate v3.0.1
#### 

##### Paths
* /home/runner/work/giselle/giselle

<a href="http://en.wikipedia.org/wiki/ISC_license">ISC</a> permitted



<a name="d3-selection"></a>
### d3-selection v3.0.0
#### 

##### Paths
* /home/runner/work/giselle/giselle

<a href="http://en.wikipedia.org/wiki/ISC_license">ISC</a> permitted



<a name="d3-timer"></a>
### d3-timer v3.0.1
#### 

##### Paths
* /home/runner/work/giselle/giselle

<a href="http://en.wikipedia.org/wiki/ISC_license">ISC</a> permitted



<a name="d3-transition"></a>
### d3-transition v3.0.1
#### 

##### Paths
* /home/runner/work/giselle/giselle

<a href="http://en.wikipedia.org/wiki/ISC_license">ISC</a> permitted



<a name="d3-zoom"></a>
### d3-zoom v3.0.0
#### 

##### Paths
* /home/runner/work/giselle/giselle

<a href="http://en.wikipedia.org/wiki/ISC_license">ISC</a> permitted



<a name="data-urls"></a>
### data-urls v5.0.0
#### 

##### Paths
* /home/runner/work/giselle/giselle

<a href="http://opensource.org/licenses/mit-license">MIT</a> permitted



<a name="dateformat"></a>
### dateformat v4.6.3
#### 

##### Paths
* /home/runner/work/giselle/giselle

<a href="http://opensource.org/licenses/mit-license">MIT</a> permitted



<a name="debounce"></a>
### debounce v1.2.1
#### 

##### Paths
* /home/runner/work/giselle/giselle

<a href="http://opensource.org/licenses/mit-license">MIT</a> permitted



<a name="debug"></a>
### debug v4.3.7
#### 

##### Paths
* /home/runner/work/giselle/giselle

<a href="http://opensource.org/licenses/mit-license">MIT</a> permitted



<a name="decimal.js"></a>
### decimal.js v10.5.0
#### 

##### Paths
* /home/runner/work/giselle/giselle

<a href="http://opensource.org/licenses/mit-license">MIT</a> permitted



<a name="decode-named-character-reference"></a>
### decode-named-character-reference v1.0.2
#### 

##### Paths
* /home/runner/work/giselle/giselle

<a href="http://opensource.org/licenses/mit-license">MIT</a> permitted



<a name="deep-eql"></a>
### deep-eql v5.0.2
#### 

##### Paths
* /home/runner/work/giselle/giselle

<a href="http://opensource.org/licenses/mit-license">MIT</a> permitted



<a name="deepmerge"></a>
### deepmerge v4.3.1
#### 

##### Paths
* /home/runner/work/giselle/giselle

<a href="http://opensource.org/licenses/mit-license">MIT</a> permitted



<a name="defaults"></a>
### defaults v1.0.4
#### 

##### Paths
* /home/runner/work/giselle/giselle

<a href="http://opensource.org/licenses/mit-license">MIT</a> permitted



<a name="defuddle"></a>
### defuddle v0.6.4
#### 

##### Paths
* /home/runner/work/giselle/giselle

<a href="http://opensource.org/licenses/mit-license">MIT</a> permitted



<a name="dequal"></a>
### dequal v2.0.3
#### 

##### Paths
* /home/runner/work/giselle/giselle

<a href="http://opensource.org/licenses/mit-license">MIT</a> permitted



<a name="detect-indent"></a>
### detect-indent v6.1.0
#### 

##### Paths
* /home/runner/work/giselle/giselle

<a href="http://opensource.org/licenses/mit-license">MIT</a> permitted



<a name="detect-libc"></a>
### detect-libc v2.0.4
#### 

##### Paths
* /home/runner/work/giselle/giselle

<a href="http://www.apache.org/licenses/LICENSE-2.0.txt">Apache 2.0</a> permitted



<a name="detect-node-es"></a>
### detect-node-es v1.1.0
#### 

##### Paths
* /home/runner/work/giselle/giselle

<a href="http://opensource.org/licenses/mit-license">MIT</a> permitted



<a name="devlop"></a>
### devlop v1.1.0
#### 

##### Paths
* /home/runner/work/giselle/giselle

<a href="http://opensource.org/licenses/mit-license">MIT</a> permitted



<a name="didyoumean"></a>
### didyoumean v1.2.2
#### 

##### Paths
* /home/runner/work/giselle/giselle

<a href="http://www.apache.org/licenses/LICENSE-2.0.txt">Apache 2.0</a> permitted



<a name="dir-glob"></a>
### dir-glob v3.0.1
#### 

##### Paths
* /home/runner/work/giselle/giselle

<a href="http://opensource.org/licenses/mit-license">MIT</a> permitted



<a name="dlv"></a>
### dlv v1.1.3
#### 

##### Paths
* /home/runner/work/giselle/giselle

<a href="http://opensource.org/licenses/mit-license">MIT</a> permitted



<a name="dom-serializer"></a>
### dom-serializer v2.0.0
#### 

##### Paths
* /home/runner/work/giselle/giselle

<a href="http://opensource.org/licenses/mit-license">MIT</a> permitted



<a name="domelementtype"></a>
### domelementtype v2.3.0
#### 

##### Paths
* /home/runner/work/giselle/giselle

<a href="http://opensource.org/licenses/bsd-license">Simplified BSD</a> permitted



<a name="domhandler"></a>
### domhandler v5.0.3
#### 

##### Paths
* /home/runner/work/giselle/giselle

<a href="http://opensource.org/licenses/bsd-license">Simplified BSD</a> permitted



<a name="domutils"></a>
### domutils v3.2.2
#### 

##### Paths
* /home/runner/work/giselle/giselle

<a href="http://opensource.org/licenses/bsd-license">Simplified BSD</a> permitted



<a name="dotenv"></a>
### dotenv v16.4.7
#### 

##### Paths
* /home/runner/work/giselle/giselle

<a href="http://opensource.org/licenses/bsd-license">Simplified BSD</a> permitted



<a name="drizzle-kit"></a>
### drizzle-kit v0.31.4
#### 

##### Paths
* /home/runner/work/giselle/giselle

<a href="http://opensource.org/licenses/mit-license">MIT</a> permitted



<a name="drizzle-orm"></a>
### drizzle-orm v0.44.2
#### 

##### Paths
* /home/runner/work/giselle/giselle

<a href="http://www.apache.org/licenses/LICENSE-2.0.txt">Apache 2.0</a> permitted



<a name="dunder-proto"></a>
### dunder-proto v1.0.1
#### 

##### Paths
* /home/runner/work/giselle/giselle

<a href="http://opensource.org/licenses/mit-license">MIT</a> permitted



<a name="duplexer"></a>
### duplexer v0.1.2
#### 

##### Paths
* /home/runner/work/giselle/giselle

<a href="http://opensource.org/licenses/mit-license">MIT</a> permitted



<a name="ecdsa-sig-formatter"></a>
### ecdsa-sig-formatter v1.0.11
#### 

##### Paths
* /home/runner/work/giselle/giselle

<a href="http://www.apache.org/licenses/LICENSE-2.0.txt">Apache 2.0</a> permitted



<a name="electron-to-chromium"></a>
### electron-to-chromium v1.5.244
#### 

##### Paths
* /home/runner/work/giselle/giselle

<a href="http://en.wikipedia.org/wiki/ISC_license">ISC</a> permitted



<a name="emoji-regex"></a>
### emoji-regex v8.0.0
#### 

##### Paths
* /home/runner/work/giselle/giselle

<a href="http://opensource.org/licenses/mit-license">MIT</a> permitted



<a name="end-of-stream"></a>
### end-of-stream v1.4.4
#### 

##### Paths
* /home/runner/work/giselle/giselle

<a href="http://opensource.org/licenses/mit-license">MIT</a> permitted



<a name="engine.io"></a>
### engine.io v6.5.5
#### 

##### Paths
* /home/runner/work/giselle/giselle

<a href="http://opensource.org/licenses/mit-license">MIT</a> permitted



<a name="engine.io-client"></a>
### engine.io-client v6.5.4
#### 

##### Paths
* /home/runner/work/giselle/giselle

<a href="http://opensource.org/licenses/mit-license">MIT</a> permitted



<a name="engine.io-parser"></a>
### engine.io-parser v5.2.3
#### 

##### Paths
* /home/runner/work/giselle/giselle

<a href="http://opensource.org/licenses/mit-license">MIT</a> permitted



<a name="enhanced-resolve"></a>
### enhanced-resolve v5.18.3
#### 

##### Paths
* /home/runner/work/giselle/giselle

<a href="http://opensource.org/licenses/mit-license">MIT</a> permitted



<a name="enquirer"></a>
### enquirer v2.4.1
#### 

##### Paths
* /home/runner/work/giselle/giselle

<a href="http://opensource.org/licenses/mit-license">MIT</a> permitted



<a name="entities"></a>
### entities v4.5.0
#### 

##### Paths
* /home/runner/work/giselle/giselle

<a href="http://opensource.org/licenses/bsd-license">Simplified BSD</a> permitted



<a name="es-define-property"></a>
### es-define-property v1.0.1
#### 

##### Paths
* /home/runner/work/giselle/giselle

<a href="http://opensource.org/licenses/mit-license">MIT</a> permitted



<a name="es-errors"></a>
### es-errors v1.3.0
#### 

##### Paths
* /home/runner/work/giselle/giselle

<a href="http://opensource.org/licenses/mit-license">MIT</a> permitted



<a name="es-module-lexer"></a>
### es-module-lexer v1.7.0
#### 

##### Paths
* /home/runner/work/giselle/giselle

<a href="http://opensource.org/licenses/mit-license">MIT</a> permitted



<a name="es-object-atoms"></a>
### es-object-atoms v1.1.1
#### 

##### Paths
* /home/runner/work/giselle/giselle

<a href="http://opensource.org/licenses/mit-license">MIT</a> permitted



<a name="esbuild"></a>
### esbuild v0.18.20
#### 

##### Paths
* /home/runner/work/giselle/giselle

<a href="http://opensource.org/licenses/mit-license">MIT</a> permitted



<a name="esbuild-register"></a>
### esbuild-register v3.6.0
#### 

##### Paths
* /home/runner/work/giselle/giselle

<a href="http://opensource.org/licenses/mit-license">MIT</a> permitted



<a name="escalade"></a>
### escalade v3.2.0
#### 

##### Paths
* /home/runner/work/giselle/giselle

<a href="http://opensource.org/licenses/mit-license">MIT</a> permitted



<a name="escape-string-regexp"></a>
### escape-string-regexp v4.0.0
#### 

##### Paths
* /home/runner/work/giselle/giselle

<a href="http://opensource.org/licenses/mit-license">MIT</a> permitted



<a name="eslint-scope"></a>
### eslint-scope v5.1.1
#### 

##### Paths
* /home/runner/work/giselle/giselle

<a href="http://opensource.org/licenses/bsd-license">Simplified BSD</a> permitted



<a name="esprima"></a>
### esprima v4.0.1
#### 

##### Paths
* /home/runner/work/giselle/giselle

<a href="http://opensource.org/licenses/bsd-license">Simplified BSD</a> permitted



<a name="esrecurse"></a>
### esrecurse v4.3.0
#### 

##### Paths
* /home/runner/work/giselle/giselle

<a href="http://opensource.org/licenses/bsd-license">Simplified BSD</a> permitted



<a name="estraverse"></a>
### estraverse v4.3.0
#### 

##### Paths
* /home/runner/work/giselle/giselle

<a href="http://opensource.org/licenses/bsd-license">Simplified BSD</a> permitted



<a name="estree-util-is-identifier-name"></a>
### estree-util-is-identifier-name v3.0.0
#### 

##### Paths
* /home/runner/work/giselle/giselle

<a href="http://opensource.org/licenses/mit-license">MIT</a> permitted



<a name="estree-walker"></a>
### estree-walker v2.0.2
#### 

##### Paths
* /home/runner/work/giselle/giselle

<a href="http://opensource.org/licenses/mit-license">MIT</a> permitted



<a name="events"></a>
### events v3.3.0
#### 

##### Paths
* /home/runner/work/giselle/giselle

<a href="http://opensource.org/licenses/mit-license">MIT</a> permitted



<a name="eventsource"></a>
### eventsource v3.0.7
#### 

##### Paths
* /home/runner/work/giselle/giselle

<a href="http://opensource.org/licenses/mit-license">MIT</a> permitted



<a name="eventsource-parser"></a>
### eventsource-parser v3.0.6
#### 

##### Paths
* /home/runner/work/giselle/giselle

<a href="http://opensource.org/licenses/mit-license">MIT</a> permitted



<a name="evt"></a>
### evt v2.5.9
#### 

##### Paths
* /home/runner/work/giselle/giselle

<a href="http://opensource.org/licenses/mit-license">MIT</a> permitted



<a name="execa"></a>
### execa v8.0.1
#### 

##### Paths
* /home/runner/work/giselle/giselle

<a href="http://opensource.org/licenses/mit-license">MIT</a> permitted



<a name="expect-type"></a>
### expect-type v1.2.1
#### 

##### Paths
* /home/runner/work/giselle/giselle

<a href="http://www.apache.org/licenses/LICENSE-2.0.txt">Apache 2.0</a> permitted



<a name="exsolve"></a>
### exsolve v1.0.7
#### 

##### Paths
* /home/runner/work/giselle/giselle

<a href="http://opensource.org/licenses/mit-license">MIT</a> permitted



<a name="extend"></a>
### extend v3.0.2
#### 

##### Paths
* /home/runner/work/giselle/giselle

<a href="http://opensource.org/licenses/mit-license">MIT</a> permitted



<a name="extendable-error"></a>
### extendable-error v0.1.7
#### 

##### Paths
* /home/runner/work/giselle/giselle

<a href="http://opensource.org/licenses/mit-license">MIT</a> permitted



<a name="external-editor"></a>
### external-editor v3.1.0
#### 

##### Paths
* /home/runner/work/giselle/giselle

<a href="http://opensource.org/licenses/mit-license">MIT</a> permitted



<a name="fast-content-type-parse"></a>
### fast-content-type-parse v3.0.0
#### 

##### Paths
* /home/runner/work/giselle/giselle

<a href="http://opensource.org/licenses/mit-license">MIT</a> permitted



<a name="fast-copy"></a>
### fast-copy v3.0.2
#### 

##### Paths
* /home/runner/work/giselle/giselle

<a href="http://opensource.org/licenses/mit-license">MIT</a> permitted



<a name="fast-deep-equal"></a>
### fast-deep-equal v2.0.1
#### 

##### Paths
* /home/runner/work/giselle/giselle

<a href="http://opensource.org/licenses/mit-license">MIT</a> permitted



<a name="fast-glob"></a>
### fast-glob v3.3.3
#### 

##### Paths
* /home/runner/work/giselle/giselle

<a href="http://opensource.org/licenses/mit-license">MIT</a> permitted



<a name="fast-json-stable-stringify"></a>
### fast-json-stable-stringify v2.1.0
#### 

##### Paths
* /home/runner/work/giselle/giselle

<a href="http://opensource.org/licenses/mit-license">MIT</a> permitted



<a name="fast-levenshtein"></a>
### fast-levenshtein v3.0.0
#### 

##### Paths
* /home/runner/work/giselle/giselle

<a href="http://opensource.org/licenses/mit-license">MIT</a> permitted



<a name="fast-redact"></a>
### fast-redact v3.5.0
#### 

##### Paths
* /home/runner/work/giselle/giselle

<a href="http://opensource.org/licenses/mit-license">MIT</a> permitted



<a name="fast-safe-stringify"></a>
### fast-safe-stringify v2.1.1
#### 

##### Paths
* /home/runner/work/giselle/giselle

<a href="http://opensource.org/licenses/mit-license">MIT</a> permitted



<a name="fast-uri"></a>
### fast-uri v3.1.0
#### 

##### Paths
* /home/runner/work/giselle/giselle

<a href="http://opensource.org/licenses/BSD-3-Clause">New BSD</a> permitted



<a name="fast-xml-parser"></a>
### fast-xml-parser v4.4.1
#### 

##### Paths
* /home/runner/work/giselle/giselle

<a href="http://opensource.org/licenses/mit-license">MIT</a> permitted



<a name="fastest-levenshtein"></a>
### fastest-levenshtein v1.0.16
#### 

##### Paths
* /home/runner/work/giselle/giselle

<a href="http://opensource.org/licenses/mit-license">MIT</a> permitted



<a name="fastq"></a>
### fastq v1.18.0
#### 

##### Paths
* /home/runner/work/giselle/giselle

<a href="http://en.wikipedia.org/wiki/ISC_license">ISC</a> permitted



<a name="fd-package-json"></a>
### fd-package-json v2.0.0
#### 

##### Paths
* /home/runner/work/giselle/giselle

<a href="http://opensource.org/licenses/mit-license">MIT</a> permitted



<a name="fdir"></a>
### fdir v6.5.0
#### 

##### Paths
* /home/runner/work/giselle/giselle

<a href="http://opensource.org/licenses/mit-license">MIT</a> permitted



<a name="fflate"></a>
### fflate v0.4.8
#### 

##### Paths
* /home/runner/work/giselle/giselle

<a href="http://opensource.org/licenses/mit-license">MIT</a> permitted



<a name="fill-range"></a>
### fill-range v7.1.1
#### 

##### Paths
* /home/runner/work/giselle/giselle

<a href="http://opensource.org/licenses/mit-license">MIT</a> permitted



<a name="find-up"></a>
### find-up v4.1.0
#### 

##### Paths
* /home/runner/work/giselle/giselle

<a href="http://opensource.org/licenses/mit-license">MIT</a> permitted



<a name="flags"></a>
### flags v4.0.0
#### 

##### Paths
* /home/runner/work/giselle/giselle

<a href="http://opensource.org/licenses/mit-license">MIT</a> permitted



<a name="foreground-child"></a>
### foreground-child v3.3.1
#### 

##### Paths
* /home/runner/work/giselle/giselle

<a href="http://en.wikipedia.org/wiki/ISC_license">ISC</a> permitted



<a name="formatly"></a>
### formatly v0.3.0
#### 

##### Paths
* /home/runner/work/giselle/giselle

<a href="http://opensource.org/licenses/mit-license">MIT</a> permitted



<a name="forwarded-parse"></a>
### forwarded-parse v2.1.2
#### 

##### Paths
* /home/runner/work/giselle/giselle

<a href="http://opensource.org/licenses/mit-license">MIT</a> permitted



<a name="fraction.js"></a>
### fraction.js v4.3.7
#### 

##### Paths
* /home/runner/work/giselle/giselle

<a href="http://opensource.org/licenses/mit-license">MIT</a> permitted



<a name="framer-motion"></a>
### framer-motion v12.23.22
#### 

##### Paths
* /home/runner/work/giselle/giselle

<a href="http://opensource.org/licenses/mit-license">MIT</a> permitted



<a name="fs-extra"></a>
### fs-extra v7.0.1
#### 

##### Paths
* /home/runner/work/giselle/giselle

<a href="http://opensource.org/licenses/mit-license">MIT</a> permitted



<a name="fs.realpath"></a>
### fs.realpath v1.0.0
#### 

##### Paths
* /home/runner/work/giselle/giselle

<a href="http://en.wikipedia.org/wiki/ISC_license">ISC</a> permitted



<a name="function-bind"></a>
### function-bind v1.1.2
#### 

##### Paths
* /home/runner/work/giselle/giselle

<a href="http://opensource.org/licenses/mit-license">MIT</a> permitted



<a name="gaxios"></a>
### gaxios v6.7.1
#### 

##### Paths
* /home/runner/work/giselle/giselle

<a href="http://www.apache.org/licenses/LICENSE-2.0.txt">Apache 2.0</a> permitted



<a name="gcp-metadata"></a>
### gcp-metadata v6.1.0
#### 

##### Paths
* /home/runner/work/giselle/giselle

<a href="http://www.apache.org/licenses/LICENSE-2.0.txt">Apache 2.0</a> permitted



<a name="gensync"></a>
### gensync v1.0.0-beta.2
#### 

##### Paths
* /home/runner/work/giselle/giselle

<a href="http://opensource.org/licenses/mit-license">MIT</a> permitted



<a name="get-caller-file"></a>
### get-caller-file v2.0.5
#### 

##### Paths
* /home/runner/work/giselle/giselle

<a href="http://en.wikipedia.org/wiki/ISC_license">ISC</a> permitted



<a name="get-east-asian-width"></a>
### get-east-asian-width v1.4.0
#### 

##### Paths
* /home/runner/work/giselle/giselle

<a href="http://opensource.org/licenses/mit-license">MIT</a> permitted



<a name="get-intrinsic"></a>
### get-intrinsic v1.2.7
#### 

##### Paths
* /home/runner/work/giselle/giselle

<a href="http://opensource.org/licenses/mit-license">MIT</a> permitted



<a name="get-nonce"></a>
### get-nonce v1.0.1
#### 

##### Paths
* /home/runner/work/giselle/giselle

<a href="http://opensource.org/licenses/mit-license">MIT</a> permitted



<a name="get-proto"></a>
### get-proto v1.0.1
#### 

##### Paths
* /home/runner/work/giselle/giselle

<a href="http://opensource.org/licenses/mit-license">MIT</a> permitted



<a name="get-stream"></a>
### get-stream v8.0.1
#### 

##### Paths
* /home/runner/work/giselle/giselle

<a href="http://opensource.org/licenses/mit-license">MIT</a> permitted



<a name="get-tsconfig"></a>
### get-tsconfig v4.9.0
#### 

##### Paths
* /home/runner/work/giselle/giselle

<a href="http://opensource.org/licenses/mit-license">MIT</a> permitted



<a name="glob"></a>
### glob v9.3.5
#### 

##### Paths
* /home/runner/work/giselle/giselle

<a href="http://en.wikipedia.org/wiki/ISC_license">ISC</a> permitted



<a name="glob-parent"></a>
### glob-parent v5.1.2
#### 

##### Paths
* /home/runner/work/giselle/giselle

<a href="http://en.wikipedia.org/wiki/ISC_license">ISC</a> permitted



<a name="glob-to-regexp"></a>
### glob-to-regexp v0.4.1
#### 

##### Paths
* /home/runner/work/giselle/giselle

<a href="http://opensource.org/licenses/bsd-license">Simplified BSD</a> permitted



<a name="globals"></a>
### globals v11.12.0
#### 

##### Paths
* /home/runner/work/giselle/giselle

<a href="http://opensource.org/licenses/mit-license">MIT</a> permitted



<a name="globby"></a>
### globby v11.1.0
#### 

##### Paths
* /home/runner/work/giselle/giselle

<a href="http://opensource.org/licenses/mit-license">MIT</a> permitted



<a name="globrex"></a>
### globrex v0.1.2
#### 

##### Paths
* /home/runner/work/giselle/giselle

<a href="http://opensource.org/licenses/mit-license">MIT</a> permitted



<a name="google-auth-library"></a>
### google-auth-library v9.15.0
#### 

##### Paths
* /home/runner/work/giselle/giselle

<a href="http://www.apache.org/licenses/LICENSE-2.0.txt">Apache 2.0</a> permitted



<a name="googleapis"></a>
### googleapis v144.0.0
#### 

##### Paths
* /home/runner/work/giselle/giselle

<a href="http://www.apache.org/licenses/LICENSE-2.0.txt">Apache 2.0</a> permitted



<a name="googleapis-common"></a>
### googleapis-common v7.2.0
#### 

##### Paths
* /home/runner/work/giselle/giselle

<a href="http://www.apache.org/licenses/LICENSE-2.0.txt">Apache 2.0</a> permitted



<a name="gopd"></a>
### gopd v1.2.0
#### 

##### Paths
* /home/runner/work/giselle/giselle

<a href="http://opensource.org/licenses/mit-license">MIT</a> permitted



<a name="gql.tada"></a>
### gql.tada v1.8.10
#### 

##### Paths
* /home/runner/work/giselle/giselle

<a href="http://opensource.org/licenses/mit-license">MIT</a> permitted



<a name="graceful-fs"></a>
### graceful-fs v4.2.11
#### 

##### Paths
* /home/runner/work/giselle/giselle

<a href="http://en.wikipedia.org/wiki/ISC_license">ISC</a> permitted



<a name="graphql"></a>
### graphql v16.10.0
#### 

##### Paths
* /home/runner/work/giselle/giselle

<a href="http://opensource.org/licenses/mit-license">MIT</a> permitted



<a name="gtoken"></a>
### gtoken v7.1.0
#### 

##### Paths
* /home/runner/work/giselle/giselle

<a href="http://opensource.org/licenses/mit-license">MIT</a> permitted



<a name="gzip-size"></a>
### gzip-size v6.0.0
#### 

##### Paths
* /home/runner/work/giselle/giselle

<a href="http://opensource.org/licenses/mit-license">MIT</a> permitted



<a name="happy-dom"></a>
### happy-dom v20.0.2
#### 

##### Paths
* /home/runner/work/giselle/giselle

<a href="http://opensource.org/licenses/mit-license">MIT</a> permitted



<a name="has-flag"></a>
### has-flag v4.0.0
#### 

##### Paths
* /home/runner/work/giselle/giselle

<a href="http://opensource.org/licenses/mit-license">MIT</a> permitted



<a name="has-symbols"></a>
### has-symbols v1.1.0
#### 

##### Paths
* /home/runner/work/giselle/giselle

<a href="http://opensource.org/licenses/mit-license">MIT</a> permitted



<a name="hasown"></a>
### hasown v2.0.2
#### 

##### Paths
* /home/runner/work/giselle/giselle

<a href="http://opensource.org/licenses/mit-license">MIT</a> permitted



<a name="hast-util-from-parse5"></a>
### hast-util-from-parse5 v8.0.3
#### 

##### Paths
* /home/runner/work/giselle/giselle

<a href="http://opensource.org/licenses/mit-license">MIT</a> permitted



<a name="hast-util-parse-selector"></a>
### hast-util-parse-selector v4.0.0
#### 

##### Paths
* /home/runner/work/giselle/giselle

<a href="http://opensource.org/licenses/mit-license">MIT</a> permitted



<a name="hast-util-raw"></a>
### hast-util-raw v9.1.0
#### 

##### Paths
* /home/runner/work/giselle/giselle

<a href="http://opensource.org/licenses/mit-license">MIT</a> permitted



<a name="hast-util-to-jsx-runtime"></a>
### hast-util-to-jsx-runtime v2.3.2
#### 

##### Paths
* /home/runner/work/giselle/giselle

<a href="http://opensource.org/licenses/mit-license">MIT</a> permitted



<a name="hast-util-to-parse5"></a>
### hast-util-to-parse5 v8.0.0
#### 

##### Paths
* /home/runner/work/giselle/giselle

<a href="http://opensource.org/licenses/mit-license">MIT</a> permitted



<a name="hast-util-whitespace"></a>
### hast-util-whitespace v3.0.0
#### 

##### Paths
* /home/runner/work/giselle/giselle

<a href="http://opensource.org/licenses/mit-license">MIT</a> permitted



<a name="hastscript"></a>
### hastscript v9.0.1
#### 

##### Paths
* /home/runner/work/giselle/giselle

<a href="http://opensource.org/licenses/mit-license">MIT</a> permitted



<a name="he"></a>
### he v1.2.0
#### 

##### Paths
* /home/runner/work/giselle/giselle

<a href="http://opensource.org/licenses/mit-license">MIT</a> permitted



<a name="help-me"></a>
### help-me v5.0.0
#### 

##### Paths
* /home/runner/work/giselle/giselle

<a href="http://opensource.org/licenses/mit-license">MIT</a> permitted



<a name="highlight.js"></a>
### highlight.js v11.11.1
#### 

##### Paths
* /home/runner/work/giselle/giselle

<a href="http://opensource.org/licenses/BSD-3-Clause">New BSD</a> permitted



<a name="hoist-non-react-statics"></a>
### hoist-non-react-statics v3.3.2
#### 

##### Paths
* /home/runner/work/giselle/giselle

<a href="http://opensource.org/licenses/BSD-3-Clause">New BSD</a> permitted



<a name="html-encoding-sniffer"></a>
### html-encoding-sniffer v4.0.0
#### 

##### Paths
* /home/runner/work/giselle/giselle

<a href="http://opensource.org/licenses/mit-license">MIT</a> permitted



<a name="html-escaper"></a>
### html-escaper v2.0.2
#### 

##### Paths
* /home/runner/work/giselle/giselle

<a href="http://opensource.org/licenses/mit-license">MIT</a> permitted



<a name="html-to-text"></a>
### html-to-text v9.0.5
#### 

##### Paths
* /home/runner/work/giselle/giselle

<a href="http://opensource.org/licenses/mit-license">MIT</a> permitted



<a name="html-url-attributes"></a>
### html-url-attributes v3.0.1
#### 

##### Paths
* /home/runner/work/giselle/giselle

<a href="http://opensource.org/licenses/mit-license">MIT</a> permitted



<a name="html-void-elements"></a>
### html-void-elements v3.0.0
#### 

##### Paths
* /home/runner/work/giselle/giselle

<a href="http://opensource.org/licenses/mit-license">MIT</a> permitted



<a name="htmlparser2"></a>
### htmlparser2 v8.0.2
#### 

##### Paths
* /home/runner/work/giselle/giselle

<a href="http://opensource.org/licenses/mit-license">MIT</a> permitted



<a name="http-proxy-agent"></a>
### http-proxy-agent v7.0.2
#### 

##### Paths
* /home/runner/work/giselle/giselle

<a href="http://opensource.org/licenses/mit-license">MIT</a> permitted



<a name="https-proxy-agent"></a>
### https-proxy-agent v5.0.1
#### 

##### Paths
* /home/runner/work/giselle/giselle

<a href="http://opensource.org/licenses/mit-license">MIT</a> permitted



<a name="human-id"></a>
### human-id v4.1.1
#### 

##### Paths
* /home/runner/work/giselle/giselle

<a href="http://opensource.org/licenses/mit-license">MIT</a> permitted



<a name="human-signals"></a>
### human-signals v5.0.0
#### 

##### Paths
* /home/runner/work/giselle/giselle

<a href="http://www.apache.org/licenses/LICENSE-2.0.txt">Apache 2.0</a> permitted



<a name="humanize-duration"></a>
### humanize-duration v3.33.1
#### 

##### Paths
* /home/runner/work/giselle/giselle

<a href="https://unlicense.org/">The Unlicense</a> permitted



<a name="iconv-lite"></a>
### iconv-lite v0.4.24
#### 

##### Paths
* /home/runner/work/giselle/giselle

<a href="http://opensource.org/licenses/mit-license">MIT</a> permitted



<a name="ieee754"></a>
### ieee754 v1.2.1
#### 

##### Paths
* /home/runner/work/giselle/giselle

<a href="http://opensource.org/licenses/BSD-3-Clause">New BSD</a> permitted



<a name="ignore"></a>
### ignore v5.3.2
#### 

##### Paths
* /home/runner/work/giselle/giselle

<a href="http://opensource.org/licenses/mit-license">MIT</a> permitted



<a name="import-in-the-middle"></a>
### import-in-the-middle v1.7.4
#### 

##### Paths
* /home/runner/work/giselle/giselle

<a href="http://www.apache.org/licenses/LICENSE-2.0.txt">Apache 2.0</a> permitted



<a name="inherits"></a>
### inherits v2.0.4
#### 

##### Paths
* /home/runner/work/giselle/giselle

<a href="http://en.wikipedia.org/wiki/ISC_license">ISC</a> permitted



<a name="inline-style-parser"></a>
### inline-style-parser v0.2.4
#### 

##### Paths
* /home/runner/work/giselle/giselle

<a href="http://opensource.org/licenses/mit-license">MIT</a> permitted



<a name="input-otp"></a>
### input-otp v1.4.2
#### 

##### Paths
* /home/runner/work/giselle/giselle

<a href="http://opensource.org/licenses/mit-license">MIT</a> permitted



<a name="is-alphabetical"></a>
### is-alphabetical v2.0.1
#### 

##### Paths
* /home/runner/work/giselle/giselle

<a href="http://opensource.org/licenses/mit-license">MIT</a> permitted



<a name="is-alphanumerical"></a>
### is-alphanumerical v2.0.1
#### 

##### Paths
* /home/runner/work/giselle/giselle

<a href="http://opensource.org/licenses/mit-license">MIT</a> permitted



<a name="is-binary-path"></a>
### is-binary-path v2.1.0
#### 

##### Paths
* /home/runner/work/giselle/giselle

<a href="http://opensource.org/licenses/mit-license">MIT</a> permitted



<a name="is-buffer"></a>
### is-buffer v2.0.5
#### 

##### Paths
* /home/runner/work/giselle/giselle

<a href="http://opensource.org/licenses/mit-license">MIT</a> permitted



<a name="is-core-module"></a>
### is-core-module v2.16.1
#### 

##### Paths
* /home/runner/work/giselle/giselle

<a href="http://opensource.org/licenses/mit-license">MIT</a> permitted



<a name="is-decimal"></a>
### is-decimal v2.0.1
#### 

##### Paths
* /home/runner/work/giselle/giselle

<a href="http://opensource.org/licenses/mit-license">MIT</a> permitted



<a name="is-extglob"></a>
### is-extglob v2.1.1
#### 

##### Paths
* /home/runner/work/giselle/giselle

<a href="http://opensource.org/licenses/mit-license">MIT</a> permitted



<a name="is-fullwidth-code-point"></a>
### is-fullwidth-code-point v3.0.0
#### 

##### Paths
* /home/runner/work/giselle/giselle

<a href="http://opensource.org/licenses/mit-license">MIT</a> permitted



<a name="is-glob"></a>
### is-glob v4.0.3
#### 

##### Paths
* /home/runner/work/giselle/giselle

<a href="http://opensource.org/licenses/mit-license">MIT</a> permitted



<a name="is-hexadecimal"></a>
### is-hexadecimal v2.0.1
#### 

##### Paths
* /home/runner/work/giselle/giselle

<a href="http://opensource.org/licenses/mit-license">MIT</a> permitted



<a name="is-interactive"></a>
### is-interactive v1.0.0
#### 

##### Paths
* /home/runner/work/giselle/giselle

<a href="http://opensource.org/licenses/mit-license">MIT</a> permitted



<a name="is-node-process"></a>
### is-node-process v1.2.0
#### 

##### Paths
* /home/runner/work/giselle/giselle

<a href="http://opensource.org/licenses/mit-license">MIT</a> permitted



<a name="is-number"></a>
### is-number v7.0.0
#### 

##### Paths
* /home/runner/work/giselle/giselle

<a href="http://opensource.org/licenses/mit-license">MIT</a> permitted



<a name="is-plain-obj"></a>
### is-plain-obj v4.1.0
#### 

##### Paths
* /home/runner/work/giselle/giselle

<a href="http://opensource.org/licenses/mit-license">MIT</a> permitted



<a name="is-plain-object"></a>
### is-plain-object v5.0.0
#### 

##### Paths
* /home/runner/work/giselle/giselle

<a href="http://opensource.org/licenses/mit-license">MIT</a> permitted



<a name="is-potential-custom-element-name"></a>
### is-potential-custom-element-name v1.0.1
#### 

##### Paths
* /home/runner/work/giselle/giselle

<a href="http://opensource.org/licenses/mit-license">MIT</a> permitted



<a name="is-reference"></a>
### is-reference v1.2.1
#### 

##### Paths
* /home/runner/work/giselle/giselle

<a href="http://opensource.org/licenses/mit-license">MIT</a> permitted



<a name="is-stream"></a>
### is-stream v2.0.1
#### 

##### Paths
* /home/runner/work/giselle/giselle

<a href="http://opensource.org/licenses/mit-license">MIT</a> permitted



<a name="is-subdir"></a>
### is-subdir v1.2.0
#### 

##### Paths
* /home/runner/work/giselle/giselle

<a href="http://opensource.org/licenses/mit-license">MIT</a> permitted



<a name="is-unicode-supported"></a>
### is-unicode-supported v0.1.0
#### 

##### Paths
* /home/runner/work/giselle/giselle

<a href="http://opensource.org/licenses/mit-license">MIT</a> permitted



<a name="is-what"></a>
### is-what v4.1.16
#### 

##### Paths
* /home/runner/work/giselle/giselle

<a href="http://opensource.org/licenses/mit-license">MIT</a> permitted



<a name="is-windows"></a>
### is-windows v1.0.2
#### 

##### Paths
* /home/runner/work/giselle/giselle

<a href="http://opensource.org/licenses/mit-license">MIT</a> permitted



<a name="isexe"></a>
### isexe v2.0.0
#### 

##### Paths
* /home/runner/work/giselle/giselle

<a href="http://en.wikipedia.org/wiki/ISC_license">ISC</a> permitted



<a name="isows"></a>
### isows v1.0.7
#### 

##### Paths
* /home/runner/work/giselle/giselle

<a href="http://opensource.org/licenses/mit-license">MIT</a> permitted



<a name="jackspeak"></a>
### jackspeak v3.4.3
#### 

##### Paths
* /home/runner/work/giselle/giselle

BlueOak-1.0.0 permitted



<a name="jest-worker"></a>
### jest-worker v27.5.1
#### 

##### Paths
* /home/runner/work/giselle/giselle

<a href="http://opensource.org/licenses/mit-license">MIT</a> permitted



<a name="jiti"></a>
### jiti v1.21.7
#### 

##### Paths
* /home/runner/work/giselle/giselle

<a href="http://opensource.org/licenses/mit-license">MIT</a> permitted



<a name="jose"></a>
### jose v5.9.6
#### 

##### Paths
* /home/runner/work/giselle/giselle

<a href="http://opensource.org/licenses/mit-license">MIT</a> permitted



<a name="joycon"></a>
### joycon v3.1.1
#### 

##### Paths
* /home/runner/work/giselle/giselle

<a href="http://opensource.org/licenses/mit-license">MIT</a> permitted



<a name="js-tokens"></a>
### js-tokens v4.0.0
#### 

##### Paths
* /home/runner/work/giselle/giselle

<a href="http://opensource.org/licenses/mit-license">MIT</a> permitted



<a name="js-yaml"></a>
### js-yaml v3.14.1
#### 

##### Paths
* /home/runner/work/giselle/giselle

<a href="http://opensource.org/licenses/mit-license">MIT</a> permitted



<a name="jsdom"></a>
### jsdom v26.1.0
#### 

##### Paths
* /home/runner/work/giselle/giselle

<a href="http://opensource.org/licenses/mit-license">MIT</a> permitted



<a name="jsesc"></a>
### jsesc v3.1.0
#### 

##### Paths
* /home/runner/work/giselle/giselle

<a href="http://opensource.org/licenses/mit-license">MIT</a> permitted



<a name="json-bigint"></a>
### json-bigint v1.0.0
#### 

##### Paths
* /home/runner/work/giselle/giselle

<a href="http://opensource.org/licenses/mit-license">MIT</a> permitted



<a name="json-parse-even-better-errors"></a>
### json-parse-even-better-errors v2.3.1
#### 

##### Paths
* /home/runner/work/giselle/giselle

<a href="http://opensource.org/licenses/mit-license">MIT</a> permitted



<a name="json-schema"></a>
### json-schema v0.4.0
#### 

##### Paths
* /home/runner/work/giselle/giselle

(AFL-2.1 OR BSD-3-Clause) permitted



<a name="json-schema-traverse"></a>
### json-schema-traverse v0.4.1
#### 

##### Paths
* /home/runner/work/giselle/giselle

<a href="http://opensource.org/licenses/mit-license">MIT</a> permitted



<a name="json5"></a>
### json5 v2.2.3
#### 

##### Paths
* /home/runner/work/giselle/giselle

<a href="http://opensource.org/licenses/mit-license">MIT</a> permitted



<a name="jsonfile"></a>
### jsonfile v4.0.0
#### 

##### Paths
* /home/runner/work/giselle/giselle

<a href="http://opensource.org/licenses/mit-license">MIT</a> permitted



<a name="jwa"></a>
### jwa v2.0.0
#### 

##### Paths
* /home/runner/work/giselle/giselle

<a href="http://opensource.org/licenses/mit-license">MIT</a> permitted



<a name="jws"></a>
### jws v4.0.0
#### 

##### Paths
* /home/runner/work/giselle/giselle

<a href="http://opensource.org/licenses/mit-license">MIT</a> permitted



<a name="kleur"></a>
### kleur v3.0.3
#### 

##### Paths
* /home/runner/work/giselle/giselle

<a href="http://opensource.org/licenses/mit-license">MIT</a> permitted



<a name="knip"></a>
### knip v5.67.1
#### 

##### Paths
* /home/runner/work/giselle/giselle

<a href="http://en.wikipedia.org/wiki/ISC_license">ISC</a> permitted



<a name="langfuse"></a>
### langfuse v3.38.4
#### 

##### Paths
* /home/runner/work/giselle/giselle

<a href="http://opensource.org/licenses/mit-license">MIT</a> permitted



<a name="langfuse-core"></a>
### langfuse-core v3.37.0
#### 

##### Paths
* /home/runner/work/giselle/giselle

<a href="http://opensource.org/licenses/mit-license">MIT</a> permitted



<a name="langfuse-vercel"></a>
### langfuse-vercel v3.37.0
#### 

##### Paths
* /home/runner/work/giselle/giselle

<a href="http://opensource.org/licenses/mit-license">MIT</a> permitted



<a name="leac"></a>
### leac v0.6.0
#### 

##### Paths
* /home/runner/work/giselle/giselle

<a href="http://opensource.org/licenses/mit-license">MIT</a> permitted



<a name="lightningcss"></a>
### lightningcss v1.30.1
#### 

##### Paths
* /home/runner/work/giselle/giselle

<a href="https://www.mozilla.org/media/MPL/2.0/index.815ca599c9df.txt">Mozilla Public License 2.0</a> permitted



<a name="lightningcss-linux-x64-gnu"></a>
### lightningcss-linux-x64-gnu v1.30.1
#### 

##### Paths
* /home/runner/work/giselle/giselle

<a href="https://www.mozilla.org/media/MPL/2.0/index.815ca599c9df.txt">Mozilla Public License 2.0</a> permitted



<a name="lightningcss-linux-x64-musl"></a>
### lightningcss-linux-x64-musl v1.30.1
#### 

##### Paths
* /home/runner/work/giselle/giselle

<a href="https://www.mozilla.org/media/MPL/2.0/index.815ca599c9df.txt">Mozilla Public License 2.0</a> permitted



<a name="lilconfig"></a>
### lilconfig v2.1.0
#### 

##### Paths
* /home/runner/work/giselle/giselle

<a href="http://opensource.org/licenses/mit-license">MIT</a> permitted



<a name="lines-and-columns"></a>
### lines-and-columns v1.2.4
#### 

##### Paths
* /home/runner/work/giselle/giselle

<a href="http://opensource.org/licenses/mit-license">MIT</a> permitted



<a name="linkify-it"></a>
### linkify-it v5.0.0
#### 

##### Paths
* /home/runner/work/giselle/giselle

<a href="http://opensource.org/licenses/mit-license">MIT</a> permitted



<a name="load-tsconfig"></a>
### load-tsconfig v0.2.5
#### 

##### Paths
* /home/runner/work/giselle/giselle

<a href="http://opensource.org/licenses/mit-license">MIT</a> permitted



<a name="loader-runner"></a>
### loader-runner v4.3.1
#### 

##### Paths
* /home/runner/work/giselle/giselle

<a href="http://opensource.org/licenses/mit-license">MIT</a> permitted



<a name="locate-path"></a>
### locate-path v5.0.0
#### 

##### Paths
* /home/runner/work/giselle/giselle

<a href="http://opensource.org/licenses/mit-license">MIT</a> permitted



<a name="lodash.camelcase"></a>
### lodash.camelcase v4.3.0
#### 

##### Paths
* /home/runner/work/giselle/giselle

<a href="http://opensource.org/licenses/mit-license">MIT</a> permitted



<a name="lodash.castarray"></a>
### lodash.castarray v4.4.0
#### 

##### Paths
* /home/runner/work/giselle/giselle

<a href="http://opensource.org/licenses/mit-license">MIT</a> permitted



<a name="lodash.isplainobject"></a>
### lodash.isplainobject v4.0.6
#### 

##### Paths
* /home/runner/work/giselle/giselle

<a href="http://opensource.org/licenses/mit-license">MIT</a> permitted



<a name="lodash.merge"></a>
### lodash.merge v4.6.2
#### 

##### Paths
* /home/runner/work/giselle/giselle

<a href="http://opensource.org/licenses/mit-license">MIT</a> permitted



<a name="lodash.sortby"></a>
### lodash.sortby v4.7.0
#### 

##### Paths
* /home/runner/work/giselle/giselle

<a href="http://opensource.org/licenses/mit-license">MIT</a> permitted



<a name="lodash.startcase"></a>
### lodash.startcase v4.4.0
#### 

##### Paths
* /home/runner/work/giselle/giselle

<a href="http://opensource.org/licenses/mit-license">MIT</a> permitted



<a name="log-symbols"></a>
### log-symbols v4.1.0
#### 

##### Paths
* /home/runner/work/giselle/giselle

<a href="http://opensource.org/licenses/mit-license">MIT</a> permitted



<a name="long"></a>
### long v5.2.4
#### 

##### Paths
* /home/runner/work/giselle/giselle

<a href="http://www.apache.org/licenses/LICENSE-2.0.txt">Apache 2.0</a> permitted



<a name="longest-streak"></a>
### longest-streak v3.1.0
#### 

##### Paths
* /home/runner/work/giselle/giselle

<a href="http://opensource.org/licenses/mit-license">MIT</a> permitted



<a name="loupe"></a>
### loupe v3.1.4
#### 

##### Paths
* /home/runner/work/giselle/giselle

<a href="http://opensource.org/licenses/mit-license">MIT</a> permitted



<a name="lowlight"></a>
### lowlight v3.3.0
#### 

##### Paths
* /home/runner/work/giselle/giselle

<a href="http://opensource.org/licenses/mit-license">MIT</a> permitted



<a name="lru-cache"></a>
### lru-cache v5.1.1
#### 

##### Paths
* /home/runner/work/giselle/giselle

<a href="http://en.wikipedia.org/wiki/ISC_license">ISC</a> permitted



<a name="lucide-react"></a>
### lucide-react v0.473.0
#### 

##### Paths
* /home/runner/work/giselle/giselle

<a href="http://en.wikipedia.org/wiki/ISC_license">ISC</a> permitted



<a name="magic-string"></a>
### magic-string v0.30.8
#### 

##### Paths
* /home/runner/work/giselle/giselle

<a href="http://opensource.org/licenses/mit-license">MIT</a> permitted



<a name="markdown-it"></a>
### markdown-it v14.1.0
#### 

##### Paths
* /home/runner/work/giselle/giselle

<a href="http://opensource.org/licenses/mit-license">MIT</a> permitted



<a name="markdown-table"></a>
### markdown-table v3.0.4
#### 

##### Paths
* /home/runner/work/giselle/giselle

<a href="http://opensource.org/licenses/mit-license">MIT</a> permitted



<a name="marked"></a>
### marked v15.0.7
#### 

##### Paths
* /home/runner/work/giselle/giselle

<a href="http://opensource.org/licenses/mit-license">MIT</a> permitted



<a name="math-intrinsics"></a>
### math-intrinsics v1.1.0
#### 

##### Paths
* /home/runner/work/giselle/giselle

<a href="http://opensource.org/licenses/mit-license">MIT</a> permitted



<a name="mathml-to-latex"></a>
### mathml-to-latex v1.5.0
#### 

##### Paths
* /home/runner/work/giselle/giselle

<a href="http://opensource.org/licenses/mit-license">MIT</a> permitted



<a name="mdast-util-find-and-replace"></a>
### mdast-util-find-and-replace v3.0.2
#### 

##### Paths
* /home/runner/work/giselle/giselle

<a href="http://opensource.org/licenses/mit-license">MIT</a> permitted



<a name="mdast-util-from-markdown"></a>
### mdast-util-from-markdown v2.0.2
#### 

##### Paths
* /home/runner/work/giselle/giselle

<a href="http://opensource.org/licenses/mit-license">MIT</a> permitted



<a name="mdast-util-gfm"></a>
### mdast-util-gfm v3.1.0
#### 

##### Paths
* /home/runner/work/giselle/giselle

<a href="http://opensource.org/licenses/mit-license">MIT</a> permitted



<a name="mdast-util-gfm-autolink-literal"></a>
### mdast-util-gfm-autolink-literal v2.0.1
#### 

##### Paths
* /home/runner/work/giselle/giselle

<a href="http://opensource.org/licenses/mit-license">MIT</a> permitted



<a name="mdast-util-gfm-footnote"></a>
### mdast-util-gfm-footnote v2.1.0
#### 

##### Paths
* /home/runner/work/giselle/giselle

<a href="http://opensource.org/licenses/mit-license">MIT</a> permitted



<a name="mdast-util-gfm-strikethrough"></a>
### mdast-util-gfm-strikethrough v2.0.0
#### 

##### Paths
* /home/runner/work/giselle/giselle

<a href="http://opensource.org/licenses/mit-license">MIT</a> permitted



<a name="mdast-util-gfm-table"></a>
### mdast-util-gfm-table v2.0.0
#### 

##### Paths
* /home/runner/work/giselle/giselle

<a href="http://opensource.org/licenses/mit-license">MIT</a> permitted



<a name="mdast-util-gfm-task-list-item"></a>
### mdast-util-gfm-task-list-item v2.0.0
#### 

##### Paths
* /home/runner/work/giselle/giselle

<a href="http://opensource.org/licenses/mit-license">MIT</a> permitted



<a name="mdast-util-mdx-expression"></a>
### mdast-util-mdx-expression v2.0.1
#### 

##### Paths
* /home/runner/work/giselle/giselle

<a href="http://opensource.org/licenses/mit-license">MIT</a> permitted



<a name="mdast-util-mdx-jsx"></a>
### mdast-util-mdx-jsx v3.2.0
#### 

##### Paths
* /home/runner/work/giselle/giselle

<a href="http://opensource.org/licenses/mit-license">MIT</a> permitted



<a name="mdast-util-mdxjs-esm"></a>
### mdast-util-mdxjs-esm v2.0.1
#### 

##### Paths
* /home/runner/work/giselle/giselle

<a href="http://opensource.org/licenses/mit-license">MIT</a> permitted



<a name="mdast-util-phrasing"></a>
### mdast-util-phrasing v4.1.0
#### 

##### Paths
* /home/runner/work/giselle/giselle

<a href="http://opensource.org/licenses/mit-license">MIT</a> permitted



<a name="mdast-util-to-hast"></a>
### mdast-util-to-hast v13.2.0
#### 

##### Paths
* /home/runner/work/giselle/giselle

<a href="http://opensource.org/licenses/mit-license">MIT</a> permitted



<a name="mdast-util-to-markdown"></a>
### mdast-util-to-markdown v2.1.2
#### 

##### Paths
* /home/runner/work/giselle/giselle

<a href="http://opensource.org/licenses/mit-license">MIT</a> permitted



<a name="mdast-util-to-string"></a>
### mdast-util-to-string v4.0.0
#### 

##### Paths
* /home/runner/work/giselle/giselle

<a href="http://opensource.org/licenses/mit-license">MIT</a> permitted



<a name="mdurl"></a>
### mdurl v2.0.0
#### 

##### Paths
* /home/runner/work/giselle/giselle

<a href="http://opensource.org/licenses/mit-license">MIT</a> permitted



<a name="merge-stream"></a>
### merge-stream v2.0.0
#### 

##### Paths
* /home/runner/work/giselle/giselle

<a href="http://opensource.org/licenses/mit-license">MIT</a> permitted



<a name="merge2"></a>
### merge2 v1.4.1
#### 

##### Paths
* /home/runner/work/giselle/giselle

<a href="http://opensource.org/licenses/mit-license">MIT</a> permitted



<a name="micromark"></a>
### micromark v4.0.1
#### 

##### Paths
* /home/runner/work/giselle/giselle

<a href="http://opensource.org/licenses/mit-license">MIT</a> permitted



<a name="micromark-core-commonmark"></a>
### micromark-core-commonmark v2.0.2
#### 

##### Paths
* /home/runner/work/giselle/giselle

<a href="http://opensource.org/licenses/mit-license">MIT</a> permitted



<a name="micromark-extension-gfm"></a>
### micromark-extension-gfm v3.0.0
#### 

##### Paths
* /home/runner/work/giselle/giselle

<a href="http://opensource.org/licenses/mit-license">MIT</a> permitted



<a name="micromark-extension-gfm-autolink-literal"></a>
### micromark-extension-gfm-autolink-literal v2.1.0
#### 

##### Paths
* /home/runner/work/giselle/giselle

<a href="http://opensource.org/licenses/mit-license">MIT</a> permitted



<a name="micromark-extension-gfm-footnote"></a>
### micromark-extension-gfm-footnote v2.1.0
#### 

##### Paths
* /home/runner/work/giselle/giselle

<a href="http://opensource.org/licenses/mit-license">MIT</a> permitted



<a name="micromark-extension-gfm-strikethrough"></a>
### micromark-extension-gfm-strikethrough v2.1.0
#### 

##### Paths
* /home/runner/work/giselle/giselle

<a href="http://opensource.org/licenses/mit-license">MIT</a> permitted



<a name="micromark-extension-gfm-table"></a>
### micromark-extension-gfm-table v2.1.1
#### 

##### Paths
* /home/runner/work/giselle/giselle

<a href="http://opensource.org/licenses/mit-license">MIT</a> permitted



<a name="micromark-extension-gfm-tagfilter"></a>
### micromark-extension-gfm-tagfilter v2.0.0
#### 

##### Paths
* /home/runner/work/giselle/giselle

<a href="http://opensource.org/licenses/mit-license">MIT</a> permitted



<a name="micromark-extension-gfm-task-list-item"></a>
### micromark-extension-gfm-task-list-item v2.1.0
#### 

##### Paths
* /home/runner/work/giselle/giselle

<a href="http://opensource.org/licenses/mit-license">MIT</a> permitted



<a name="micromark-factory-destination"></a>
### micromark-factory-destination v2.0.1
#### 

##### Paths
* /home/runner/work/giselle/giselle

<a href="http://opensource.org/licenses/mit-license">MIT</a> permitted



<a name="micromark-factory-label"></a>
### micromark-factory-label v2.0.1
#### 

##### Paths
* /home/runner/work/giselle/giselle

<a href="http://opensource.org/licenses/mit-license">MIT</a> permitted



<a name="micromark-factory-space"></a>
### micromark-factory-space v2.0.1
#### 

##### Paths
* /home/runner/work/giselle/giselle

<a href="http://opensource.org/licenses/mit-license">MIT</a> permitted



<a name="micromark-factory-title"></a>
### micromark-factory-title v2.0.1
#### 

##### Paths
* /home/runner/work/giselle/giselle

<a href="http://opensource.org/licenses/mit-license">MIT</a> permitted



<a name="micromark-factory-whitespace"></a>
### micromark-factory-whitespace v2.0.1
#### 

##### Paths
* /home/runner/work/giselle/giselle

<a href="http://opensource.org/licenses/mit-license">MIT</a> permitted



<a name="micromark-util-character"></a>
### micromark-util-character v2.1.1
#### 

##### Paths
* /home/runner/work/giselle/giselle

<a href="http://opensource.org/licenses/mit-license">MIT</a> permitted



<a name="micromark-util-chunked"></a>
### micromark-util-chunked v2.0.1
#### 

##### Paths
* /home/runner/work/giselle/giselle

<a href="http://opensource.org/licenses/mit-license">MIT</a> permitted



<a name="micromark-util-classify-character"></a>
### micromark-util-classify-character v2.0.1
#### 

##### Paths
* /home/runner/work/giselle/giselle

<a href="http://opensource.org/licenses/mit-license">MIT</a> permitted



<a name="micromark-util-combine-extensions"></a>
### micromark-util-combine-extensions v2.0.1
#### 

##### Paths
* /home/runner/work/giselle/giselle

<a href="http://opensource.org/licenses/mit-license">MIT</a> permitted



<a name="micromark-util-decode-numeric-character-reference"></a>
### micromark-util-decode-numeric-character-reference v2.0.2
#### 

##### Paths
* /home/runner/work/giselle/giselle

<a href="http://opensource.org/licenses/mit-license">MIT</a> permitted



<a name="micromark-util-decode-string"></a>
### micromark-util-decode-string v2.0.1
#### 

##### Paths
* /home/runner/work/giselle/giselle

<a href="http://opensource.org/licenses/mit-license">MIT</a> permitted



<a name="micromark-util-encode"></a>
### micromark-util-encode v2.0.1
#### 

##### Paths
* /home/runner/work/giselle/giselle

<a href="http://opensource.org/licenses/mit-license">MIT</a> permitted



<a name="micromark-util-html-tag-name"></a>
### micromark-util-html-tag-name v2.0.1
#### 

##### Paths
* /home/runner/work/giselle/giselle

<a href="http://opensource.org/licenses/mit-license">MIT</a> permitted



<a name="micromark-util-normalize-identifier"></a>
### micromark-util-normalize-identifier v2.0.1
#### 

##### Paths
* /home/runner/work/giselle/giselle

<a href="http://opensource.org/licenses/mit-license">MIT</a> permitted



<a name="micromark-util-resolve-all"></a>
### micromark-util-resolve-all v2.0.1
#### 

##### Paths
* /home/runner/work/giselle/giselle

<a href="http://opensource.org/licenses/mit-license">MIT</a> permitted



<a name="micromark-util-sanitize-uri"></a>
### micromark-util-sanitize-uri v2.0.1
#### 

##### Paths
* /home/runner/work/giselle/giselle

<a href="http://opensource.org/licenses/mit-license">MIT</a> permitted



<a name="micromark-util-subtokenize"></a>
### micromark-util-subtokenize v2.0.3
#### 

##### Paths
* /home/runner/work/giselle/giselle

<a href="http://opensource.org/licenses/mit-license">MIT</a> permitted



<a name="micromark-util-symbol"></a>
### micromark-util-symbol v2.0.1
#### 

##### Paths
* /home/runner/work/giselle/giselle

<a href="http://opensource.org/licenses/mit-license">MIT</a> permitted



<a name="micromark-util-types"></a>
### micromark-util-types v2.0.1
#### 

##### Paths
* /home/runner/work/giselle/giselle

<a href="http://opensource.org/licenses/mit-license">MIT</a> permitted



<a name="micromatch"></a>
### micromatch v4.0.8
#### 

##### Paths
* /home/runner/work/giselle/giselle

<a href="http://opensource.org/licenses/mit-license">MIT</a> permitted



<a name="mime-db"></a>
### mime-db v1.52.0
#### 

##### Paths
* /home/runner/work/giselle/giselle

<a href="http://opensource.org/licenses/mit-license">MIT</a> permitted



<a name="mime-types"></a>
### mime-types v2.1.35
#### 

##### Paths
* /home/runner/work/giselle/giselle

<a href="http://opensource.org/licenses/mit-license">MIT</a> permitted



<a name="mimic-fn"></a>
### mimic-fn v2.1.0
#### 

##### Paths
* /home/runner/work/giselle/giselle

<a href="http://opensource.org/licenses/mit-license">MIT</a> permitted



<a name="mimic-function"></a>
### mimic-function v5.0.1
#### 

##### Paths
* /home/runner/work/giselle/giselle

<a href="http://opensource.org/licenses/mit-license">MIT</a> permitted



<a name="minimal-polyfills"></a>
### minimal-polyfills v2.2.3
#### 

##### Paths
* /home/runner/work/giselle/giselle

<a href="http://opensource.org/licenses/mit-license">MIT</a> permitted



<a name="minimatch"></a>
### minimatch v10.1.1
#### 

##### Paths
* /home/runner/work/giselle/giselle

BlueOak-1.0.0 permitted



<a name="minimatch"></a>
### minimatch v8.0.4
#### 

##### Paths
* /home/runner/work/giselle/giselle

<a href="http://en.wikipedia.org/wiki/ISC_license">ISC</a> permitted



<a name="minimist"></a>
### minimist v1.2.8
#### 

##### Paths
* /home/runner/work/giselle/giselle

<a href="http://opensource.org/licenses/mit-license">MIT</a> permitted



<a name="minipass"></a>
### minipass v4.2.8
#### 

##### Paths
* /home/runner/work/giselle/giselle

<a href="http://en.wikipedia.org/wiki/ISC_license">ISC</a> permitted



<a name="minizlib"></a>
### minizlib v3.0.2
#### 

##### Paths
* /home/runner/work/giselle/giselle

<a href="http://opensource.org/licenses/mit-license">MIT</a> permitted



<a name="mkdirp"></a>
### mkdirp v3.0.1
#### 

##### Paths
* /home/runner/work/giselle/giselle

<a href="http://opensource.org/licenses/mit-license">MIT</a> permitted



<a name="module-details-from-path"></a>
### module-details-from-path v1.0.3
#### 

##### Paths
* /home/runner/work/giselle/giselle

<a href="http://opensource.org/licenses/mit-license">MIT</a> permitted



<a name="motion"></a>
### motion v12.23.24
#### 

##### Paths
* /home/runner/work/giselle/giselle

<a href="http://opensource.org/licenses/mit-license">MIT</a> permitted



<a name="motion-dom"></a>
### motion-dom v12.23.23
#### 

##### Paths
* /home/runner/work/giselle/giselle

<a href="http://opensource.org/licenses/mit-license">MIT</a> permitted



<a name="motion-utils"></a>
### motion-utils v12.23.6
#### 

##### Paths
* /home/runner/work/giselle/giselle

<a href="http://opensource.org/licenses/mit-license">MIT</a> permitted



<a name="mri"></a>
### mri v1.2.0
#### 

##### Paths
* /home/runner/work/giselle/giselle

<a href="http://opensource.org/licenses/mit-license">MIT</a> permitted



<a name="mrmime"></a>
### mrmime v2.0.1
#### 

##### Paths
* /home/runner/work/giselle/giselle

<a href="http://opensource.org/licenses/mit-license">MIT</a> permitted



<a name="ms"></a>
### ms v2.1.3
#### 

##### Paths
* /home/runner/work/giselle/giselle

<a href="http://opensource.org/licenses/mit-license">MIT</a> permitted



<a name="mustache"></a>
### mustache v4.2.0
#### 

##### Paths
* /home/runner/work/giselle/giselle

<a href="http://opensource.org/licenses/mit-license">MIT</a> permitted



<a name="mz"></a>
### mz v2.7.0
#### 

##### Paths
* /home/runner/work/giselle/giselle

<a href="http://opensource.org/licenses/mit-license">MIT</a> permitted



<a name="nanoid"></a>
### nanoid v3.3.8
#### 

##### Paths
* /home/runner/work/giselle/giselle

<a href="http://opensource.org/licenses/mit-license">MIT</a> permitted



<a name="negotiator"></a>
### negotiator v0.6.3
#### 

##### Paths
* /home/runner/work/giselle/giselle

<a href="http://opensource.org/licenses/mit-license">MIT</a> permitted



<a name="neo-async"></a>
### neo-async v2.6.2
#### 

##### Paths
* /home/runner/work/giselle/giselle

<a href="http://opensource.org/licenses/mit-license">MIT</a> permitted



<a name="next"></a>
### next v15.5.2
#### 

##### Paths
* /home/runner/work/giselle/giselle

<a href="http://opensource.org/licenses/mit-license">MIT</a> permitted



<a name="next-themes"></a>
### next-themes v0.3.0
#### 

##### Paths
* /home/runner/work/giselle/giselle

<a href="http://opensource.org/licenses/mit-license">MIT</a> permitted



<a name="node-fetch"></a>
### node-fetch v2.7.0
#### 

##### Paths
* /home/runner/work/giselle/giselle

<a href="http://opensource.org/licenses/mit-license">MIT</a> permitted



<a name="node-gyp-build"></a>
### node-gyp-build v4.8.4
#### 

##### Paths
* /home/runner/work/giselle/giselle

<a href="http://opensource.org/licenses/mit-license">MIT</a> permitted



<a name="node-html-parser"></a>
### node-html-parser v7.0.1
#### 

##### Paths
* /home/runner/work/giselle/giselle

<a href="http://opensource.org/licenses/mit-license">MIT</a> permitted



<a name="node-releases"></a>
### node-releases v2.0.27
#### 

##### Paths
* /home/runner/work/giselle/giselle

<a href="http://opensource.org/licenses/mit-license">MIT</a> permitted



<a name="nodemailer"></a>
### nodemailer v7.0.7
#### 

##### Paths
* /home/runner/work/giselle/giselle

MIT-0 permitted



<a name="normalize-path"></a>
### normalize-path v3.0.0
#### 

##### Paths
* /home/runner/work/giselle/giselle

<a href="http://opensource.org/licenses/mit-license">MIT</a> permitted



<a name="normalize-range"></a>
### normalize-range v0.1.2
#### 

##### Paths
* /home/runner/work/giselle/giselle

<a href="http://opensource.org/licenses/mit-license">MIT</a> permitted



<a name="npm-run-path"></a>
### npm-run-path v5.3.0
#### 

##### Paths
* /home/runner/work/giselle/giselle

<a href="http://opensource.org/licenses/mit-license">MIT</a> permitted



<a name="nth-check"></a>
### nth-check v2.1.1
#### 

##### Paths
* /home/runner/work/giselle/giselle

<a href="http://opensource.org/licenses/bsd-license">Simplified BSD</a> permitted



<a name="nuqs"></a>
### nuqs v2.6.0
#### 

##### Paths
* /home/runner/work/giselle/giselle

<a href="http://opensource.org/licenses/mit-license">MIT</a> permitted



<a name="nwsapi"></a>
### nwsapi v2.2.20
#### 

##### Paths
* /home/runner/work/giselle/giselle

<a href="http://opensource.org/licenses/mit-license">MIT</a> permitted



<a name="nypm"></a>
### nypm v0.6.0
#### 

##### Paths
* /home/runner/work/giselle/giselle

<a href="http://opensource.org/licenses/mit-license">MIT</a> permitted



<a name="object-assign"></a>
### object-assign v4.1.1
#### 

##### Paths
* /home/runner/work/giselle/giselle

<a href="http://opensource.org/licenses/mit-license">MIT</a> permitted



<a name="object-hash"></a>
### object-hash v3.0.0
#### 

##### Paths
* /home/runner/work/giselle/giselle

<a href="http://opensource.org/licenses/mit-license">MIT</a> permitted



<a name="object-inspect"></a>
### object-inspect v1.13.3
#### 

##### Paths
* /home/runner/work/giselle/giselle

<a href="http://opensource.org/licenses/mit-license">MIT</a> permitted



<a name="obuf"></a>
### obuf v1.1.2
#### 

##### Paths
* /home/runner/work/giselle/giselle

<a href="http://opensource.org/licenses/mit-license">MIT</a> permitted



<a name="on-exit-leak-free"></a>
### on-exit-leak-free v2.1.2
#### 

##### Paths
* /home/runner/work/giselle/giselle

<a href="http://opensource.org/licenses/mit-license">MIT</a> permitted



<a name="once"></a>
### once v1.4.0
#### 

##### Paths
* /home/runner/work/giselle/giselle

<a href="http://en.wikipedia.org/wiki/ISC_license">ISC</a> permitted



<a name="onetime"></a>
### onetime v5.1.2
#### 

##### Paths
* /home/runner/work/giselle/giselle

<a href="http://opensource.org/licenses/mit-license">MIT</a> permitted



<a name="openai"></a>
### openai v5.11.0
#### 

##### Paths
* /home/runner/work/giselle/giselle

<a href="http://www.apache.org/licenses/LICENSE-2.0.txt">Apache 2.0</a> permitted



<a name="opener"></a>
### opener v1.5.2
#### 

##### Paths
* /home/runner/work/giselle/giselle

(WTFPL OR MIT) permitted



<a name="ora"></a>
### ora v5.4.1
#### 

##### Paths
* /home/runner/work/giselle/giselle

<a href="http://opensource.org/licenses/mit-license">MIT</a> permitted



<a name="orderedmap"></a>
### orderedmap v2.1.1
#### 

##### Paths
* /home/runner/work/giselle/giselle

<a href="http://opensource.org/licenses/mit-license">MIT</a> permitted



<a name="os-tmpdir"></a>
### os-tmpdir v1.0.2
#### 

##### Paths
* /home/runner/work/giselle/giselle

<a href="http://opensource.org/licenses/mit-license">MIT</a> permitted



<a name="outdent"></a>
### outdent v0.5.0
#### 

##### Paths
* /home/runner/work/giselle/giselle

<a href="http://opensource.org/licenses/mit-license">MIT</a> permitted



<a name="oxc-resolver"></a>
### oxc-resolver v11.13.0
#### 

##### Paths
* /home/runner/work/giselle/giselle

<a href="http://opensource.org/licenses/mit-license">MIT</a> permitted



<a name="p-filter"></a>
### p-filter v2.1.0
#### 

##### Paths
* /home/runner/work/giselle/giselle

<a href="http://opensource.org/licenses/mit-license">MIT</a> permitted



<a name="p-limit"></a>
### p-limit v2.3.0
#### 

##### Paths
* /home/runner/work/giselle/giselle

<a href="http://opensource.org/licenses/mit-license">MIT</a> permitted



<a name="p-locate"></a>
### p-locate v4.1.0
#### 

##### Paths
* /home/runner/work/giselle/giselle

<a href="http://opensource.org/licenses/mit-license">MIT</a> permitted



<a name="p-map"></a>
### p-map v2.1.0
#### 

##### Paths
* /home/runner/work/giselle/giselle

<a href="http://opensource.org/licenses/mit-license">MIT</a> permitted



<a name="p-try"></a>
### p-try v2.2.0
#### 

##### Paths
* /home/runner/work/giselle/giselle

<a href="http://opensource.org/licenses/mit-license">MIT</a> permitted



<a name="package-json-from-dist"></a>
### package-json-from-dist v1.0.1
#### 

##### Paths
* /home/runner/work/giselle/giselle

BlueOak-1.0.0 permitted



<a name="package-manager-detector"></a>
### package-manager-detector v0.2.9
#### 

##### Paths
* /home/runner/work/giselle/giselle

<a href="http://opensource.org/licenses/mit-license">MIT</a> permitted



<a name="parse-entities"></a>
### parse-entities v4.0.2
#### 

##### Paths
* /home/runner/work/giselle/giselle

<a href="http://opensource.org/licenses/mit-license">MIT</a> permitted



<a name="parse5"></a>
### parse5 v7.3.0
#### 

##### Paths
* /home/runner/work/giselle/giselle

<a href="http://opensource.org/licenses/mit-license">MIT</a> permitted



<a name="parseley"></a>
### parseley v0.12.1
#### 

##### Paths
* /home/runner/work/giselle/giselle

<a href="http://opensource.org/licenses/mit-license">MIT</a> permitted



<a name="path-exists"></a>
### path-exists v4.0.0
#### 

##### Paths
* /home/runner/work/giselle/giselle

<a href="http://opensource.org/licenses/mit-license">MIT</a> permitted



<a name="path-key"></a>
### path-key v3.1.1
#### 

##### Paths
* /home/runner/work/giselle/giselle

<a href="http://opensource.org/licenses/mit-license">MIT</a> permitted



<a name="path-parse"></a>
### path-parse v1.0.7
#### 

##### Paths
* /home/runner/work/giselle/giselle

<a href="http://opensource.org/licenses/mit-license">MIT</a> permitted



<a name="path-scurry"></a>
### path-scurry v1.11.1
#### 

##### Paths
* /home/runner/work/giselle/giselle

BlueOak-1.0.0 permitted



<a name="path-type"></a>
### path-type v4.0.0
#### 

##### Paths
* /home/runner/work/giselle/giselle

<a href="http://opensource.org/licenses/mit-license">MIT</a> permitted



<a name="pathe"></a>
### pathe v2.0.3
#### 

##### Paths
* /home/runner/work/giselle/giselle

<a href="http://opensource.org/licenses/mit-license">MIT</a> permitted



<a name="pathval"></a>
### pathval v2.0.0
#### 

##### Paths
* /home/runner/work/giselle/giselle

<a href="http://opensource.org/licenses/mit-license">MIT</a> permitted



<a name="peberminta"></a>
### peberminta v0.9.0
#### 

##### Paths
* /home/runner/work/giselle/giselle

<a href="http://opensource.org/licenses/mit-license">MIT</a> permitted



<a name="pg"></a>
### pg v8.14.1
#### 

##### Paths
* /home/runner/work/giselle/giselle

<a href="http://opensource.org/licenses/mit-license">MIT</a> permitted



<a name="pg-cloudflare"></a>
### pg-cloudflare v1.1.1
#### 

##### Paths
* /home/runner/work/giselle/giselle

<a href="http://opensource.org/licenses/mit-license">MIT</a> permitted



<a name="pg-connection-string"></a>
### pg-connection-string v2.7.0
#### 

##### Paths
* /home/runner/work/giselle/giselle

<a href="http://opensource.org/licenses/mit-license">MIT</a> permitted



<a name="pg-int8"></a>
### pg-int8 v1.0.1
#### 

##### Paths
* /home/runner/work/giselle/giselle

<a href="http://en.wikipedia.org/wiki/ISC_license">ISC</a> permitted



<a name="pg-numeric"></a>
### pg-numeric v1.0.2
#### 

##### Paths
* /home/runner/work/giselle/giselle

<a href="http://en.wikipedia.org/wiki/ISC_license">ISC</a> permitted



<a name="pg-pool"></a>
### pg-pool v3.8.0
#### 

##### Paths
* /home/runner/work/giselle/giselle

<a href="http://opensource.org/licenses/mit-license">MIT</a> permitted



<a name="pg-protocol"></a>
### pg-protocol v1.8.0
#### 

##### Paths
* /home/runner/work/giselle/giselle

<a href="http://opensource.org/licenses/mit-license">MIT</a> permitted



<a name="pg-types"></a>
### pg-types v2.2.0
#### 

##### Paths
* /home/runner/work/giselle/giselle

<a href="http://opensource.org/licenses/mit-license">MIT</a> permitted



<a name="pgpass"></a>
### pgpass v1.0.5
#### 

##### Paths
* /home/runner/work/giselle/giselle

<a href="http://opensource.org/licenses/mit-license">MIT</a> permitted



<a name="pgvector"></a>
### pgvector v0.2.1
#### 

##### Paths
* /home/runner/work/giselle/giselle

<a href="http://opensource.org/licenses/mit-license">MIT</a> permitted



<a name="picocolors"></a>
### picocolors v1.1.1
#### 

##### Paths
* /home/runner/work/giselle/giselle

<a href="http://en.wikipedia.org/wiki/ISC_license">ISC</a> permitted



<a name="picomatch"></a>
### picomatch v2.3.1
#### 

##### Paths
* /home/runner/work/giselle/giselle

<a href="http://opensource.org/licenses/mit-license">MIT</a> permitted



<a name="pify"></a>
### pify v2.3.0
#### 

##### Paths
* /home/runner/work/giselle/giselle

<a href="http://opensource.org/licenses/mit-license">MIT</a> permitted



<a name="pino"></a>
### pino v9.9.0
#### 

##### Paths
* /home/runner/work/giselle/giselle

<a href="http://opensource.org/licenses/mit-license">MIT</a> permitted



<a name="pino-abstract-transport"></a>
### pino-abstract-transport v2.0.0
#### 

##### Paths
* /home/runner/work/giselle/giselle

<a href="http://opensource.org/licenses/mit-license">MIT</a> permitted



<a name="pino-pretty"></a>
### pino-pretty v13.0.0
#### 

##### Paths
* /home/runner/work/giselle/giselle

<a href="http://opensource.org/licenses/mit-license">MIT</a> permitted



<a name="pino-std-serializers"></a>
### pino-std-serializers v7.0.0
#### 

##### Paths
* /home/runner/work/giselle/giselle

<a href="http://opensource.org/licenses/mit-license">MIT</a> permitted



<a name="pirates"></a>
### pirates v4.0.6
#### 

##### Paths
* /home/runner/work/giselle/giselle

<a href="http://opensource.org/licenses/mit-license">MIT</a> permitted



<a name="pkg-types"></a>
### pkg-types v2.3.0
#### 

##### Paths
* /home/runner/work/giselle/giselle

<a href="http://opensource.org/licenses/mit-license">MIT</a> permitted



<a name="playwright"></a>
### playwright v1.56.1
#### 

##### Paths
* /home/runner/work/giselle/giselle

<a href="http://www.apache.org/licenses/LICENSE-2.0.txt">Apache 2.0</a> permitted



<a name="playwright-core"></a>
### playwright-core v1.56.1
#### 

##### Paths
* /home/runner/work/giselle/giselle

<a href="http://www.apache.org/licenses/LICENSE-2.0.txt">Apache 2.0</a> permitted



<a name="pngjs"></a>
### pngjs v7.0.0
#### 

##### Paths
* /home/runner/work/giselle/giselle

<a href="http://opensource.org/licenses/mit-license">MIT</a> permitted



<a name="postcss"></a>
### postcss v8.4.31
#### 

##### Paths
* /home/runner/work/giselle/giselle

<a href="http://opensource.org/licenses/mit-license">MIT</a> permitted



<a name="postcss-import"></a>
### postcss-import v15.1.0
#### 

##### Paths
* /home/runner/work/giselle/giselle

<a href="http://opensource.org/licenses/mit-license">MIT</a> permitted



<a name="postcss-js"></a>
### postcss-js v4.1.0
#### 

##### Paths
* /home/runner/work/giselle/giselle

<a href="http://opensource.org/licenses/mit-license">MIT</a> permitted



<a name="postcss-load-config"></a>
### postcss-load-config v4.0.2
#### 

##### Paths
* /home/runner/work/giselle/giselle

<a href="http://opensource.org/licenses/mit-license">MIT</a> permitted



<a name="postcss-nested"></a>
### postcss-nested v6.2.0
#### 

##### Paths
* /home/runner/work/giselle/giselle

<a href="http://opensource.org/licenses/mit-license">MIT</a> permitted



<a name="postcss-selector-parser"></a>
### postcss-selector-parser v6.0.10
#### 

##### Paths
* /home/runner/work/giselle/giselle

<a href="http://opensource.org/licenses/mit-license">MIT</a> permitted



<a name="postcss-value-parser"></a>
### postcss-value-parser v4.2.0
#### 

##### Paths
* /home/runner/work/giselle/giselle

<a href="http://opensource.org/licenses/mit-license">MIT</a> permitted



<a name="postgres-array"></a>
### postgres-array v2.0.0
#### 

##### Paths
* /home/runner/work/giselle/giselle

<a href="http://opensource.org/licenses/mit-license">MIT</a> permitted



<a name="postgres-bytea"></a>
### postgres-bytea v1.0.0
#### 

##### Paths
* /home/runner/work/giselle/giselle

<a href="http://opensource.org/licenses/mit-license">MIT</a> permitted



<a name="postgres-date"></a>
### postgres-date v1.0.7
#### 

##### Paths
* /home/runner/work/giselle/giselle

<a href="http://opensource.org/licenses/mit-license">MIT</a> permitted



<a name="postgres-interval"></a>
### postgres-interval v1.2.0
#### 

##### Paths
* /home/runner/work/giselle/giselle

<a href="http://opensource.org/licenses/mit-license">MIT</a> permitted



<a name="postgres-range"></a>
### postgres-range v1.1.4
#### 

##### Paths
* /home/runner/work/giselle/giselle

<a href="http://opensource.org/licenses/mit-license">MIT</a> permitted



<a name="posthog-js"></a>
### posthog-js v1.194.2
#### 

##### Paths
* /home/runner/work/giselle/giselle

<a href="http://opensource.org/licenses/mit-license">MIT</a> permitted



<a name="preact"></a>
### preact v10.25.4
#### 

##### Paths
* /home/runner/work/giselle/giselle

<a href="http://opensource.org/licenses/mit-license">MIT</a> permitted



<a name="prettier"></a>
### prettier v2.8.8
#### 

##### Paths
* /home/runner/work/giselle/giselle

<a href="http://opensource.org/licenses/mit-license">MIT</a> permitted



<a name="pretty-bytes"></a>
### pretty-bytes v6.1.1
#### 

##### Paths
* /home/runner/work/giselle/giselle

<a href="http://opensource.org/licenses/mit-license">MIT</a> permitted



<a name="prism-react-renderer"></a>
### prism-react-renderer v2.4.1
#### 

##### Paths
* /home/runner/work/giselle/giselle

<a href="http://opensource.org/licenses/mit-license">MIT</a> permitted



<a name="prismjs"></a>
### prismjs v1.30.0
#### 

##### Paths
* /home/runner/work/giselle/giselle

<a href="http://opensource.org/licenses/mit-license">MIT</a> permitted



<a name="process-warning"></a>
### process-warning v5.0.0
#### 

##### Paths
* /home/runner/work/giselle/giselle

<a href="http://opensource.org/licenses/mit-license">MIT</a> permitted



<a name="progress"></a>
### progress v2.0.3
#### 

##### Paths
* /home/runner/work/giselle/giselle

<a href="http://opensource.org/licenses/mit-license">MIT</a> permitted



<a name="prom-client"></a>
### prom-client v15.1.3
#### 

##### Paths
* /home/runner/work/giselle/giselle

<a href="http://www.apache.org/licenses/LICENSE-2.0.txt">Apache 2.0</a> permitted



<a name="prompts"></a>
### prompts v2.4.2
#### 

##### Paths
* /home/runner/work/giselle/giselle

<a href="http://opensource.org/licenses/mit-license">MIT</a> permitted



<a name="property-information"></a>
### property-information v6.5.0
#### 

##### Paths
* /home/runner/work/giselle/giselle

<a href="http://opensource.org/licenses/mit-license">MIT</a> permitted



<a name="prosemirror-changeset"></a>
### prosemirror-changeset v2.2.1
#### 

##### Paths
* /home/runner/work/giselle/giselle

<a href="http://opensource.org/licenses/mit-license">MIT</a> permitted



<a name="prosemirror-collab"></a>
### prosemirror-collab v1.3.1
#### 

##### Paths
* /home/runner/work/giselle/giselle

<a href="http://opensource.org/licenses/mit-license">MIT</a> permitted



<a name="prosemirror-commands"></a>
### prosemirror-commands v1.6.2
#### 

##### Paths
* /home/runner/work/giselle/giselle

<a href="http://opensource.org/licenses/mit-license">MIT</a> permitted



<a name="prosemirror-dropcursor"></a>
### prosemirror-dropcursor v1.8.1
#### 

##### Paths
* /home/runner/work/giselle/giselle

<a href="http://opensource.org/licenses/mit-license">MIT</a> permitted



<a name="prosemirror-gapcursor"></a>
### prosemirror-gapcursor v1.3.2
#### 

##### Paths
* /home/runner/work/giselle/giselle

<a href="http://opensource.org/licenses/mit-license">MIT</a> permitted



<a name="prosemirror-history"></a>
### prosemirror-history v1.4.1
#### 

##### Paths
* /home/runner/work/giselle/giselle

<a href="http://opensource.org/licenses/mit-license">MIT</a> permitted



<a name="prosemirror-inputrules"></a>
### prosemirror-inputrules v1.4.0
#### 

##### Paths
* /home/runner/work/giselle/giselle

<a href="http://opensource.org/licenses/mit-license">MIT</a> permitted



<a name="prosemirror-keymap"></a>
### prosemirror-keymap v1.2.2
#### 

##### Paths
* /home/runner/work/giselle/giselle

<a href="http://opensource.org/licenses/mit-license">MIT</a> permitted



<a name="prosemirror-markdown"></a>
### prosemirror-markdown v1.13.1
#### 

##### Paths
* /home/runner/work/giselle/giselle

<a href="http://opensource.org/licenses/mit-license">MIT</a> permitted



<a name="prosemirror-menu"></a>
### prosemirror-menu v1.2.4
#### 

##### Paths
* /home/runner/work/giselle/giselle

<a href="http://opensource.org/licenses/mit-license">MIT</a> permitted



<a name="prosemirror-model"></a>
### prosemirror-model v1.24.1
#### 

##### Paths
* /home/runner/work/giselle/giselle

<a href="http://opensource.org/licenses/mit-license">MIT</a> permitted



<a name="prosemirror-schema-basic"></a>
### prosemirror-schema-basic v1.2.3
#### 

##### Paths
* /home/runner/work/giselle/giselle

<a href="http://opensource.org/licenses/mit-license">MIT</a> permitted



<a name="prosemirror-schema-list"></a>
### prosemirror-schema-list v1.5.0
#### 

##### Paths
* /home/runner/work/giselle/giselle

<a href="http://opensource.org/licenses/mit-license">MIT</a> permitted



<a name="prosemirror-state"></a>
### prosemirror-state v1.4.3
#### 

##### Paths
* /home/runner/work/giselle/giselle

<a href="http://opensource.org/licenses/mit-license">MIT</a> permitted



<a name="prosemirror-tables"></a>
### prosemirror-tables v1.6.4
#### 

##### Paths
* /home/runner/work/giselle/giselle

<a href="http://opensource.org/licenses/mit-license">MIT</a> permitted



<a name="prosemirror-trailing-node"></a>
### prosemirror-trailing-node v3.0.0
#### 

##### Paths
* /home/runner/work/giselle/giselle

<a href="http://opensource.org/licenses/mit-license">MIT</a> permitted



<a name="prosemirror-transform"></a>
### prosemirror-transform v1.10.2
#### 

##### Paths
* /home/runner/work/giselle/giselle

<a href="http://opensource.org/licenses/mit-license">MIT</a> permitted



<a name="prosemirror-view"></a>
### prosemirror-view v1.38.0
#### 

##### Paths
* /home/runner/work/giselle/giselle

<a href="http://opensource.org/licenses/mit-license">MIT</a> permitted



<a name="protobufjs"></a>
### protobufjs v7.4.0
#### 

##### Paths
* /home/runner/work/giselle/giselle

<a href="http://opensource.org/licenses/BSD-3-Clause">New BSD</a> permitted



<a name="proxy-from-env"></a>
### proxy-from-env v1.1.0
#### 

##### Paths
* /home/runner/work/giselle/giselle

<a href="http://opensource.org/licenses/mit-license">MIT</a> permitted



<a name="pump"></a>
### pump v3.0.2
#### 

##### Paths
* /home/runner/work/giselle/giselle

<a href="http://opensource.org/licenses/mit-license">MIT</a> permitted



<a name="punycode"></a>
### punycode v2.3.1
#### 

##### Paths
* /home/runner/work/giselle/giselle

<a href="http://opensource.org/licenses/mit-license">MIT</a> permitted



<a name="punycode.js"></a>
### punycode.js v2.3.1
#### 

##### Paths
* /home/runner/work/giselle/giselle

<a href="http://opensource.org/licenses/mit-license">MIT</a> permitted



<a name="qs"></a>
### qs v6.14.0
#### 

##### Paths
* /home/runner/work/giselle/giselle

<a href="http://opensource.org/licenses/BSD-3-Clause">New BSD</a> permitted



<a name="queue-microtask"></a>
### queue-microtask v1.2.3
#### 

##### Paths
* /home/runner/work/giselle/giselle

<a href="http://opensource.org/licenses/mit-license">MIT</a> permitted



<a name="quick-format-unescaped"></a>
### quick-format-unescaped v4.0.4
#### 

##### Paths
* /home/runner/work/giselle/giselle

<a href="http://opensource.org/licenses/mit-license">MIT</a> permitted



<a name="radix-ui"></a>
### radix-ui v1.4.3
#### 

##### Paths
* /home/runner/work/giselle/giselle

<a href="http://opensource.org/licenses/mit-license">MIT</a> permitted



<a name="randombytes"></a>
### randombytes v2.1.0
#### 

##### Paths
* /home/runner/work/giselle/giselle

<a href="http://opensource.org/licenses/mit-license">MIT</a> permitted



<a name="react"></a>
### react v19.0.0
#### 

##### Paths
* /home/runner/work/giselle/giselle

<a href="http://opensource.org/licenses/mit-license">MIT</a> permitted



<a name="react-dom"></a>
### react-dom v19.0.0
#### 

##### Paths
* /home/runner/work/giselle/giselle

<a href="http://opensource.org/licenses/mit-license">MIT</a> permitted



<a name="react-email"></a>
### react-email v4.3.2
#### 

##### Paths
* /home/runner/work/giselle/giselle

<a href="http://opensource.org/licenses/mit-license">MIT</a> permitted



<a name="react-is"></a>
### react-is v16.13.1
#### 

##### Paths
* /home/runner/work/giselle/giselle

<a href="http://opensource.org/licenses/mit-license">MIT</a> permitted



<a name="react-markdown"></a>
### react-markdown v9.0.3
#### 

##### Paths
* /home/runner/work/giselle/giselle

<a href="http://opensource.org/licenses/mit-license">MIT</a> permitted



<a name="react-promise-suspense"></a>
### react-promise-suspense v0.3.4
#### 

##### Paths
* /home/runner/work/giselle/giselle

<a href="http://opensource.org/licenses/mit-license">MIT</a> permitted



<a name="react-remove-scroll"></a>
### react-remove-scroll v2.7.1
#### 

##### Paths
* /home/runner/work/giselle/giselle

<a href="http://opensource.org/licenses/mit-license">MIT</a> permitted



<a name="react-remove-scroll-bar"></a>
### react-remove-scroll-bar v2.3.8
#### 

##### Paths
* /home/runner/work/giselle/giselle

<a href="http://opensource.org/licenses/mit-license">MIT</a> permitted



<a name="react-resizable-panels"></a>
### react-resizable-panels v2.1.7
#### 

##### Paths
* /home/runner/work/giselle/giselle

<a href="http://opensource.org/licenses/mit-license">MIT</a> permitted



<a name="react-style-singleton"></a>
### react-style-singleton v2.2.3
#### 

##### Paths
* /home/runner/work/giselle/giselle

<a href="http://opensource.org/licenses/mit-license">MIT</a> permitted



<a name="read-cache"></a>
### read-cache v1.0.0
#### 

##### Paths
* /home/runner/work/giselle/giselle

<a href="http://opensource.org/licenses/mit-license">MIT</a> permitted



<a name="read-yaml-file"></a>
### read-yaml-file v1.1.0
#### 

##### Paths
* /home/runner/work/giselle/giselle

<a href="http://opensource.org/licenses/mit-license">MIT</a> permitted



<a name="readable-stream"></a>
### readable-stream v3.6.2
#### 

##### Paths
* /home/runner/work/giselle/giselle

<a href="http://opensource.org/licenses/mit-license">MIT</a> permitted



<a name="readdirp"></a>
### readdirp v3.6.0
#### 

##### Paths
* /home/runner/work/giselle/giselle

<a href="http://opensource.org/licenses/mit-license">MIT</a> permitted



<a name="real-require"></a>
### real-require v0.2.0
#### 

##### Paths
* /home/runner/work/giselle/giselle

<a href="http://opensource.org/licenses/mit-license">MIT</a> permitted



<a name="regenerator-runtime"></a>
### regenerator-runtime v0.14.1
#### 

##### Paths
* /home/runner/work/giselle/giselle

<a href="http://opensource.org/licenses/mit-license">MIT</a> permitted



<a name="rehype-raw"></a>
### rehype-raw v7.0.0
#### 

##### Paths
* /home/runner/work/giselle/giselle

<a href="http://opensource.org/licenses/mit-license">MIT</a> permitted



<a name="remark-gfm"></a>
### remark-gfm v4.0.1
#### 

##### Paths
* /home/runner/work/giselle/giselle

<a href="http://opensource.org/licenses/mit-license">MIT</a> permitted



<a name="remark-parse"></a>
### remark-parse v11.0.0
#### 

##### Paths
* /home/runner/work/giselle/giselle

<a href="http://opensource.org/licenses/mit-license">MIT</a> permitted



<a name="remark-rehype"></a>
### remark-rehype v11.1.1
#### 

##### Paths
* /home/runner/work/giselle/giselle

<a href="http://opensource.org/licenses/mit-license">MIT</a> permitted



<a name="remark-stringify"></a>
### remark-stringify v11.0.0
#### 

##### Paths
* /home/runner/work/giselle/giselle

<a href="http://opensource.org/licenses/mit-license">MIT</a> permitted



<a name="require-directory"></a>
### require-directory v2.1.1
#### 

##### Paths
* /home/runner/work/giselle/giselle

<a href="http://opensource.org/licenses/mit-license">MIT</a> permitted



<a name="require-from-string"></a>
### require-from-string v2.0.2
#### 

##### Paths
* /home/runner/work/giselle/giselle

<a href="http://opensource.org/licenses/mit-license">MIT</a> permitted



<a name="require-in-the-middle"></a>
### require-in-the-middle v7.5.2
#### 

##### Paths
* /home/runner/work/giselle/giselle

<a href="http://opensource.org/licenses/mit-license">MIT</a> permitted



<a name="resolve"></a>
### resolve v1.22.8
#### 

##### Paths
* /home/runner/work/giselle/giselle

<a href="http://opensource.org/licenses/mit-license">MIT</a> permitted



<a name="resolve-from"></a>
### resolve-from v5.0.0
#### 

##### Paths
* /home/runner/work/giselle/giselle

<a href="http://opensource.org/licenses/mit-license">MIT</a> permitted



<a name="resolve-pkg-maps"></a>
### resolve-pkg-maps v1.0.0
#### 

##### Paths
* /home/runner/work/giselle/giselle

<a href="http://opensource.org/licenses/mit-license">MIT</a> permitted



<a name="restore-cursor"></a>
### restore-cursor v3.1.0
#### 

##### Paths
* /home/runner/work/giselle/giselle

<a href="http://opensource.org/licenses/mit-license">MIT</a> permitted



<a name="retry"></a>
### retry v0.13.1
#### 

##### Paths
* /home/runner/work/giselle/giselle

<a href="http://opensource.org/licenses/mit-license">MIT</a> permitted



<a name="reusify"></a>
### reusify v1.0.4
#### 

##### Paths
* /home/runner/work/giselle/giselle

<a href="http://opensource.org/licenses/mit-license">MIT</a> permitted



<a name="rollup"></a>
### rollup v4.35.0
#### 

##### Paths
* /home/runner/work/giselle/giselle

<a href="http://opensource.org/licenses/mit-license">MIT</a> permitted



<a name="rope-sequence"></a>
### rope-sequence v1.3.4
#### 

##### Paths
* /home/runner/work/giselle/giselle

<a href="http://opensource.org/licenses/mit-license">MIT</a> permitted



<a name="rrweb-cssom"></a>
### rrweb-cssom v0.8.0
#### 

##### Paths
* /home/runner/work/giselle/giselle

<a href="http://opensource.org/licenses/mit-license">MIT</a> permitted



<a name="run-exclusive"></a>
### run-exclusive v2.2.19
#### 

##### Paths
* /home/runner/work/giselle/giselle

<a href="http://opensource.org/licenses/mit-license">MIT</a> permitted



<a name="run-parallel"></a>
### run-parallel v1.2.0
#### 

##### Paths
* /home/runner/work/giselle/giselle

<a href="http://opensource.org/licenses/mit-license">MIT</a> permitted



<a name="safe-buffer"></a>
### safe-buffer v5.2.1
#### 

##### Paths
* /home/runner/work/giselle/giselle

<a href="http://opensource.org/licenses/mit-license">MIT</a> permitted



<a name="safe-stable-stringify"></a>
### safe-stable-stringify v2.5.0
#### 

##### Paths
* /home/runner/work/giselle/giselle

<a href="http://opensource.org/licenses/mit-license">MIT</a> permitted



<a name="safer-buffer"></a>
### safer-buffer v2.1.2
#### 

##### Paths
* /home/runner/work/giselle/giselle

<a href="http://opensource.org/licenses/mit-license">MIT</a> permitted



<a name="saxes"></a>
### saxes v6.0.0
#### 

##### Paths
* /home/runner/work/giselle/giselle

<a href="http://en.wikipedia.org/wiki/ISC_license">ISC</a> permitted



<a name="scheduler"></a>
### scheduler v0.25.0
#### 

##### Paths
* /home/runner/work/giselle/giselle

<a href="http://opensource.org/licenses/mit-license">MIT</a> permitted



<a name="schema-utils"></a>
### schema-utils v3.3.0
#### 

##### Paths
* /home/runner/work/giselle/giselle

<a href="http://opensource.org/licenses/mit-license">MIT</a> permitted



<a name="secure-json-parse"></a>
### secure-json-parse v2.7.0
#### 

##### Paths
* /home/runner/work/giselle/giselle

<a href="http://opensource.org/licenses/BSD-3-Clause">New BSD</a> permitted



<a name="selderee"></a>
### selderee v0.11.0
#### 

##### Paths
* /home/runner/work/giselle/giselle

<a href="http://opensource.org/licenses/mit-license">MIT</a> permitted



<a name="semver"></a>
### semver v6.3.1
#### 

##### Paths
* /home/runner/work/giselle/giselle

<a href="http://en.wikipedia.org/wiki/ISC_license">ISC</a> permitted



<a name="serialize-javascript"></a>
### serialize-javascript v6.0.2
#### 

##### Paths
* /home/runner/work/giselle/giselle

<a href="http://opensource.org/licenses/BSD-3-Clause">New BSD</a> permitted



<a name="sharp"></a>
### sharp v0.34.4
#### 

##### Paths
* /home/runner/work/giselle/giselle

<a href="http://www.apache.org/licenses/LICENSE-2.0.txt">Apache 2.0</a> permitted



<a name="shebang-command"></a>
### shebang-command v2.0.0
#### 

##### Paths
* /home/runner/work/giselle/giselle

<a href="http://opensource.org/licenses/mit-license">MIT</a> permitted



<a name="shebang-regex"></a>
### shebang-regex v3.0.0
#### 

##### Paths
* /home/runner/work/giselle/giselle

<a href="http://opensource.org/licenses/mit-license">MIT</a> permitted



<a name="shimmer"></a>
### shimmer v1.2.1
#### 

##### Paths
* /home/runner/work/giselle/giselle

<a href="http://opensource.org/licenses/bsd-license">Simplified BSD</a> permitted



<a name="side-channel"></a>
### side-channel v1.1.0
#### 

##### Paths
* /home/runner/work/giselle/giselle

<a href="http://opensource.org/licenses/mit-license">MIT</a> permitted



<a name="side-channel-list"></a>
### side-channel-list v1.0.0
#### 

##### Paths
* /home/runner/work/giselle/giselle

<a href="http://opensource.org/licenses/mit-license">MIT</a> permitted



<a name="side-channel-map"></a>
### side-channel-map v1.0.1
#### 

##### Paths
* /home/runner/work/giselle/giselle

<a href="http://opensource.org/licenses/mit-license">MIT</a> permitted



<a name="side-channel-weakmap"></a>
### side-channel-weakmap v1.0.2
#### 

##### Paths
* /home/runner/work/giselle/giselle

<a href="http://opensource.org/licenses/mit-license">MIT</a> permitted



<a name="siginfo"></a>
### siginfo v2.0.0
#### 

##### Paths
* /home/runner/work/giselle/giselle

<a href="http://en.wikipedia.org/wiki/ISC_license">ISC</a> permitted



<a name="signal-exit"></a>
### signal-exit v3.0.7
#### 

##### Paths
* /home/runner/work/giselle/giselle

<a href="http://en.wikipedia.org/wiki/ISC_license">ISC</a> permitted



<a name="sirv"></a>
### sirv v2.0.4
#### 

##### Paths
* /home/runner/work/giselle/giselle

<a href="http://opensource.org/licenses/mit-license">MIT</a> permitted



<a name="sisteransi"></a>
### sisteransi v1.0.5
#### 

##### Paths
* /home/runner/work/giselle/giselle

<a href="http://opensource.org/licenses/mit-license">MIT</a> permitted



<a name="slash"></a>
### slash v3.0.0
#### 

##### Paths
* /home/runner/work/giselle/giselle

<a href="http://opensource.org/licenses/mit-license">MIT</a> permitted



<a name="slug"></a>
### slug v6.1.0
#### 

##### Paths
* /home/runner/work/giselle/giselle

<a href="http://opensource.org/licenses/mit-license">MIT</a> permitted



<a name="smol-toml"></a>
### smol-toml v1.4.1
#### 

##### Paths
* /home/runner/work/giselle/giselle

<a href="http://opensource.org/licenses/BSD-3-Clause">New BSD</a> permitted



<a name="socket.io"></a>
### socket.io v4.7.4
#### 

##### Paths
* /home/runner/work/giselle/giselle

<a href="http://opensource.org/licenses/mit-license">MIT</a> permitted



<a name="socket.io-adapter"></a>
### socket.io-adapter v2.5.5
#### 

##### Paths
* /home/runner/work/giselle/giselle

<a href="http://opensource.org/licenses/mit-license">MIT</a> permitted



<a name="socket.io-client"></a>
### socket.io-client v4.7.5
#### 

##### Paths
* /home/runner/work/giselle/giselle

<a href="http://opensource.org/licenses/mit-license">MIT</a> permitted



<a name="socket.io-parser"></a>
### socket.io-parser v4.2.4
#### 

##### Paths
* /home/runner/work/giselle/giselle

<a href="http://opensource.org/licenses/mit-license">MIT</a> permitted



<a name="sonic-boom"></a>
### sonic-boom v4.2.0
#### 

##### Paths
* /home/runner/work/giselle/giselle

<a href="http://opensource.org/licenses/mit-license">MIT</a> permitted



<a name="sonner"></a>
### sonner v2.0.3
#### 

##### Paths
* /home/runner/work/giselle/giselle

<a href="http://opensource.org/licenses/mit-license">MIT</a> permitted



<a name="source-map"></a>
### source-map v0.6.1
#### 

##### Paths
* /home/runner/work/giselle/giselle

<a href="http://opensource.org/licenses/BSD-3-Clause">New BSD</a> permitted



<a name="source-map-js"></a>
### source-map-js v1.2.1
#### 

##### Paths
* /home/runner/work/giselle/giselle

<a href="http://opensource.org/licenses/BSD-3-Clause">New BSD</a> permitted



<a name="source-map-support"></a>
### source-map-support v0.5.21
#### 

##### Paths
* /home/runner/work/giselle/giselle

<a href="http://opensource.org/licenses/mit-license">MIT</a> permitted



<a name="space-separated-tokens"></a>
### space-separated-tokens v2.0.2
#### 

##### Paths
* /home/runner/work/giselle/giselle

<a href="http://opensource.org/licenses/mit-license">MIT</a> permitted



<a name="spamc"></a>
### spamc v0.0.5
#### 

##### Paths
* /home/runner/work/giselle/giselle

Unknown manually approved

>spamc is brought in by @react-email/preview-server, and the upstream react-email project is MIT licensed. https://github.com/resend/react-email/blob/main/LICENSE

><cite> shige 2025-11-10</cite>



<a name="spawndamnit"></a>
### spawndamnit v3.0.1
#### 

##### Paths
* /home/runner/work/giselle/giselle

Unknown manually approved

>See https://github.com/jamiebuilds/spawndamnit/pull/11

><cite> sakito 2025-03-10</cite>



<a name="split2"></a>
### split2 v4.2.0
#### 

##### Paths
* /home/runner/work/giselle/giselle

<a href="http://en.wikipedia.org/wiki/ISC_license">ISC</a> permitted



<a name="sprintf-js"></a>
### sprintf-js v1.0.3
#### 

##### Paths
* /home/runner/work/giselle/giselle

<a href="http://opensource.org/licenses/BSD-3-Clause">New BSD</a> permitted



<a name="stackback"></a>
### stackback v0.0.2
#### 

##### Paths
* /home/runner/work/giselle/giselle

<a href="http://opensource.org/licenses/mit-license">MIT</a> permitted



<a name="stacktrace-parser"></a>
### stacktrace-parser v0.1.10
#### 

##### Paths
* /home/runner/work/giselle/giselle

<a href="http://opensource.org/licenses/mit-license">MIT</a> permitted



<a name="std-env"></a>
### std-env v3.9.0
#### 

##### Paths
* /home/runner/work/giselle/giselle

<a href="http://opensource.org/licenses/mit-license">MIT</a> permitted



<a name="stdin-discarder"></a>
### stdin-discarder v0.2.2
#### 

##### Paths
* /home/runner/work/giselle/giselle

<a href="http://opensource.org/licenses/mit-license">MIT</a> permitted



<a name="string-width"></a>
### string-width v4.2.3
#### 

##### Paths
* /home/runner/work/giselle/giselle

<a href="http://opensource.org/licenses/mit-license">MIT</a> permitted



<a name="string_decoder"></a>
### string_decoder v1.3.0
#### 

##### Paths
* /home/runner/work/giselle/giselle

<a href="http://opensource.org/licenses/mit-license">MIT</a> permitted



<a name="stringify-entities"></a>
### stringify-entities v4.0.4
#### 

##### Paths
* /home/runner/work/giselle/giselle

<a href="http://opensource.org/licenses/mit-license">MIT</a> permitted



<a name="strip-ansi"></a>
### strip-ansi v6.0.1
#### 

##### Paths
* /home/runner/work/giselle/giselle

<a href="http://opensource.org/licenses/mit-license">MIT</a> permitted



<a name="strip-bom"></a>
### strip-bom v3.0.0
#### 

##### Paths
* /home/runner/work/giselle/giselle

<a href="http://opensource.org/licenses/mit-license">MIT</a> permitted



<a name="strip-final-newline"></a>
### strip-final-newline v3.0.0
#### 

##### Paths
* /home/runner/work/giselle/giselle

<a href="http://opensource.org/licenses/mit-license">MIT</a> permitted



<a name="strip-json-comments"></a>
### strip-json-comments v3.1.1
#### 

##### Paths
* /home/runner/work/giselle/giselle

<a href="http://opensource.org/licenses/mit-license">MIT</a> permitted



<a name="strip-literal"></a>
### strip-literal v3.0.0
#### 

##### Paths
* /home/runner/work/giselle/giselle

<a href="http://opensource.org/licenses/mit-license">MIT</a> permitted



<a name="stripe"></a>
### stripe v18.4.0
#### 

##### Paths
* /home/runner/work/giselle/giselle

<a href="http://opensource.org/licenses/mit-license">MIT</a> permitted



<a name="strnum"></a>
### strnum v1.1.2
#### 

##### Paths
* /home/runner/work/giselle/giselle

<a href="http://opensource.org/licenses/mit-license">MIT</a> permitted



<a name="style-to-object"></a>
### style-to-object v1.0.8
#### 

##### Paths
* /home/runner/work/giselle/giselle

<a href="http://opensource.org/licenses/mit-license">MIT</a> permitted



<a name="styled-jsx"></a>
### styled-jsx v5.1.6
#### 

##### Paths
* /home/runner/work/giselle/giselle

<a href="http://opensource.org/licenses/mit-license">MIT</a> permitted



<a name="sucrase"></a>
### sucrase v3.35.0
#### 

##### Paths
* /home/runner/work/giselle/giselle

<a href="http://opensource.org/licenses/mit-license">MIT</a> permitted



<a name="superjson"></a>
### superjson v2.2.2
#### 

##### Paths
* /home/runner/work/giselle/giselle

<a href="http://opensource.org/licenses/mit-license">MIT</a> permitted



<a name="supports-color"></a>
### supports-color v7.2.0
#### 

##### Paths
* /home/runner/work/giselle/giselle

<a href="http://opensource.org/licenses/mit-license">MIT</a> permitted



<a name="supports-preserve-symlinks-flag"></a>
### supports-preserve-symlinks-flag v1.0.0
#### 

##### Paths
* /home/runner/work/giselle/giselle

<a href="http://opensource.org/licenses/mit-license">MIT</a> permitted



<a name="swr"></a>
### swr v2.3.6
#### 

##### Paths
* /home/runner/work/giselle/giselle

<a href="http://opensource.org/licenses/mit-license">MIT</a> permitted



<a name="symbol-tree"></a>
### symbol-tree v3.2.4
#### 

##### Paths
* /home/runner/work/giselle/giselle

<a href="http://opensource.org/licenses/mit-license">MIT</a> permitted



<a name="tailwind-merge"></a>
### tailwind-merge v2.6.0
#### 

##### Paths
* /home/runner/work/giselle/giselle

<a href="http://opensource.org/licenses/mit-license">MIT</a> permitted



<a name="tailwindcss"></a>
### tailwindcss v3.4.0
#### 

##### Paths
* /home/runner/work/giselle/giselle

<a href="http://opensource.org/licenses/mit-license">MIT</a> permitted



<a name="tailwindcss-animate"></a>
### tailwindcss-animate v1.0.7
#### 

##### Paths
* /home/runner/work/giselle/giselle

<a href="http://opensource.org/licenses/mit-license">MIT</a> permitted



<a name="tapable"></a>
### tapable v2.3.0
#### 

##### Paths
* /home/runner/work/giselle/giselle

<a href="http://opensource.org/licenses/mit-license">MIT</a> permitted



<a name="tar"></a>
### tar v7.4.3
#### 

##### Paths
* /home/runner/work/giselle/giselle

<a href="http://en.wikipedia.org/wiki/ISC_license">ISC</a> permitted



<a name="tdigest"></a>
### tdigest v0.1.2
#### 

##### Paths
* /home/runner/work/giselle/giselle

<a href="http://opensource.org/licenses/mit-license">MIT</a> permitted



<a name="temml"></a>
### temml v0.11.7
#### 

##### Paths
* /home/runner/work/giselle/giselle

<a href="http://opensource.org/licenses/mit-license">MIT</a> permitted



<a name="term-size"></a>
### term-size v2.2.1
#### 

##### Paths
* /home/runner/work/giselle/giselle

<a href="http://opensource.org/licenses/mit-license">MIT</a> permitted



<a name="terser"></a>
### terser v5.44.0
#### 

##### Paths
* /home/runner/work/giselle/giselle

<a href="http://opensource.org/licenses/bsd-license">Simplified BSD</a> permitted



<a name="terser-webpack-plugin"></a>
### terser-webpack-plugin v5.3.14
#### 

##### Paths
* /home/runner/work/giselle/giselle

<a href="http://opensource.org/licenses/mit-license">MIT</a> permitted



<a name="thenify"></a>
### thenify v3.3.1
#### 

##### Paths
* /home/runner/work/giselle/giselle

<a href="http://opensource.org/licenses/mit-license">MIT</a> permitted



<a name="thenify-all"></a>
### thenify-all v1.6.0
#### 

##### Paths
* /home/runner/work/giselle/giselle

<a href="http://opensource.org/licenses/mit-license">MIT</a> permitted



<a name="third-party-capital"></a>
### third-party-capital v1.0.20
#### 

##### Paths
* /home/runner/work/giselle/giselle

<a href="http://en.wikipedia.org/wiki/ISC_license">ISC</a> permitted



<a name="thread-stream"></a>
### thread-stream v3.1.0
#### 

##### Paths
* /home/runner/work/giselle/giselle

<a href="http://opensource.org/licenses/mit-license">MIT</a> permitted



<a name="throttleit"></a>
### throttleit v2.1.0
#### 

##### Paths
* /home/runner/work/giselle/giselle

<a href="http://opensource.org/licenses/mit-license">MIT</a> permitted



<a name="tiktoken"></a>
### tiktoken v1.0.22
#### 

##### Paths
* /home/runner/work/giselle/giselle

<a href="http://opensource.org/licenses/mit-license">MIT</a> permitted



<a name="tiny-invariant"></a>
### tiny-invariant v1.3.3
#### 

##### Paths
* /home/runner/work/giselle/giselle

<a href="http://opensource.org/licenses/mit-license">MIT</a> permitted



<a name="tinybench"></a>
### tinybench v2.9.0
#### 

##### Paths
* /home/runner/work/giselle/giselle

<a href="http://opensource.org/licenses/mit-license">MIT</a> permitted



<a name="tinyexec"></a>
### tinyexec v0.3.2
#### 

##### Paths
* /home/runner/work/giselle/giselle

<a href="http://opensource.org/licenses/mit-license">MIT</a> permitted



<a name="tinyglobby"></a>
### tinyglobby v0.2.14
#### 

##### Paths
* /home/runner/work/giselle/giselle

<a href="http://opensource.org/licenses/mit-license">MIT</a> permitted



<a name="tinypool"></a>
### tinypool v1.1.1
#### 

##### Paths
* /home/runner/work/giselle/giselle

<a href="http://opensource.org/licenses/mit-license">MIT</a> permitted



<a name="tinyrainbow"></a>
### tinyrainbow v2.0.0
#### 

##### Paths
* /home/runner/work/giselle/giselle

<a href="http://opensource.org/licenses/mit-license">MIT</a> permitted



<a name="tinyspy"></a>
### tinyspy v4.0.3
#### 

##### Paths
* /home/runner/work/giselle/giselle

<a href="http://opensource.org/licenses/mit-license">MIT</a> permitted



<a name="tippy.js"></a>
### tippy.js v6.3.7
#### 

##### Paths
* /home/runner/work/giselle/giselle

<a href="http://opensource.org/licenses/mit-license">MIT</a> permitted



<a name="title-case"></a>
### title-case v4.3.2
#### 

##### Paths
* /home/runner/work/giselle/giselle

<a href="http://opensource.org/licenses/mit-license">MIT</a> permitted



<a name="tldts"></a>
### tldts v6.1.86
#### 

##### Paths
* /home/runner/work/giselle/giselle

<a href="http://opensource.org/licenses/mit-license">MIT</a> permitted



<a name="tldts-core"></a>
### tldts-core v6.1.86
#### 

##### Paths
* /home/runner/work/giselle/giselle

<a href="http://opensource.org/licenses/mit-license">MIT</a> permitted



<a name="tmp"></a>
### tmp v0.0.33
#### 

##### Paths
* /home/runner/work/giselle/giselle

<a href="http://opensource.org/licenses/mit-license">MIT</a> permitted



<a name="to-regex-range"></a>
### to-regex-range v5.0.1
#### 

##### Paths
* /home/runner/work/giselle/giselle

<a href="http://opensource.org/licenses/mit-license">MIT</a> permitted



<a name="toad-cache"></a>
### toad-cache v3.7.0
#### 

##### Paths
* /home/runner/work/giselle/giselle

<a href="http://opensource.org/licenses/mit-license">MIT</a> permitted



<a name="totalist"></a>
### totalist v3.0.1
#### 

##### Paths
* /home/runner/work/giselle/giselle

<a href="http://opensource.org/licenses/mit-license">MIT</a> permitted



<a name="tough-cookie"></a>
### tough-cookie v5.1.2
#### 

##### Paths
* /home/runner/work/giselle/giselle

<a href="http://opensource.org/licenses/BSD-3-Clause">New BSD</a> permitted



<a name="tr46"></a>
### tr46 v0.0.3
#### 

##### Paths
* /home/runner/work/giselle/giselle

<a href="http://opensource.org/licenses/mit-license">MIT</a> permitted



<a name="tree-kill"></a>
### tree-kill v1.2.2
#### 

##### Paths
* /home/runner/work/giselle/giselle

<a href="http://opensource.org/licenses/mit-license">MIT</a> permitted



<a name="trim-lines"></a>
### trim-lines v3.0.1
#### 

##### Paths
* /home/runner/work/giselle/giselle

<a href="http://opensource.org/licenses/mit-license">MIT</a> permitted



<a name="trough"></a>
### trough v2.2.0
#### 

##### Paths
* /home/runner/work/giselle/giselle

<a href="http://opensource.org/licenses/mit-license">MIT</a> permitted



<a name="ts-interface-checker"></a>
### ts-interface-checker v0.1.13
#### 

##### Paths
* /home/runner/work/giselle/giselle

<a href="http://www.apache.org/licenses/LICENSE-2.0.txt">Apache 2.0</a> permitted



<a name="tsafe"></a>
### tsafe v1.8.10
#### 

##### Paths
* /home/runner/work/giselle/giselle

<a href="http://opensource.org/licenses/mit-license">MIT</a> permitted



<a name="tsconfck"></a>
### tsconfck v3.1.4
#### 

##### Paths
* /home/runner/work/giselle/giselle

<a href="http://opensource.org/licenses/mit-license">MIT</a> permitted



<a name="tsconfig-paths"></a>
### tsconfig-paths v4.2.0
#### 

##### Paths
* /home/runner/work/giselle/giselle

<a href="http://opensource.org/licenses/mit-license">MIT</a> permitted



<a name="tslib"></a>
### tslib v2.8.1
#### 

##### Paths
* /home/runner/work/giselle/giselle

<a href="https://opensource.org/licenses/0BSD">BSD Zero Clause License</a> permitted



<a name="tsup"></a>
### tsup v8.3.5
#### 

##### Paths
* /home/runner/work/giselle/giselle

<a href="http://opensource.org/licenses/mit-license">MIT</a> permitted



<a name="tsx"></a>
### tsx v4.20.6
#### 

##### Paths
* /home/runner/work/giselle/giselle

<a href="http://opensource.org/licenses/mit-license">MIT</a> permitted



<a name="turbo"></a>
### turbo v2.4.2
#### 

##### Paths
* /home/runner/work/giselle/giselle

<a href="http://opensource.org/licenses/mit-license">MIT</a> permitted



<a name="turbo-linux-64"></a>
### turbo-linux-64 v2.4.2
#### 

##### Paths
* /home/runner/work/giselle/giselle

<a href="http://opensource.org/licenses/mit-license">MIT</a> permitted



<a name="turndown"></a>
### turndown v7.2.0
#### 

##### Paths
* /home/runner/work/giselle/giselle

<a href="http://opensource.org/licenses/mit-license">MIT</a> permitted



<a name="type-fest"></a>
### type-fest v0.7.1
#### 

##### Paths
* /home/runner/work/giselle/giselle

(MIT OR CC0-1.0) permitted



<a name="typescript"></a>
### typescript v5.7.3
#### 

##### Paths
* /home/runner/work/giselle/giselle

<a href="http://www.apache.org/licenses/LICENSE-2.0.txt">Apache 2.0</a> permitted



<a name="uc.micro"></a>
### uc.micro v2.1.0
#### 

##### Paths
* /home/runner/work/giselle/giselle

<a href="http://opensource.org/licenses/mit-license">MIT</a> permitted



<a name="ulid"></a>
### ulid v2.4.0
#### 

##### Paths
* /home/runner/work/giselle/giselle

<a href="http://opensource.org/licenses/mit-license">MIT</a> permitted



<a name="uncrypto"></a>
### uncrypto v0.1.3
#### 

##### Paths
* /home/runner/work/giselle/giselle

<a href="http://opensource.org/licenses/mit-license">MIT</a> permitted



<a name="undici"></a>
### undici v5.28.5
#### 

##### Paths
* /home/runner/work/giselle/giselle

<a href="http://opensource.org/licenses/mit-license">MIT</a> permitted



<a name="undici-types"></a>
### undici-types v6.21.0
#### 

##### Paths
* /home/runner/work/giselle/giselle

<a href="http://opensource.org/licenses/mit-license">MIT</a> permitted



<a name="unified"></a>
### unified v11.0.5
#### 

##### Paths
* /home/runner/work/giselle/giselle

<a href="http://opensource.org/licenses/mit-license">MIT</a> permitted



<a name="unist-util-is"></a>
### unist-util-is v6.0.0
#### 

##### Paths
* /home/runner/work/giselle/giselle

<a href="http://opensource.org/licenses/mit-license">MIT</a> permitted



<a name="unist-util-position"></a>
### unist-util-position v5.0.0
#### 

##### Paths
* /home/runner/work/giselle/giselle

<a href="http://opensource.org/licenses/mit-license">MIT</a> permitted



<a name="unist-util-stringify-position"></a>
### unist-util-stringify-position v4.0.0
#### 

##### Paths
* /home/runner/work/giselle/giselle

<a href="http://opensource.org/licenses/mit-license">MIT</a> permitted



<a name="unist-util-visit"></a>
### unist-util-visit v5.0.0
#### 

##### Paths
* /home/runner/work/giselle/giselle

<a href="http://opensource.org/licenses/mit-license">MIT</a> permitted



<a name="unist-util-visit-parents"></a>
### unist-util-visit-parents v6.0.1
#### 

##### Paths
* /home/runner/work/giselle/giselle

<a href="http://opensource.org/licenses/mit-license">MIT</a> permitted



<a name="universal-github-app-jwt"></a>
### universal-github-app-jwt v2.2.0
#### 

##### Paths
* /home/runner/work/giselle/giselle

<a href="http://opensource.org/licenses/mit-license">MIT</a> permitted



<a name="universal-user-agent"></a>
### universal-user-agent v7.0.2
#### 

##### Paths
* /home/runner/work/giselle/giselle

<a href="http://en.wikipedia.org/wiki/ISC_license">ISC</a> permitted



<a name="universalify"></a>
### universalify v0.1.2
#### 

##### Paths
* /home/runner/work/giselle/giselle

<a href="http://opensource.org/licenses/mit-license">MIT</a> permitted



<a name="unplugin"></a>
### unplugin v1.0.1
#### 

##### Paths
* /home/runner/work/giselle/giselle

<a href="http://opensource.org/licenses/mit-license">MIT</a> permitted



<a name="update-browserslist-db"></a>
### update-browserslist-db v1.1.4
#### 

##### Paths
* /home/runner/work/giselle/giselle

<a href="http://opensource.org/licenses/mit-license">MIT</a> permitted



<a name="uri-js"></a>
### uri-js v4.4.1
#### 

##### Paths
* /home/runner/work/giselle/giselle

<a href="http://opensource.org/licenses/bsd-license">Simplified BSD</a> permitted



<a name="url-template"></a>
### url-template v2.0.8
#### 

##### Paths
* /home/runner/work/giselle/giselle

<a href="https://directory.fsf.org/wiki/License:BSD-4-Clause">BSD</a> manually approved

>The BSD license is ambiguous. The license is now BSD 3-Clause from url-template v3.1.0. See https://github.com/bramstein/url-template/pull/47

><cite>  2024-11-22</cite>



<a name="urql"></a>
### urql v4.2.2
#### 

##### Paths
* /home/runner/work/giselle/giselle

<a href="http://opensource.org/licenses/mit-license">MIT</a> permitted



<a name="use-callback-ref"></a>
### use-callback-ref v1.3.3
#### 

##### Paths
* /home/runner/work/giselle/giselle

<a href="http://opensource.org/licenses/mit-license">MIT</a> permitted



<a name="use-debounce"></a>
### use-debounce v10.0.4
#### 

##### Paths
* /home/runner/work/giselle/giselle

<a href="http://opensource.org/licenses/mit-license">MIT</a> permitted



<a name="use-sidecar"></a>
### use-sidecar v1.1.3
#### 

##### Paths
* /home/runner/work/giselle/giselle

<a href="http://opensource.org/licenses/mit-license">MIT</a> permitted



<a name="use-sync-external-store"></a>
### use-sync-external-store v1.4.0
#### 

##### Paths
* /home/runner/work/giselle/giselle

<a href="http://opensource.org/licenses/mit-license">MIT</a> permitted



<a name="utf-8-validate"></a>
### utf-8-validate v6.0.5
#### 

##### Paths
* /home/runner/work/giselle/giselle

<a href="http://opensource.org/licenses/mit-license">MIT</a> permitted



<a name="util-deprecate"></a>
### util-deprecate v1.0.2
#### 

##### Paths
* /home/runner/work/giselle/giselle

<a href="http://opensource.org/licenses/mit-license">MIT</a> permitted



<a name="uuid"></a>
### uuid v9.0.1
#### 

##### Paths
* /home/runner/work/giselle/giselle

<a href="http://opensource.org/licenses/mit-license">MIT</a> permitted



<a name="valibot"></a>
### valibot v0.37.0
#### 

##### Paths
* /home/runner/work/giselle/giselle

<a href="http://opensource.org/licenses/mit-license">MIT</a> permitted



<a name="vary"></a>
### vary v1.1.2
#### 

##### Paths
* /home/runner/work/giselle/giselle

<a href="http://opensource.org/licenses/mit-license">MIT</a> permitted



<a name="vfile"></a>
### vfile v6.0.3
#### 

##### Paths
* /home/runner/work/giselle/giselle

<a href="http://opensource.org/licenses/mit-license">MIT</a> permitted



<a name="vfile-location"></a>
### vfile-location v5.0.3
#### 

##### Paths
* /home/runner/work/giselle/giselle

<a href="http://opensource.org/licenses/mit-license">MIT</a> permitted



<a name="vfile-message"></a>
### vfile-message v4.0.2
#### 

##### Paths
* /home/runner/work/giselle/giselle

<a href="http://opensource.org/licenses/mit-license">MIT</a> permitted



<a name="vite"></a>
### vite v7.1.3
#### 

##### Paths
* /home/runner/work/giselle/giselle

<a href="http://opensource.org/licenses/mit-license">MIT</a> permitted



<a name="vite-node"></a>
### vite-node v3.2.4
#### 

##### Paths
* /home/runner/work/giselle/giselle

<a href="http://opensource.org/licenses/mit-license">MIT</a> permitted



<a name="vite-tsconfig-paths"></a>
### vite-tsconfig-paths v5.1.4
#### 

##### Paths
* /home/runner/work/giselle/giselle

<a href="http://opensource.org/licenses/mit-license">MIT</a> permitted



<a name="vitest"></a>
### vitest v3.2.4
#### 

##### Paths
* /home/runner/work/giselle/giselle

<a href="http://opensource.org/licenses/mit-license">MIT</a> permitted



<a name="w3c-keyname"></a>
### w3c-keyname v2.2.8
#### 

##### Paths
* /home/runner/work/giselle/giselle

<a href="http://opensource.org/licenses/mit-license">MIT</a> permitted



<a name="w3c-xmlserializer"></a>
### w3c-xmlserializer v5.0.0
#### 

##### Paths
* /home/runner/work/giselle/giselle

<a href="http://opensource.org/licenses/mit-license">MIT</a> permitted



<a name="walk-up-path"></a>
### walk-up-path v4.0.0
#### 

##### Paths
* /home/runner/work/giselle/giselle

<a href="http://en.wikipedia.org/wiki/ISC_license">ISC</a> permitted



<a name="watchpack"></a>
### watchpack v2.4.4
#### 

##### Paths
* /home/runner/work/giselle/giselle

<a href="http://opensource.org/licenses/mit-license">MIT</a> permitted



<a name="wcwidth"></a>
### wcwidth v1.0.1
#### 

##### Paths
* /home/runner/work/giselle/giselle

<a href="http://opensource.org/licenses/mit-license">MIT</a> permitted



<a name="web-namespaces"></a>
### web-namespaces v2.0.1
#### 

##### Paths
* /home/runner/work/giselle/giselle

<a href="http://opensource.org/licenses/mit-license">MIT</a> permitted



<a name="web-vitals"></a>
### web-vitals v4.2.4
#### 

##### Paths
* /home/runner/work/giselle/giselle

<a href="http://www.apache.org/licenses/LICENSE-2.0.txt">Apache 2.0</a> permitted



<a name="webidl-conversions"></a>
### webidl-conversions v3.0.1
#### 

##### Paths
* /home/runner/work/giselle/giselle

<a href="http://opensource.org/licenses/bsd-license">Simplified BSD</a> permitted



<a name="webpack"></a>
### webpack v5.97.1
#### 

##### Paths
* /home/runner/work/giselle/giselle

<a href="http://opensource.org/licenses/mit-license">MIT</a> permitted



<a name="webpack-bundle-analyzer"></a>
### webpack-bundle-analyzer v4.10.1
#### 

##### Paths
* /home/runner/work/giselle/giselle

<a href="http://opensource.org/licenses/mit-license">MIT</a> permitted



<a name="webpack-sources"></a>
### webpack-sources v3.2.3
#### 

##### Paths
* /home/runner/work/giselle/giselle

<a href="http://opensource.org/licenses/mit-license">MIT</a> permitted



<a name="webpack-virtual-modules"></a>
### webpack-virtual-modules v0.5.0
#### 

##### Paths
* /home/runner/work/giselle/giselle

<a href="http://opensource.org/licenses/mit-license">MIT</a> permitted



<a name="whatwg-encoding"></a>
### whatwg-encoding v3.1.1
#### 

##### Paths
* /home/runner/work/giselle/giselle

<a href="http://opensource.org/licenses/mit-license">MIT</a> permitted



<a name="whatwg-mimetype"></a>
### whatwg-mimetype v3.0.0
#### 

##### Paths
* /home/runner/work/giselle/giselle

<a href="http://opensource.org/licenses/mit-license">MIT</a> permitted



<a name="whatwg-url"></a>
### whatwg-url v5.0.0
#### 

##### Paths
* /home/runner/work/giselle/giselle

<a href="http://opensource.org/licenses/mit-license">MIT</a> permitted



<a name="which"></a>
### which v2.0.2
#### 

##### Paths
* /home/runner/work/giselle/giselle

<a href="http://en.wikipedia.org/wiki/ISC_license">ISC</a> permitted



<a name="why-is-node-running"></a>
### why-is-node-running v2.3.0
#### 

##### Paths
* /home/runner/work/giselle/giselle

<a href="http://opensource.org/licenses/mit-license">MIT</a> permitted



<a name="wonka"></a>
### wonka v6.3.5
#### 

##### Paths
* /home/runner/work/giselle/giselle

<a href="http://opensource.org/licenses/mit-license">MIT</a> permitted



<a name="wrap-ansi"></a>
### wrap-ansi v7.0.0
#### 

##### Paths
* /home/runner/work/giselle/giselle

<a href="http://opensource.org/licenses/mit-license">MIT</a> permitted



<a name="wrappy"></a>
### wrappy v1.0.2
#### 

##### Paths
* /home/runner/work/giselle/giselle

<a href="http://en.wikipedia.org/wiki/ISC_license">ISC</a> permitted



<a name="ws"></a>
### ws v7.5.10
#### 

##### Paths
* /home/runner/work/giselle/giselle

<a href="http://opensource.org/licenses/mit-license">MIT</a> permitted



<a name="xml-name-validator"></a>
### xml-name-validator v5.0.0
#### 

##### Paths
* /home/runner/work/giselle/giselle

<a href="http://www.apache.org/licenses/LICENSE-2.0.txt">Apache 2.0</a> permitted



<a name="xmlchars"></a>
### xmlchars v2.2.0
#### 

##### Paths
* /home/runner/work/giselle/giselle

<a href="http://opensource.org/licenses/mit-license">MIT</a> permitted



<a name="xmlhttprequest-ssl"></a>
### xmlhttprequest-ssl v2.0.0
#### 

##### Paths
* /home/runner/work/giselle/giselle

<a href="http://opensource.org/licenses/mit-license">MIT</a> permitted



<a name="xtend"></a>
### xtend v4.0.2
#### 

##### Paths
* /home/runner/work/giselle/giselle

<a href="http://opensource.org/licenses/mit-license">MIT</a> permitted



<a name="y18n"></a>
### y18n v5.0.8
#### 

##### Paths
* /home/runner/work/giselle/giselle

<a href="http://en.wikipedia.org/wiki/ISC_license">ISC</a> permitted



<a name="yallist"></a>
### yallist v3.1.1
#### 

##### Paths
* /home/runner/work/giselle/giselle

<a href="http://en.wikipedia.org/wiki/ISC_license">ISC</a> permitted



<a name="yallist"></a>
### yallist v5.0.0
#### 

##### Paths
* /home/runner/work/giselle/giselle

BlueOak-1.0.0 permitted



<a name="yaml"></a>
### yaml v2.7.0
#### 

##### Paths
* /home/runner/work/giselle/giselle

<a href="http://en.wikipedia.org/wiki/ISC_license">ISC</a> permitted



<a name="yargs"></a>
### yargs v17.7.2
#### 

##### Paths
* /home/runner/work/giselle/giselle

<a href="http://opensource.org/licenses/mit-license">MIT</a> permitted



<a name="yargs-parser"></a>
### yargs-parser v21.1.1
#### 

##### Paths
* /home/runner/work/giselle/giselle

<a href="http://en.wikipedia.org/wiki/ISC_license">ISC</a> permitted



<a name="yocto-queue"></a>
### yocto-queue v0.1.0
#### 

##### Paths
* /home/runner/work/giselle/giselle

<a href="http://opensource.org/licenses/mit-license">MIT</a> permitted



<a name="yoctocolors"></a>
### yoctocolors v2.1.2
#### 

##### Paths
* /home/runner/work/giselle/giselle

<a href="http://opensource.org/licenses/mit-license">MIT</a> permitted



<a name="zeed-dom"></a>
### zeed-dom v0.15.1
#### 

##### Paths
* /home/runner/work/giselle/giselle

<a href="http://opensource.org/licenses/mit-license">MIT</a> permitted



<a name="zod"></a>
### zod v3.24.3
#### 

##### Paths
* /home/runner/work/giselle/giselle

<a href="http://opensource.org/licenses/mit-license">MIT</a> permitted



<a name="zod-error"></a>
### zod-error v1.5.0
#### 

##### Paths
* /home/runner/work/giselle/giselle

<a href="http://opensource.org/licenses/mit-license">MIT</a> permitted



<a name="zod-validation-error"></a>
### zod-validation-error v1.5.0
#### 

##### Paths
* /home/runner/work/giselle/giselle

<a href="http://opensource.org/licenses/mit-license">MIT</a> permitted



<a name="zustand"></a>
### zustand v4.5.6
#### 

##### Paths
* /home/runner/work/giselle/giselle

<a href="http://opensource.org/licenses/mit-license">MIT</a> permitted



<a name="zwitch"></a>
### zwitch v2.0.4
#### 

##### Paths
* /home/runner/work/giselle/giselle

<a href="http://opensource.org/licenses/mit-license">MIT</a> permitted

<|MERGE_RESOLUTION|>--- conflicted
+++ resolved
@@ -2,13 +2,8 @@
 
 
 ## Summary
-<<<<<<< HEAD
-* 931 MIT
-* 187 Apache 2.0
-=======
 * 932 MIT
 * 188 Apache 2.0
->>>>>>> 0536fdef
 * 48 ISC
 * 28 New BSD
 * 18 Simplified BSD
