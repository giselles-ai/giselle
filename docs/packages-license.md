# giselle


## Summary
* 931 MIT
* 188 Apache 2.0
* 48 ISC
* 28 New BSD
* 18 Simplified BSD
* 6 BlueOak-1.0.0
<<<<<<< HEAD
* 3 Mozilla Public License 2.0
* 3 MIT OR Apache-2.0
=======
* 2 MIT OR Apache-2.0
>>>>>>> 6f962cb9
* 2 MIT-0
* 2 Unknown
* 2 Mozilla Public License 2.0
* 1 BSD
* 1 (MIT OR CC0-1.0)
* 1 BSD Zero Clause License
* 1 (WTFPL OR MIT)
* 1 (AFL-2.1 OR BSD-3-Clause)
* 1 The Unlicense
* 1 CC-BY-4.0
* 1 Python-2.0
* 1 (Apache-2.0 AND BSD-3-Clause)
* 1 LGPL-3.0-or-later



## Items


<a name="@0no-co/graphql.web"></a>
### @0no-co/graphql.web v1.1.2
#### 

##### Paths
* /home/runner/work/giselle/giselle

<a href="http://opensource.org/licenses/mit-license">MIT</a> permitted



<a name="@0no-co/graphqlsp"></a>
### @0no-co/graphqlsp v1.12.16
#### 

##### Paths
* /home/runner/work/giselle/giselle

<a href="http://opensource.org/licenses/mit-license">MIT</a> permitted



<a name="@ai-sdk/anthropic"></a>
### @ai-sdk/anthropic v2.0.17
#### 

##### Paths
* /home/runner/work/giselle/giselle

<a href="http://www.apache.org/licenses/LICENSE-2.0.txt">Apache 2.0</a> permitted



<a name="@ai-sdk/fal"></a>
### @ai-sdk/fal v1.0.13
#### 

##### Paths
* /home/runner/work/giselle/giselle

<a href="http://www.apache.org/licenses/LICENSE-2.0.txt">Apache 2.0</a> permitted



<a name="@ai-sdk/gateway"></a>
### @ai-sdk/gateway v1.0.23
#### 

##### Paths
* /home/runner/work/giselle/giselle

<a href="http://www.apache.org/licenses/LICENSE-2.0.txt">Apache 2.0</a> permitted



<a name="@ai-sdk/google"></a>
### @ai-sdk/google v2.0.14
#### 

##### Paths
* /home/runner/work/giselle/giselle

<a href="http://www.apache.org/licenses/LICENSE-2.0.txt">Apache 2.0</a> permitted



<a name="@ai-sdk/openai"></a>
### @ai-sdk/openai v2.0.30
#### 

##### Paths
* /home/runner/work/giselle/giselle

<a href="http://www.apache.org/licenses/LICENSE-2.0.txt">Apache 2.0</a> permitted



<a name="@ai-sdk/provider"></a>
### @ai-sdk/provider v2.0.0
#### 

##### Paths
* /home/runner/work/giselle/giselle

<a href="http://www.apache.org/licenses/LICENSE-2.0.txt">Apache 2.0</a> permitted



<a name="@ai-sdk/provider-utils"></a>
### @ai-sdk/provider-utils v3.0.9
#### 

##### Paths
* /home/runner/work/giselle/giselle

<a href="http://www.apache.org/licenses/LICENSE-2.0.txt">Apache 2.0</a> permitted



<a name="@alloc/quick-lru"></a>
### @alloc/quick-lru v5.2.0
#### 

##### Paths
* /home/runner/work/giselle/giselle

<a href="http://opensource.org/licenses/mit-license">MIT</a> permitted



<a name="@ampproject/remapping"></a>
### @ampproject/remapping v2.3.0
#### 

##### Paths
* /home/runner/work/giselle/giselle

<a href="http://www.apache.org/licenses/LICENSE-2.0.txt">Apache 2.0</a> permitted



<a name="@asamuzakjp/css-color"></a>
### @asamuzakjp/css-color v3.1.5
#### 

##### Paths
* /home/runner/work/giselle/giselle

<a href="http://opensource.org/licenses/mit-license">MIT</a> permitted



<a name="@aws-crypto/crc32"></a>
### @aws-crypto/crc32 v5.2.0
#### 

##### Paths
* /home/runner/work/giselle/giselle

<a href="http://www.apache.org/licenses/LICENSE-2.0.txt">Apache 2.0</a> permitted



<a name="@aws-crypto/crc32c"></a>
### @aws-crypto/crc32c v5.2.0
#### 

##### Paths
* /home/runner/work/giselle/giselle

<a href="http://www.apache.org/licenses/LICENSE-2.0.txt">Apache 2.0</a> permitted



<a name="@aws-crypto/sha1-browser"></a>
### @aws-crypto/sha1-browser v5.2.0
#### 

##### Paths
* /home/runner/work/giselle/giselle

<a href="http://www.apache.org/licenses/LICENSE-2.0.txt">Apache 2.0</a> permitted



<a name="@aws-crypto/sha256-browser"></a>
### @aws-crypto/sha256-browser v5.2.0
#### 

##### Paths
* /home/runner/work/giselle/giselle

<a href="http://www.apache.org/licenses/LICENSE-2.0.txt">Apache 2.0</a> permitted



<a name="@aws-crypto/sha256-js"></a>
### @aws-crypto/sha256-js v5.2.0
#### 

##### Paths
* /home/runner/work/giselle/giselle

<a href="http://www.apache.org/licenses/LICENSE-2.0.txt">Apache 2.0</a> permitted



<a name="@aws-crypto/supports-web-crypto"></a>
### @aws-crypto/supports-web-crypto v5.2.0
#### 

##### Paths
* /home/runner/work/giselle/giselle

<a href="http://www.apache.org/licenses/LICENSE-2.0.txt">Apache 2.0</a> permitted



<a name="@aws-crypto/util"></a>
### @aws-crypto/util v5.2.0
#### 

##### Paths
* /home/runner/work/giselle/giselle

<a href="http://www.apache.org/licenses/LICENSE-2.0.txt">Apache 2.0</a> permitted



<a name="@aws-sdk/client-s3"></a>
### @aws-sdk/client-s3 v3.842.0
#### 

##### Paths
* /home/runner/work/giselle/giselle

<a href="http://www.apache.org/licenses/LICENSE-2.0.txt">Apache 2.0</a> permitted



<a name="@aws-sdk/client-sso"></a>
### @aws-sdk/client-sso v3.840.0
#### 

##### Paths
* /home/runner/work/giselle/giselle

<a href="http://www.apache.org/licenses/LICENSE-2.0.txt">Apache 2.0</a> permitted



<a name="@aws-sdk/core"></a>
### @aws-sdk/core v3.840.0
#### 

##### Paths
* /home/runner/work/giselle/giselle

<a href="http://www.apache.org/licenses/LICENSE-2.0.txt">Apache 2.0</a> permitted



<a name="@aws-sdk/credential-provider-env"></a>
### @aws-sdk/credential-provider-env v3.840.0
#### 

##### Paths
* /home/runner/work/giselle/giselle

<a href="http://www.apache.org/licenses/LICENSE-2.0.txt">Apache 2.0</a> permitted



<a name="@aws-sdk/credential-provider-http"></a>
### @aws-sdk/credential-provider-http v3.840.0
#### 

##### Paths
* /home/runner/work/giselle/giselle

<a href="http://www.apache.org/licenses/LICENSE-2.0.txt">Apache 2.0</a> permitted



<a name="@aws-sdk/credential-provider-ini"></a>
### @aws-sdk/credential-provider-ini v3.840.0
#### 

##### Paths
* /home/runner/work/giselle/giselle

<a href="http://www.apache.org/licenses/LICENSE-2.0.txt">Apache 2.0</a> permitted



<a name="@aws-sdk/credential-provider-node"></a>
### @aws-sdk/credential-provider-node v3.840.0
#### 

##### Paths
* /home/runner/work/giselle/giselle

<a href="http://www.apache.org/licenses/LICENSE-2.0.txt">Apache 2.0</a> permitted



<a name="@aws-sdk/credential-provider-process"></a>
### @aws-sdk/credential-provider-process v3.840.0
#### 

##### Paths
* /home/runner/work/giselle/giselle

<a href="http://www.apache.org/licenses/LICENSE-2.0.txt">Apache 2.0</a> permitted



<a name="@aws-sdk/credential-provider-sso"></a>
### @aws-sdk/credential-provider-sso v3.840.0
#### 

##### Paths
* /home/runner/work/giselle/giselle

<a href="http://www.apache.org/licenses/LICENSE-2.0.txt">Apache 2.0</a> permitted



<a name="@aws-sdk/credential-provider-web-identity"></a>
### @aws-sdk/credential-provider-web-identity v3.840.0
#### 

##### Paths
* /home/runner/work/giselle/giselle

<a href="http://www.apache.org/licenses/LICENSE-2.0.txt">Apache 2.0</a> permitted



<a name="@aws-sdk/middleware-bucket-endpoint"></a>
### @aws-sdk/middleware-bucket-endpoint v3.840.0
#### 

##### Paths
* /home/runner/work/giselle/giselle

<a href="http://www.apache.org/licenses/LICENSE-2.0.txt">Apache 2.0</a> permitted



<a name="@aws-sdk/middleware-expect-continue"></a>
### @aws-sdk/middleware-expect-continue v3.840.0
#### 

##### Paths
* /home/runner/work/giselle/giselle

<a href="http://www.apache.org/licenses/LICENSE-2.0.txt">Apache 2.0</a> permitted



<a name="@aws-sdk/middleware-flexible-checksums"></a>
### @aws-sdk/middleware-flexible-checksums v3.840.0
#### 

##### Paths
* /home/runner/work/giselle/giselle

<a href="http://www.apache.org/licenses/LICENSE-2.0.txt">Apache 2.0</a> permitted



<a name="@aws-sdk/middleware-host-header"></a>
### @aws-sdk/middleware-host-header v3.840.0
#### 

##### Paths
* /home/runner/work/giselle/giselle

<a href="http://www.apache.org/licenses/LICENSE-2.0.txt">Apache 2.0</a> permitted



<a name="@aws-sdk/middleware-location-constraint"></a>
### @aws-sdk/middleware-location-constraint v3.840.0
#### 

##### Paths
* /home/runner/work/giselle/giselle

<a href="http://www.apache.org/licenses/LICENSE-2.0.txt">Apache 2.0</a> permitted



<a name="@aws-sdk/middleware-logger"></a>
### @aws-sdk/middleware-logger v3.840.0
#### 

##### Paths
* /home/runner/work/giselle/giselle

<a href="http://www.apache.org/licenses/LICENSE-2.0.txt">Apache 2.0</a> permitted



<a name="@aws-sdk/middleware-recursion-detection"></a>
### @aws-sdk/middleware-recursion-detection v3.840.0
#### 

##### Paths
* /home/runner/work/giselle/giselle

<a href="http://www.apache.org/licenses/LICENSE-2.0.txt">Apache 2.0</a> permitted



<a name="@aws-sdk/middleware-sdk-s3"></a>
### @aws-sdk/middleware-sdk-s3 v3.840.0
#### 

##### Paths
* /home/runner/work/giselle/giselle

<a href="http://www.apache.org/licenses/LICENSE-2.0.txt">Apache 2.0</a> permitted



<a name="@aws-sdk/middleware-ssec"></a>
### @aws-sdk/middleware-ssec v3.840.0
#### 

##### Paths
* /home/runner/work/giselle/giselle

<a href="http://www.apache.org/licenses/LICENSE-2.0.txt">Apache 2.0</a> permitted



<a name="@aws-sdk/middleware-user-agent"></a>
### @aws-sdk/middleware-user-agent v3.840.0
#### 

##### Paths
* /home/runner/work/giselle/giselle

<a href="http://www.apache.org/licenses/LICENSE-2.0.txt">Apache 2.0</a> permitted



<a name="@aws-sdk/nested-clients"></a>
### @aws-sdk/nested-clients v3.840.0
#### 

##### Paths
* /home/runner/work/giselle/giselle

<a href="http://www.apache.org/licenses/LICENSE-2.0.txt">Apache 2.0</a> permitted



<a name="@aws-sdk/region-config-resolver"></a>
### @aws-sdk/region-config-resolver v3.840.0
#### 

##### Paths
* /home/runner/work/giselle/giselle

<a href="http://www.apache.org/licenses/LICENSE-2.0.txt">Apache 2.0</a> permitted



<a name="@aws-sdk/signature-v4-multi-region"></a>
### @aws-sdk/signature-v4-multi-region v3.840.0
#### 

##### Paths
* /home/runner/work/giselle/giselle

<a href="http://www.apache.org/licenses/LICENSE-2.0.txt">Apache 2.0</a> permitted



<a name="@aws-sdk/token-providers"></a>
### @aws-sdk/token-providers v3.840.0
#### 

##### Paths
* /home/runner/work/giselle/giselle

<a href="http://www.apache.org/licenses/LICENSE-2.0.txt">Apache 2.0</a> permitted



<a name="@aws-sdk/types"></a>
### @aws-sdk/types v3.840.0
#### 

##### Paths
* /home/runner/work/giselle/giselle

<a href="http://www.apache.org/licenses/LICENSE-2.0.txt">Apache 2.0</a> permitted



<a name="@aws-sdk/util-arn-parser"></a>
### @aws-sdk/util-arn-parser v3.804.0
#### 

##### Paths
* /home/runner/work/giselle/giselle

<a href="http://www.apache.org/licenses/LICENSE-2.0.txt">Apache 2.0</a> permitted



<a name="@aws-sdk/util-endpoints"></a>
### @aws-sdk/util-endpoints v3.840.0
#### 

##### Paths
* /home/runner/work/giselle/giselle

<a href="http://www.apache.org/licenses/LICENSE-2.0.txt">Apache 2.0</a> permitted



<a name="@aws-sdk/util-locate-window"></a>
### @aws-sdk/util-locate-window v3.804.0
#### 

##### Paths
* /home/runner/work/giselle/giselle

<a href="http://www.apache.org/licenses/LICENSE-2.0.txt">Apache 2.0</a> permitted



<a name="@aws-sdk/util-user-agent-browser"></a>
### @aws-sdk/util-user-agent-browser v3.840.0
#### 

##### Paths
* /home/runner/work/giselle/giselle

<a href="http://www.apache.org/licenses/LICENSE-2.0.txt">Apache 2.0</a> permitted



<a name="@aws-sdk/util-user-agent-node"></a>
### @aws-sdk/util-user-agent-node v3.840.0
#### 

##### Paths
* /home/runner/work/giselle/giselle

<a href="http://www.apache.org/licenses/LICENSE-2.0.txt">Apache 2.0</a> permitted



<a name="@aws-sdk/xml-builder"></a>
### @aws-sdk/xml-builder v3.821.0
#### 

##### Paths
* /home/runner/work/giselle/giselle

<a href="http://www.apache.org/licenses/LICENSE-2.0.txt">Apache 2.0</a> permitted



<a name="@babel/code-frame"></a>
### @babel/code-frame v7.26.2
#### 

##### Paths
* /home/runner/work/giselle/giselle

<a href="http://opensource.org/licenses/mit-license">MIT</a> permitted



<a name="@babel/compat-data"></a>
### @babel/compat-data v7.26.5
#### 

##### Paths
* /home/runner/work/giselle/giselle

<a href="http://opensource.org/licenses/mit-license">MIT</a> permitted



<a name="@babel/core"></a>
### @babel/core v7.26.7
#### 

##### Paths
* /home/runner/work/giselle/giselle

<a href="http://opensource.org/licenses/mit-license">MIT</a> permitted



<a name="@babel/generator"></a>
### @babel/generator v7.26.5
#### 

##### Paths
* /home/runner/work/giselle/giselle

<a href="http://opensource.org/licenses/mit-license">MIT</a> permitted



<a name="@babel/helper-compilation-targets"></a>
### @babel/helper-compilation-targets v7.26.5
#### 

##### Paths
* /home/runner/work/giselle/giselle

<a href="http://opensource.org/licenses/mit-license">MIT</a> permitted



<a name="@babel/helper-globals"></a>
### @babel/helper-globals v7.28.0
#### 

##### Paths
* /home/runner/work/giselle/giselle

<a href="http://opensource.org/licenses/mit-license">MIT</a> permitted



<a name="@babel/helper-module-imports"></a>
### @babel/helper-module-imports v7.25.9
#### 

##### Paths
* /home/runner/work/giselle/giselle

<a href="http://opensource.org/licenses/mit-license">MIT</a> permitted



<a name="@babel/helper-module-transforms"></a>
### @babel/helper-module-transforms v7.26.0
#### 

##### Paths
* /home/runner/work/giselle/giselle

<a href="http://opensource.org/licenses/mit-license">MIT</a> permitted



<a name="@babel/helper-string-parser"></a>
### @babel/helper-string-parser v7.25.9
#### 

##### Paths
* /home/runner/work/giselle/giselle

<a href="http://opensource.org/licenses/mit-license">MIT</a> permitted



<a name="@babel/helper-validator-identifier"></a>
### @babel/helper-validator-identifier v7.25.9
#### 

##### Paths
* /home/runner/work/giselle/giselle

<a href="http://opensource.org/licenses/mit-license">MIT</a> permitted



<a name="@babel/helper-validator-option"></a>
### @babel/helper-validator-option v7.25.9
#### 

##### Paths
* /home/runner/work/giselle/giselle

<a href="http://opensource.org/licenses/mit-license">MIT</a> permitted



<a name="@babel/helpers"></a>
### @babel/helpers v7.26.7
#### 

##### Paths
* /home/runner/work/giselle/giselle

<a href="http://opensource.org/licenses/mit-license">MIT</a> permitted



<a name="@babel/parser"></a>
### @babel/parser v7.26.7
#### 

##### Paths
* /home/runner/work/giselle/giselle

<a href="http://opensource.org/licenses/mit-license">MIT</a> permitted



<a name="@babel/runtime"></a>
### @babel/runtime v7.26.9
#### 

##### Paths
* /home/runner/work/giselle/giselle

<a href="http://opensource.org/licenses/mit-license">MIT</a> permitted



<a name="@babel/template"></a>
### @babel/template v7.25.9
#### 

##### Paths
* /home/runner/work/giselle/giselle

<a href="http://opensource.org/licenses/mit-license">MIT</a> permitted



<a name="@babel/traverse"></a>
### @babel/traverse v7.26.7
#### 

##### Paths
* /home/runner/work/giselle/giselle

<a href="http://opensource.org/licenses/mit-license">MIT</a> permitted



<a name="@babel/types"></a>
### @babel/types v7.26.7
#### 

##### Paths
* /home/runner/work/giselle/giselle

<a href="http://opensource.org/licenses/mit-license">MIT</a> permitted



<a name="@biomejs/biome"></a>
### @biomejs/biome v2.0.6
#### 

##### Paths
* /home/runner/work/giselle/giselle

MIT OR Apache-2.0 permitted



<a name="@biomejs/cli-linux-x64"></a>
### @biomejs/cli-linux-x64 v2.0.6
#### 

##### Paths
* /home/runner/work/giselle/giselle

MIT OR Apache-2.0 permitted



<a name="@biomejs/cli-linux-x64-musl"></a>
### @biomejs/cli-linux-x64-musl v2.0.6
#### 

##### Paths
* /home/runner/work/giselle/giselle

MIT OR Apache-2.0 permitted



<a name="@bugsnag/cuid"></a>
### @bugsnag/cuid v3.2.1
#### 

##### Paths
* /home/runner/work/giselle/giselle

<a href="http://opensource.org/licenses/mit-license">MIT</a> permitted



<a name="@changesets/apply-release-plan"></a>
### @changesets/apply-release-plan v7.0.10
#### 

##### Paths
* /home/runner/work/giselle/giselle

<a href="http://opensource.org/licenses/mit-license">MIT</a> permitted



<a name="@changesets/assemble-release-plan"></a>
### @changesets/assemble-release-plan v6.0.6
#### 

##### Paths
* /home/runner/work/giselle/giselle

<a href="http://opensource.org/licenses/mit-license">MIT</a> permitted



<a name="@changesets/changelog-git"></a>
### @changesets/changelog-git v0.2.1
#### 

##### Paths
* /home/runner/work/giselle/giselle

<a href="http://opensource.org/licenses/mit-license">MIT</a> permitted



<a name="@changesets/cli"></a>
### @changesets/cli v2.28.1
#### 

##### Paths
* /home/runner/work/giselle/giselle

<a href="http://opensource.org/licenses/mit-license">MIT</a> permitted



<a name="@changesets/config"></a>
### @changesets/config v3.1.1
#### 

##### Paths
* /home/runner/work/giselle/giselle

<a href="http://opensource.org/licenses/mit-license">MIT</a> permitted



<a name="@changesets/errors"></a>
### @changesets/errors v0.2.0
#### 

##### Paths
* /home/runner/work/giselle/giselle

<a href="http://opensource.org/licenses/mit-license">MIT</a> permitted



<a name="@changesets/get-dependents-graph"></a>
### @changesets/get-dependents-graph v2.1.3
#### 

##### Paths
* /home/runner/work/giselle/giselle

<a href="http://opensource.org/licenses/mit-license">MIT</a> permitted



<a name="@changesets/get-release-plan"></a>
### @changesets/get-release-plan v4.0.8
#### 

##### Paths
* /home/runner/work/giselle/giselle

<a href="http://opensource.org/licenses/mit-license">MIT</a> permitted



<a name="@changesets/get-version-range-type"></a>
### @changesets/get-version-range-type v0.4.0
#### 

##### Paths
* /home/runner/work/giselle/giselle

<a href="http://opensource.org/licenses/mit-license">MIT</a> permitted



<a name="@changesets/git"></a>
### @changesets/git v3.0.2
#### 

##### Paths
* /home/runner/work/giselle/giselle

<a href="http://opensource.org/licenses/mit-license">MIT</a> permitted



<a name="@changesets/logger"></a>
### @changesets/logger v0.1.1
#### 

##### Paths
* /home/runner/work/giselle/giselle

<a href="http://opensource.org/licenses/mit-license">MIT</a> permitted



<a name="@changesets/parse"></a>
### @changesets/parse v0.4.1
#### 

##### Paths
* /home/runner/work/giselle/giselle

<a href="http://opensource.org/licenses/mit-license">MIT</a> permitted



<a name="@changesets/pre"></a>
### @changesets/pre v2.0.2
#### 

##### Paths
* /home/runner/work/giselle/giselle

<a href="http://opensource.org/licenses/mit-license">MIT</a> permitted



<a name="@changesets/read"></a>
### @changesets/read v0.6.3
#### 

##### Paths
* /home/runner/work/giselle/giselle

<a href="http://opensource.org/licenses/mit-license">MIT</a> permitted



<a name="@changesets/should-skip-package"></a>
### @changesets/should-skip-package v0.1.2
#### 

##### Paths
* /home/runner/work/giselle/giselle

<a href="http://opensource.org/licenses/mit-license">MIT</a> permitted



<a name="@changesets/types"></a>
### @changesets/types v4.1.0
#### 

##### Paths
* /home/runner/work/giselle/giselle

<a href="http://opensource.org/licenses/mit-license">MIT</a> permitted



<a name="@changesets/write"></a>
### @changesets/write v0.4.0
#### 

##### Paths
* /home/runner/work/giselle/giselle

<a href="http://opensource.org/licenses/mit-license">MIT</a> permitted



<a name="@csstools/color-helpers"></a>
### @csstools/color-helpers v5.0.2
#### 

##### Paths
* /home/runner/work/giselle/giselle

MIT-0 permitted



<a name="@csstools/css-calc"></a>
### @csstools/css-calc v2.1.3
#### 

##### Paths
* /home/runner/work/giselle/giselle

<a href="http://opensource.org/licenses/mit-license">MIT</a> permitted



<a name="@csstools/css-color-parser"></a>
### @csstools/css-color-parser v3.0.9
#### 

##### Paths
* /home/runner/work/giselle/giselle

<a href="http://opensource.org/licenses/mit-license">MIT</a> permitted



<a name="@csstools/css-parser-algorithms"></a>
### @csstools/css-parser-algorithms v3.0.4
#### 

##### Paths
* /home/runner/work/giselle/giselle

<a href="http://opensource.org/licenses/mit-license">MIT</a> permitted



<a name="@csstools/css-tokenizer"></a>
### @csstools/css-tokenizer v3.0.3
#### 

##### Paths
* /home/runner/work/giselle/giselle

<a href="http://opensource.org/licenses/mit-license">MIT</a> permitted



<a name="@discoveryjs/json-ext"></a>
### @discoveryjs/json-ext v0.5.7
#### 

##### Paths
* /home/runner/work/giselle/giselle

<a href="http://opensource.org/licenses/mit-license">MIT</a> permitted



<a name="@drizzle-team/brocli"></a>
### @drizzle-team/brocli v0.10.2
#### 

##### Paths
* /home/runner/work/giselle/giselle

<a href="http://www.apache.org/licenses/LICENSE-2.0.txt">Apache 2.0</a> permitted



<a name="@edge-runtime/cookies"></a>
### @edge-runtime/cookies v5.0.2
#### 

##### Paths
* /home/runner/work/giselle/giselle

<a href="http://opensource.org/licenses/mit-license">MIT</a> permitted



<a name="@electric-sql/client"></a>
### @electric-sql/client v1.0.10
#### 

##### Paths
* /home/runner/work/giselle/giselle

<a href="http://www.apache.org/licenses/LICENSE-2.0.txt">Apache 2.0</a> permitted



<a name="@embedpdf/pdfium"></a>
### @embedpdf/pdfium v1.2.1
#### 

##### Paths
* /home/runner/work/giselle/giselle

<a href="http://opensource.org/licenses/mit-license">MIT</a> permitted



<a name="@esbuild-kit/core-utils"></a>
### @esbuild-kit/core-utils v3.3.2
#### 

##### Paths
* /home/runner/work/giselle/giselle

<a href="http://opensource.org/licenses/mit-license">MIT</a> permitted



<a name="@esbuild-kit/esm-loader"></a>
### @esbuild-kit/esm-loader v2.6.5
#### 

##### Paths
* /home/runner/work/giselle/giselle

<a href="http://opensource.org/licenses/mit-license">MIT</a> permitted



<a name="@esbuild/linux-x64"></a>
### @esbuild/linux-x64 v0.18.20
#### 

##### Paths
* /home/runner/work/giselle/giselle

<a href="http://opensource.org/licenses/mit-license">MIT</a> permitted



<a name="@fastify/busboy"></a>
### @fastify/busboy v2.1.1
#### 

##### Paths
* /home/runner/work/giselle/giselle

<a href="http://opensource.org/licenses/mit-license">MIT</a> permitted



<a name="@floating-ui/core"></a>
### @floating-ui/core v1.7.3
#### 

##### Paths
* /home/runner/work/giselle/giselle

<a href="http://opensource.org/licenses/mit-license">MIT</a> permitted



<a name="@floating-ui/dom"></a>
### @floating-ui/dom v1.7.4
#### 

##### Paths
* /home/runner/work/giselle/giselle

<a href="http://opensource.org/licenses/mit-license">MIT</a> permitted



<a name="@floating-ui/react-dom"></a>
### @floating-ui/react-dom v2.1.6
#### 

##### Paths
* /home/runner/work/giselle/giselle

<a href="http://opensource.org/licenses/mit-license">MIT</a> permitted



<a name="@floating-ui/utils"></a>
### @floating-ui/utils v0.2.10
#### 

##### Paths
* /home/runner/work/giselle/giselle

<a href="http://opensource.org/licenses/mit-license">MIT</a> permitted



<a name="@google-cloud/precise-date"></a>
### @google-cloud/precise-date v4.0.0
#### 

##### Paths
* /home/runner/work/giselle/giselle

<a href="http://www.apache.org/licenses/LICENSE-2.0.txt">Apache 2.0</a> permitted



<a name="@gql.tada/cli-utils"></a>
### @gql.tada/cli-utils v1.6.3
#### 

##### Paths
* /home/runner/work/giselle/giselle

<a href="http://opensource.org/licenses/mit-license">MIT</a> permitted



<a name="@gql.tada/internal"></a>
### @gql.tada/internal v1.0.8
#### 

##### Paths
* /home/runner/work/giselle/giselle

<a href="http://opensource.org/licenses/mit-license">MIT</a> permitted



<a name="@grpc/grpc-js"></a>
### @grpc/grpc-js v1.12.5
#### 

##### Paths
* /home/runner/work/giselle/giselle

<a href="http://www.apache.org/licenses/LICENSE-2.0.txt">Apache 2.0</a> permitted



<a name="@grpc/proto-loader"></a>
### @grpc/proto-loader v0.7.13
#### 

##### Paths
* /home/runner/work/giselle/giselle

<a href="http://www.apache.org/licenses/LICENSE-2.0.txt">Apache 2.0</a> permitted



<a name="@icons-pack/react-simple-icons"></a>
### @icons-pack/react-simple-icons v10.0.0
#### 

##### Paths
* /home/runner/work/giselle/giselle

<a href="http://opensource.org/licenses/mit-license">MIT</a> permitted



<a name="@img/colour"></a>
### @img/colour v1.0.0
#### 

##### Paths
* /home/runner/work/giselle/giselle

<a href="http://opensource.org/licenses/mit-license">MIT</a> permitted



<a name="@img/sharp-libvips-linux-x64"></a>
### @img/sharp-libvips-linux-x64 v1.2.3
#### 

##### Paths
* /home/runner/work/giselle/giselle

LGPL-3.0-or-later permitted



<a name="@img/sharp-linux-x64"></a>
### @img/sharp-linux-x64 v0.34.4
#### 

##### Paths
* /home/runner/work/giselle/giselle

<a href="http://www.apache.org/licenses/LICENSE-2.0.txt">Apache 2.0</a> permitted



<a name="@isaacs/balanced-match"></a>
### @isaacs/balanced-match v4.0.1
#### 

##### Paths
* /home/runner/work/giselle/giselle

<a href="http://opensource.org/licenses/mit-license">MIT</a> permitted



<a name="@isaacs/brace-expansion"></a>
### @isaacs/brace-expansion v5.0.0
#### 

##### Paths
* /home/runner/work/giselle/giselle

<a href="http://opensource.org/licenses/mit-license">MIT</a> permitted



<a name="@isaacs/cliui"></a>
### @isaacs/cliui v8.0.2
#### 

##### Paths
* /home/runner/work/giselle/giselle

<a href="http://en.wikipedia.org/wiki/ISC_license">ISC</a> permitted



<a name="@isaacs/fs-minipass"></a>
### @isaacs/fs-minipass v4.0.1
#### 

##### Paths
* /home/runner/work/giselle/giselle

<a href="http://en.wikipedia.org/wiki/ISC_license">ISC</a> permitted



<a name="@jridgewell/gen-mapping"></a>
### @jridgewell/gen-mapping v0.3.13
#### 

##### Paths
* /home/runner/work/giselle/giselle

<a href="http://opensource.org/licenses/mit-license">MIT</a> permitted



<a name="@jridgewell/resolve-uri"></a>
### @jridgewell/resolve-uri v3.1.2
#### 

##### Paths
* /home/runner/work/giselle/giselle

<a href="http://opensource.org/licenses/mit-license">MIT</a> permitted



<a name="@jridgewell/source-map"></a>
### @jridgewell/source-map v0.3.11
#### 

##### Paths
* /home/runner/work/giselle/giselle

<a href="http://opensource.org/licenses/mit-license">MIT</a> permitted



<a name="@jridgewell/sourcemap-codec"></a>
### @jridgewell/sourcemap-codec v1.5.5
#### 

##### Paths
* /home/runner/work/giselle/giselle

<a href="http://opensource.org/licenses/mit-license">MIT</a> permitted



<a name="@jridgewell/trace-mapping"></a>
### @jridgewell/trace-mapping v0.3.31
#### 

##### Paths
* /home/runner/work/giselle/giselle

<a href="http://opensource.org/licenses/mit-license">MIT</a> permitted



<a name="@js-sdsl/ordered-map"></a>
### @js-sdsl/ordered-map v4.4.2
#### 

##### Paths
* /home/runner/work/giselle/giselle

<a href="http://opensource.org/licenses/mit-license">MIT</a> permitted



<a name="@jsonhero/path"></a>
### @jsonhero/path v1.0.21
#### 

##### Paths
* /home/runner/work/giselle/giselle

<a href="http://opensource.org/licenses/mit-license">MIT</a> permitted



<a name="@lottiefiles/dotlottie-react"></a>
### @lottiefiles/dotlottie-react v0.13.3
#### 

##### Paths
* /home/runner/work/giselle/giselle

<a href="http://opensource.org/licenses/mit-license">MIT</a> permitted



<a name="@lottiefiles/dotlottie-web"></a>
### @lottiefiles/dotlottie-web v0.42.0
#### 

##### Paths
* /home/runner/work/giselle/giselle

<a href="http://opensource.org/licenses/mit-license">MIT</a> permitted



<a name="@manypkg/find-root"></a>
### @manypkg/find-root v1.1.0
#### 

##### Paths
* /home/runner/work/giselle/giselle

<a href="http://opensource.org/licenses/mit-license">MIT</a> permitted



<a name="@manypkg/get-packages"></a>
### @manypkg/get-packages v1.1.3
#### 

##### Paths
* /home/runner/work/giselle/giselle

<a href="http://opensource.org/licenses/mit-license">MIT</a> permitted



<a name="@microsoft/fetch-event-source"></a>
### @microsoft/fetch-event-source v2.0.1
#### 

##### Paths
* /home/runner/work/giselle/giselle

<a href="http://opensource.org/licenses/mit-license">MIT</a> permitted



<a name="@mixmark-io/domino"></a>
### @mixmark-io/domino v2.2.0
#### 

##### Paths
* /home/runner/work/giselle/giselle

<a href="http://opensource.org/licenses/bsd-license">Simplified BSD</a> permitted



<a name="@neondatabase/serverless"></a>
### @neondatabase/serverless v0.9.5
#### 

##### Paths
* /home/runner/work/giselle/giselle

<a href="http://opensource.org/licenses/mit-license">MIT</a> permitted



<a name="@next/bundle-analyzer"></a>
### @next/bundle-analyzer v15.3.4
#### 

##### Paths
* /home/runner/work/giselle/giselle

<a href="http://opensource.org/licenses/mit-license">MIT</a> permitted



<a name="@next/env"></a>
### @next/env v15.5.2
#### 

##### Paths
* /home/runner/work/giselle/giselle

<a href="http://opensource.org/licenses/mit-license">MIT</a> permitted



<a name="@next/swc-linux-x64-gnu"></a>
### @next/swc-linux-x64-gnu v15.5.2
#### 

##### Paths
* /home/runner/work/giselle/giselle

<a href="http://opensource.org/licenses/mit-license">MIT</a> permitted



<a name="@next/third-parties"></a>
### @next/third-parties v15.5.2
#### 

##### Paths
* /home/runner/work/giselle/giselle

<a href="http://opensource.org/licenses/mit-license">MIT</a> permitted



<a name="@noble/hashes"></a>
### @noble/hashes v1.7.1
#### 

##### Paths
* /home/runner/work/giselle/giselle

<a href="http://opensource.org/licenses/mit-license">MIT</a> permitted



<a name="@nodelib/fs.scandir"></a>
### @nodelib/fs.scandir v2.1.5
#### 

##### Paths
* /home/runner/work/giselle/giselle

<a href="http://opensource.org/licenses/mit-license">MIT</a> permitted



<a name="@nodelib/fs.stat"></a>
### @nodelib/fs.stat v2.0.5
#### 

##### Paths
* /home/runner/work/giselle/giselle

<a href="http://opensource.org/licenses/mit-license">MIT</a> permitted



<a name="@nodelib/fs.walk"></a>
### @nodelib/fs.walk v1.2.8
#### 

##### Paths
* /home/runner/work/giselle/giselle

<a href="http://opensource.org/licenses/mit-license">MIT</a> permitted



<a name="@octokit/auth-app"></a>
### @octokit/auth-app v8.0.1
#### 

##### Paths
* /home/runner/work/giselle/giselle

<a href="http://opensource.org/licenses/mit-license">MIT</a> permitted



<a name="@octokit/auth-oauth-app"></a>
### @octokit/auth-oauth-app v9.0.1
#### 

##### Paths
* /home/runner/work/giselle/giselle

<a href="http://opensource.org/licenses/mit-license">MIT</a> permitted



<a name="@octokit/auth-oauth-device"></a>
### @octokit/auth-oauth-device v8.0.1
#### 

##### Paths
* /home/runner/work/giselle/giselle

<a href="http://opensource.org/licenses/mit-license">MIT</a> permitted



<a name="@octokit/auth-oauth-user"></a>
### @octokit/auth-oauth-user v6.0.0
#### 

##### Paths
* /home/runner/work/giselle/giselle

<a href="http://opensource.org/licenses/mit-license">MIT</a> permitted



<a name="@octokit/auth-token"></a>
### @octokit/auth-token v6.0.0
#### 

##### Paths
* /home/runner/work/giselle/giselle

<a href="http://opensource.org/licenses/mit-license">MIT</a> permitted



<a name="@octokit/core"></a>
### @octokit/core v7.0.2
#### 

##### Paths
* /home/runner/work/giselle/giselle

<a href="http://opensource.org/licenses/mit-license">MIT</a> permitted



<a name="@octokit/endpoint"></a>
### @octokit/endpoint v11.0.0
#### 

##### Paths
* /home/runner/work/giselle/giselle

<a href="http://opensource.org/licenses/mit-license">MIT</a> permitted



<a name="@octokit/graphql"></a>
### @octokit/graphql v9.0.1
#### 

##### Paths
* /home/runner/work/giselle/giselle

<a href="http://opensource.org/licenses/mit-license">MIT</a> permitted



<a name="@octokit/oauth-authorization-url"></a>
### @octokit/oauth-authorization-url v8.0.0
#### 

##### Paths
* /home/runner/work/giselle/giselle

<a href="http://opensource.org/licenses/mit-license">MIT</a> permitted



<a name="@octokit/oauth-methods"></a>
### @octokit/oauth-methods v6.0.0
#### 

##### Paths
* /home/runner/work/giselle/giselle

<a href="http://opensource.org/licenses/mit-license">MIT</a> permitted



<a name="@octokit/openapi-types"></a>
### @octokit/openapi-types v25.1.0
#### 

##### Paths
* /home/runner/work/giselle/giselle

<a href="http://opensource.org/licenses/mit-license">MIT</a> permitted



<a name="@octokit/openapi-webhooks-types"></a>
### @octokit/openapi-webhooks-types v12.0.3
#### 

##### Paths
* /home/runner/work/giselle/giselle

<a href="http://opensource.org/licenses/mit-license">MIT</a> permitted



<a name="@octokit/request"></a>
### @octokit/request v10.0.2
#### 

##### Paths
* /home/runner/work/giselle/giselle

<a href="http://opensource.org/licenses/mit-license">MIT</a> permitted



<a name="@octokit/request-error"></a>
### @octokit/request-error v7.0.0
#### 

##### Paths
* /home/runner/work/giselle/giselle

<a href="http://opensource.org/licenses/mit-license">MIT</a> permitted



<a name="@octokit/types"></a>
### @octokit/types v14.1.0
#### 

##### Paths
* /home/runner/work/giselle/giselle

<a href="http://opensource.org/licenses/mit-license">MIT</a> permitted



<a name="@octokit/webhooks"></a>
### @octokit/webhooks v14.0.2
#### 

##### Paths
* /home/runner/work/giselle/giselle

<a href="http://opensource.org/licenses/mit-license">MIT</a> permitted



<a name="@octokit/webhooks-methods"></a>
### @octokit/webhooks-methods v6.0.0
#### 

##### Paths
* /home/runner/work/giselle/giselle

<a href="http://opensource.org/licenses/mit-license">MIT</a> permitted



<a name="@opentelemetry/api"></a>
### @opentelemetry/api v1.9.0
#### 

##### Paths
* /home/runner/work/giselle/giselle

<a href="http://www.apache.org/licenses/LICENSE-2.0.txt">Apache 2.0</a> permitted



<a name="@opentelemetry/api-logs"></a>
### @opentelemetry/api-logs v0.51.1
#### 

##### Paths
* /home/runner/work/giselle/giselle

<a href="http://www.apache.org/licenses/LICENSE-2.0.txt">Apache 2.0</a> permitted



<a name="@opentelemetry/context-async-hooks"></a>
### @opentelemetry/context-async-hooks v1.24.1
#### 

##### Paths
* /home/runner/work/giselle/giselle

<a href="http://www.apache.org/licenses/LICENSE-2.0.txt">Apache 2.0</a> permitted



<a name="@opentelemetry/core"></a>
### @opentelemetry/core v1.24.1
#### 

##### Paths
* /home/runner/work/giselle/giselle

<a href="http://www.apache.org/licenses/LICENSE-2.0.txt">Apache 2.0</a> permitted



<a name="@opentelemetry/exporter-logs-otlp-http"></a>
### @opentelemetry/exporter-logs-otlp-http v0.203.0
#### 

##### Paths
* /home/runner/work/giselle/giselle

<a href="http://www.apache.org/licenses/LICENSE-2.0.txt">Apache 2.0</a> permitted



<a name="@opentelemetry/exporter-trace-otlp-grpc"></a>
### @opentelemetry/exporter-trace-otlp-grpc v0.51.1
#### 

##### Paths
* /home/runner/work/giselle/giselle

<a href="http://www.apache.org/licenses/LICENSE-2.0.txt">Apache 2.0</a> permitted



<a name="@opentelemetry/exporter-trace-otlp-http"></a>
### @opentelemetry/exporter-trace-otlp-http v0.51.1
#### 

##### Paths
* /home/runner/work/giselle/giselle

<a href="http://www.apache.org/licenses/LICENSE-2.0.txt">Apache 2.0</a> permitted



<a name="@opentelemetry/exporter-trace-otlp-proto"></a>
### @opentelemetry/exporter-trace-otlp-proto v0.51.1
#### 

##### Paths
* /home/runner/work/giselle/giselle

<a href="http://www.apache.org/licenses/LICENSE-2.0.txt">Apache 2.0</a> permitted



<a name="@opentelemetry/exporter-zipkin"></a>
### @opentelemetry/exporter-zipkin v1.24.1
#### 

##### Paths
* /home/runner/work/giselle/giselle

<a href="http://www.apache.org/licenses/LICENSE-2.0.txt">Apache 2.0</a> permitted



<a name="@opentelemetry/instrumentation"></a>
### @opentelemetry/instrumentation v0.51.1
#### 

##### Paths
* /home/runner/work/giselle/giselle

<a href="http://www.apache.org/licenses/LICENSE-2.0.txt">Apache 2.0</a> permitted



<a name="@opentelemetry/instrumentation-amqplib"></a>
### @opentelemetry/instrumentation-amqplib v0.46.1
#### 

##### Paths
* /home/runner/work/giselle/giselle

<a href="http://www.apache.org/licenses/LICENSE-2.0.txt">Apache 2.0</a> permitted



<a name="@opentelemetry/instrumentation-connect"></a>
### @opentelemetry/instrumentation-connect v0.43.1
#### 

##### Paths
* /home/runner/work/giselle/giselle

<a href="http://www.apache.org/licenses/LICENSE-2.0.txt">Apache 2.0</a> permitted



<a name="@opentelemetry/instrumentation-dataloader"></a>
### @opentelemetry/instrumentation-dataloader v0.16.1
#### 

##### Paths
* /home/runner/work/giselle/giselle

<a href="http://www.apache.org/licenses/LICENSE-2.0.txt">Apache 2.0</a> permitted



<a name="@opentelemetry/instrumentation-express"></a>
### @opentelemetry/instrumentation-express v0.47.1
#### 

##### Paths
* /home/runner/work/giselle/giselle

<a href="http://www.apache.org/licenses/LICENSE-2.0.txt">Apache 2.0</a> permitted



<a name="@opentelemetry/instrumentation-fs"></a>
### @opentelemetry/instrumentation-fs v0.19.1
#### 

##### Paths
* /home/runner/work/giselle/giselle

<a href="http://www.apache.org/licenses/LICENSE-2.0.txt">Apache 2.0</a> permitted



<a name="@opentelemetry/instrumentation-generic-pool"></a>
### @opentelemetry/instrumentation-generic-pool v0.43.1
#### 

##### Paths
* /home/runner/work/giselle/giselle

<a href="http://www.apache.org/licenses/LICENSE-2.0.txt">Apache 2.0</a> permitted



<a name="@opentelemetry/instrumentation-graphql"></a>
### @opentelemetry/instrumentation-graphql v0.47.1
#### 

##### Paths
* /home/runner/work/giselle/giselle

<a href="http://www.apache.org/licenses/LICENSE-2.0.txt">Apache 2.0</a> permitted



<a name="@opentelemetry/instrumentation-hapi"></a>
### @opentelemetry/instrumentation-hapi v0.45.2
#### 

##### Paths
* /home/runner/work/giselle/giselle

<a href="http://www.apache.org/licenses/LICENSE-2.0.txt">Apache 2.0</a> permitted



<a name="@opentelemetry/instrumentation-http"></a>
### @opentelemetry/instrumentation-http v0.57.2
#### 

##### Paths
* /home/runner/work/giselle/giselle

<a href="http://www.apache.org/licenses/LICENSE-2.0.txt">Apache 2.0</a> permitted



<a name="@opentelemetry/instrumentation-ioredis"></a>
### @opentelemetry/instrumentation-ioredis v0.47.1
#### 

##### Paths
* /home/runner/work/giselle/giselle

<a href="http://www.apache.org/licenses/LICENSE-2.0.txt">Apache 2.0</a> permitted



<a name="@opentelemetry/instrumentation-kafkajs"></a>
### @opentelemetry/instrumentation-kafkajs v0.7.1
#### 

##### Paths
* /home/runner/work/giselle/giselle

<a href="http://www.apache.org/licenses/LICENSE-2.0.txt">Apache 2.0</a> permitted



<a name="@opentelemetry/instrumentation-knex"></a>
### @opentelemetry/instrumentation-knex v0.44.1
#### 

##### Paths
* /home/runner/work/giselle/giselle

<a href="http://www.apache.org/licenses/LICENSE-2.0.txt">Apache 2.0</a> permitted



<a name="@opentelemetry/instrumentation-koa"></a>
### @opentelemetry/instrumentation-koa v0.47.1
#### 

##### Paths
* /home/runner/work/giselle/giselle

<a href="http://www.apache.org/licenses/LICENSE-2.0.txt">Apache 2.0</a> permitted



<a name="@opentelemetry/instrumentation-lru-memoizer"></a>
### @opentelemetry/instrumentation-lru-memoizer v0.44.1
#### 

##### Paths
* /home/runner/work/giselle/giselle

<a href="http://www.apache.org/licenses/LICENSE-2.0.txt">Apache 2.0</a> permitted



<a name="@opentelemetry/instrumentation-mongodb"></a>
### @opentelemetry/instrumentation-mongodb v0.52.0
#### 

##### Paths
* /home/runner/work/giselle/giselle

<a href="http://www.apache.org/licenses/LICENSE-2.0.txt">Apache 2.0</a> permitted



<a name="@opentelemetry/instrumentation-mongoose"></a>
### @opentelemetry/instrumentation-mongoose v0.46.1
#### 

##### Paths
* /home/runner/work/giselle/giselle

<a href="http://www.apache.org/licenses/LICENSE-2.0.txt">Apache 2.0</a> permitted



<a name="@opentelemetry/instrumentation-mysql"></a>
### @opentelemetry/instrumentation-mysql v0.45.1
#### 

##### Paths
* /home/runner/work/giselle/giselle

<a href="http://www.apache.org/licenses/LICENSE-2.0.txt">Apache 2.0</a> permitted



<a name="@opentelemetry/instrumentation-mysql2"></a>
### @opentelemetry/instrumentation-mysql2 v0.45.2
#### 

##### Paths
* /home/runner/work/giselle/giselle

<a href="http://www.apache.org/licenses/LICENSE-2.0.txt">Apache 2.0</a> permitted



<a name="@opentelemetry/instrumentation-pg"></a>
### @opentelemetry/instrumentation-pg v0.51.1
#### 

##### Paths
* /home/runner/work/giselle/giselle

<a href="http://www.apache.org/licenses/LICENSE-2.0.txt">Apache 2.0</a> permitted



<a name="@opentelemetry/instrumentation-redis-4"></a>
### @opentelemetry/instrumentation-redis-4 v0.46.1
#### 

##### Paths
* /home/runner/work/giselle/giselle

<a href="http://www.apache.org/licenses/LICENSE-2.0.txt">Apache 2.0</a> permitted



<a name="@opentelemetry/instrumentation-tedious"></a>
### @opentelemetry/instrumentation-tedious v0.18.1
#### 

##### Paths
* /home/runner/work/giselle/giselle

<a href="http://www.apache.org/licenses/LICENSE-2.0.txt">Apache 2.0</a> permitted



<a name="@opentelemetry/instrumentation-undici"></a>
### @opentelemetry/instrumentation-undici v0.10.1
#### 

##### Paths
* /home/runner/work/giselle/giselle

<a href="http://www.apache.org/licenses/LICENSE-2.0.txt">Apache 2.0</a> permitted



<a name="@opentelemetry/otlp-exporter-base"></a>
### @opentelemetry/otlp-exporter-base v0.51.1
#### 

##### Paths
* /home/runner/work/giselle/giselle

<a href="http://www.apache.org/licenses/LICENSE-2.0.txt">Apache 2.0</a> permitted



<a name="@opentelemetry/otlp-grpc-exporter-base"></a>
### @opentelemetry/otlp-grpc-exporter-base v0.51.1
#### 

##### Paths
* /home/runner/work/giselle/giselle

<a href="http://www.apache.org/licenses/LICENSE-2.0.txt">Apache 2.0</a> permitted



<a name="@opentelemetry/otlp-proto-exporter-base"></a>
### @opentelemetry/otlp-proto-exporter-base v0.51.1
#### 

##### Paths
* /home/runner/work/giselle/giselle

<a href="http://www.apache.org/licenses/LICENSE-2.0.txt">Apache 2.0</a> permitted



<a name="@opentelemetry/otlp-transformer"></a>
### @opentelemetry/otlp-transformer v0.51.1
#### 

##### Paths
* /home/runner/work/giselle/giselle

<a href="http://www.apache.org/licenses/LICENSE-2.0.txt">Apache 2.0</a> permitted



<a name="@opentelemetry/propagator-b3"></a>
### @opentelemetry/propagator-b3 v1.24.1
#### 

##### Paths
* /home/runner/work/giselle/giselle

<a href="http://www.apache.org/licenses/LICENSE-2.0.txt">Apache 2.0</a> permitted



<a name="@opentelemetry/propagator-jaeger"></a>
### @opentelemetry/propagator-jaeger v1.24.1
#### 

##### Paths
* /home/runner/work/giselle/giselle

<a href="http://www.apache.org/licenses/LICENSE-2.0.txt">Apache 2.0</a> permitted



<a name="@opentelemetry/redis-common"></a>
### @opentelemetry/redis-common v0.36.2
#### 

##### Paths
* /home/runner/work/giselle/giselle

<a href="http://www.apache.org/licenses/LICENSE-2.0.txt">Apache 2.0</a> permitted



<a name="@opentelemetry/resources"></a>
### @opentelemetry/resources v1.24.1
#### 

##### Paths
* /home/runner/work/giselle/giselle

<a href="http://www.apache.org/licenses/LICENSE-2.0.txt">Apache 2.0</a> permitted



<a name="@opentelemetry/sdk-logs"></a>
### @opentelemetry/sdk-logs v0.51.1
#### 

##### Paths
* /home/runner/work/giselle/giselle

<a href="http://www.apache.org/licenses/LICENSE-2.0.txt">Apache 2.0</a> permitted



<a name="@opentelemetry/sdk-metrics"></a>
### @opentelemetry/sdk-metrics v1.24.1
#### 

##### Paths
* /home/runner/work/giselle/giselle

<a href="http://www.apache.org/licenses/LICENSE-2.0.txt">Apache 2.0</a> permitted



<a name="@opentelemetry/sdk-node"></a>
### @opentelemetry/sdk-node v0.51.1
#### 

##### Paths
* /home/runner/work/giselle/giselle

<a href="http://www.apache.org/licenses/LICENSE-2.0.txt">Apache 2.0</a> permitted



<a name="@opentelemetry/sdk-trace-base"></a>
### @opentelemetry/sdk-trace-base v1.24.1
#### 

##### Paths
* /home/runner/work/giselle/giselle

<a href="http://www.apache.org/licenses/LICENSE-2.0.txt">Apache 2.0</a> permitted



<a name="@opentelemetry/sdk-trace-node"></a>
### @opentelemetry/sdk-trace-node v1.24.1
#### 

##### Paths
* /home/runner/work/giselle/giselle

<a href="http://www.apache.org/licenses/LICENSE-2.0.txt">Apache 2.0</a> permitted



<a name="@opentelemetry/semantic-conventions"></a>
### @opentelemetry/semantic-conventions v1.24.1
#### 

##### Paths
* /home/runner/work/giselle/giselle

<a href="http://www.apache.org/licenses/LICENSE-2.0.txt">Apache 2.0</a> permitted



<a name="@opentelemetry/sql-common"></a>
### @opentelemetry/sql-common v0.40.1
#### 

##### Paths
* /home/runner/work/giselle/giselle

<a href="http://www.apache.org/licenses/LICENSE-2.0.txt">Apache 2.0</a> permitted



<a name="@oxc-resolver/binding-linux-x64-gnu"></a>
### @oxc-resolver/binding-linux-x64-gnu v11.13.0
#### 

##### Paths
* /home/runner/work/giselle/giselle

<a href="http://opensource.org/licenses/mit-license">MIT</a> permitted



<a name="@oxc-resolver/binding-linux-x64-musl"></a>
### @oxc-resolver/binding-linux-x64-musl v11.13.0
#### 

##### Paths
* /home/runner/work/giselle/giselle

<a href="http://opensource.org/licenses/mit-license">MIT</a> permitted



<a name="@paralleldrive/cuid2"></a>
### @paralleldrive/cuid2 v2.2.2
#### 

##### Paths
* /home/runner/work/giselle/giselle

<a href="http://opensource.org/licenses/mit-license">MIT</a> permitted



<a name="@pkgjs/parseargs"></a>
### @pkgjs/parseargs v0.11.0
#### 

##### Paths
* /home/runner/work/giselle/giselle

<a href="http://opensource.org/licenses/mit-license">MIT</a> permitted



<a name="@playwright/test"></a>
### @playwright/test v1.56.1
#### 

##### Paths
* /home/runner/work/giselle/giselle

<a href="http://www.apache.org/licenses/LICENSE-2.0.txt">Apache 2.0</a> permitted



<a name="@polka/url"></a>
### @polka/url v1.0.0-next.29
#### 

##### Paths
* /home/runner/work/giselle/giselle

<a href="http://opensource.org/licenses/mit-license">MIT</a> permitted



<a name="@popperjs/core"></a>
### @popperjs/core v2.11.8
#### 

##### Paths
* /home/runner/work/giselle/giselle

<a href="http://opensource.org/licenses/mit-license">MIT</a> permitted



<a name="@prisma/instrumentation"></a>
### @prisma/instrumentation v6.8.2
#### 

##### Paths
* /home/runner/work/giselle/giselle

<a href="http://www.apache.org/licenses/LICENSE-2.0.txt">Apache 2.0</a> permitted



<a name="@protobuf-ts/runtime"></a>
### @protobuf-ts/runtime v2.11.1
#### 

##### Paths
* /home/runner/work/giselle/giselle

(Apache-2.0 AND BSD-3-Clause) permitted



<a name="@protobufjs/aspromise"></a>
### @protobufjs/aspromise v1.1.2
#### 

##### Paths
* /home/runner/work/giselle/giselle

<a href="http://opensource.org/licenses/BSD-3-Clause">New BSD</a> permitted



<a name="@protobufjs/base64"></a>
### @protobufjs/base64 v1.1.2
#### 

##### Paths
* /home/runner/work/giselle/giselle

<a href="http://opensource.org/licenses/BSD-3-Clause">New BSD</a> permitted



<a name="@protobufjs/codegen"></a>
### @protobufjs/codegen v2.0.4
#### 

##### Paths
* /home/runner/work/giselle/giselle

<a href="http://opensource.org/licenses/BSD-3-Clause">New BSD</a> permitted



<a name="@protobufjs/eventemitter"></a>
### @protobufjs/eventemitter v1.1.0
#### 

##### Paths
* /home/runner/work/giselle/giselle

<a href="http://opensource.org/licenses/BSD-3-Clause">New BSD</a> permitted



<a name="@protobufjs/fetch"></a>
### @protobufjs/fetch v1.1.0
#### 

##### Paths
* /home/runner/work/giselle/giselle

<a href="http://opensource.org/licenses/BSD-3-Clause">New BSD</a> permitted



<a name="@protobufjs/float"></a>
### @protobufjs/float v1.0.2
#### 

##### Paths
* /home/runner/work/giselle/giselle

<a href="http://opensource.org/licenses/BSD-3-Clause">New BSD</a> permitted



<a name="@protobufjs/inquire"></a>
### @protobufjs/inquire v1.1.0
#### 

##### Paths
* /home/runner/work/giselle/giselle

<a href="http://opensource.org/licenses/BSD-3-Clause">New BSD</a> permitted



<a name="@protobufjs/path"></a>
### @protobufjs/path v1.1.2
#### 

##### Paths
* /home/runner/work/giselle/giselle

<a href="http://opensource.org/licenses/BSD-3-Clause">New BSD</a> permitted



<a name="@protobufjs/pool"></a>
### @protobufjs/pool v1.1.0
#### 

##### Paths
* /home/runner/work/giselle/giselle

<a href="http://opensource.org/licenses/BSD-3-Clause">New BSD</a> permitted



<a name="@protobufjs/utf8"></a>
### @protobufjs/utf8 v1.1.0
#### 

##### Paths
* /home/runner/work/giselle/giselle

<a href="http://opensource.org/licenses/BSD-3-Clause">New BSD</a> permitted



<a name="@radix-ui/colors"></a>
### @radix-ui/colors v3.0.0
#### 

##### Paths
* /home/runner/work/giselle/giselle

<a href="http://opensource.org/licenses/mit-license">MIT</a> permitted



<a name="@radix-ui/number"></a>
### @radix-ui/number v1.1.1
#### 

##### Paths
* /home/runner/work/giselle/giselle

<a href="http://opensource.org/licenses/mit-license">MIT</a> permitted



<a name="@radix-ui/primitive"></a>
### @radix-ui/primitive v1.1.3
#### 

##### Paths
* /home/runner/work/giselle/giselle

<a href="http://opensource.org/licenses/mit-license">MIT</a> permitted



<a name="@radix-ui/react-accessible-icon"></a>
### @radix-ui/react-accessible-icon v1.1.7
#### 

##### Paths
* /home/runner/work/giselle/giselle

<a href="http://opensource.org/licenses/mit-license">MIT</a> permitted



<a name="@radix-ui/react-accordion"></a>
### @radix-ui/react-accordion v1.2.12
#### 

##### Paths
* /home/runner/work/giselle/giselle

<a href="http://opensource.org/licenses/mit-license">MIT</a> permitted



<a name="@radix-ui/react-alert-dialog"></a>
### @radix-ui/react-alert-dialog v1.1.15
#### 

##### Paths
* /home/runner/work/giselle/giselle

<a href="http://opensource.org/licenses/mit-license">MIT</a> permitted



<a name="@radix-ui/react-arrow"></a>
### @radix-ui/react-arrow v1.1.7
#### 

##### Paths
* /home/runner/work/giselle/giselle

<a href="http://opensource.org/licenses/mit-license">MIT</a> permitted



<a name="@radix-ui/react-aspect-ratio"></a>
### @radix-ui/react-aspect-ratio v1.1.7
#### 

##### Paths
* /home/runner/work/giselle/giselle

<a href="http://opensource.org/licenses/mit-license">MIT</a> permitted



<a name="@radix-ui/react-avatar"></a>
### @radix-ui/react-avatar v1.1.10
#### 

##### Paths
* /home/runner/work/giselle/giselle

<a href="http://opensource.org/licenses/mit-license">MIT</a> permitted



<a name="@radix-ui/react-checkbox"></a>
### @radix-ui/react-checkbox v1.3.3
#### 

##### Paths
* /home/runner/work/giselle/giselle

<a href="http://opensource.org/licenses/mit-license">MIT</a> permitted



<a name="@radix-ui/react-collapsible"></a>
### @radix-ui/react-collapsible v1.1.12
#### 

##### Paths
* /home/runner/work/giselle/giselle

<a href="http://opensource.org/licenses/mit-license">MIT</a> permitted



<a name="@radix-ui/react-collection"></a>
### @radix-ui/react-collection v1.1.7
#### 

##### Paths
* /home/runner/work/giselle/giselle

<a href="http://opensource.org/licenses/mit-license">MIT</a> permitted



<a name="@radix-ui/react-compose-refs"></a>
### @radix-ui/react-compose-refs v1.1.2
#### 

##### Paths
* /home/runner/work/giselle/giselle

<a href="http://opensource.org/licenses/mit-license">MIT</a> permitted



<a name="@radix-ui/react-context"></a>
### @radix-ui/react-context v1.1.2
#### 

##### Paths
* /home/runner/work/giselle/giselle

<a href="http://opensource.org/licenses/mit-license">MIT</a> permitted



<a name="@radix-ui/react-context-menu"></a>
### @radix-ui/react-context-menu v2.2.16
#### 

##### Paths
* /home/runner/work/giselle/giselle

<a href="http://opensource.org/licenses/mit-license">MIT</a> permitted



<a name="@radix-ui/react-dialog"></a>
### @radix-ui/react-dialog v1.1.15
#### 

##### Paths
* /home/runner/work/giselle/giselle

<a href="http://opensource.org/licenses/mit-license">MIT</a> permitted



<a name="@radix-ui/react-direction"></a>
### @radix-ui/react-direction v1.1.1
#### 

##### Paths
* /home/runner/work/giselle/giselle

<a href="http://opensource.org/licenses/mit-license">MIT</a> permitted



<a name="@radix-ui/react-dismissable-layer"></a>
### @radix-ui/react-dismissable-layer v1.1.11
#### 

##### Paths
* /home/runner/work/giselle/giselle

<a href="http://opensource.org/licenses/mit-license">MIT</a> permitted



<a name="@radix-ui/react-dropdown-menu"></a>
### @radix-ui/react-dropdown-menu v2.1.16
#### 

##### Paths
* /home/runner/work/giselle/giselle

<a href="http://opensource.org/licenses/mit-license">MIT</a> permitted



<a name="@radix-ui/react-focus-guards"></a>
### @radix-ui/react-focus-guards v1.1.3
#### 

##### Paths
* /home/runner/work/giselle/giselle

<a href="http://opensource.org/licenses/mit-license">MIT</a> permitted



<a name="@radix-ui/react-focus-scope"></a>
### @radix-ui/react-focus-scope v1.1.7
#### 

##### Paths
* /home/runner/work/giselle/giselle

<a href="http://opensource.org/licenses/mit-license">MIT</a> permitted



<a name="@radix-ui/react-form"></a>
### @radix-ui/react-form v0.1.8
#### 

##### Paths
* /home/runner/work/giselle/giselle

<a href="http://opensource.org/licenses/mit-license">MIT</a> permitted



<a name="@radix-ui/react-hover-card"></a>
### @radix-ui/react-hover-card v1.1.15
#### 

##### Paths
* /home/runner/work/giselle/giselle

<a href="http://opensource.org/licenses/mit-license">MIT</a> permitted



<a name="@radix-ui/react-icons"></a>
### @radix-ui/react-icons v1.3.2
#### 

##### Paths
* /home/runner/work/giselle/giselle

<a href="http://opensource.org/licenses/mit-license">MIT</a> permitted



<a name="@radix-ui/react-id"></a>
### @radix-ui/react-id v1.1.1
#### 

##### Paths
* /home/runner/work/giselle/giselle

<a href="http://opensource.org/licenses/mit-license">MIT</a> permitted



<a name="@radix-ui/react-label"></a>
### @radix-ui/react-label v2.1.7
#### 

##### Paths
* /home/runner/work/giselle/giselle

<a href="http://opensource.org/licenses/mit-license">MIT</a> permitted



<a name="@radix-ui/react-menu"></a>
### @radix-ui/react-menu v2.1.16
#### 

##### Paths
* /home/runner/work/giselle/giselle

<a href="http://opensource.org/licenses/mit-license">MIT</a> permitted



<a name="@radix-ui/react-menubar"></a>
### @radix-ui/react-menubar v1.1.16
#### 

##### Paths
* /home/runner/work/giselle/giselle

<a href="http://opensource.org/licenses/mit-license">MIT</a> permitted



<a name="@radix-ui/react-navigation-menu"></a>
### @radix-ui/react-navigation-menu v1.2.14
#### 

##### Paths
* /home/runner/work/giselle/giselle

<a href="http://opensource.org/licenses/mit-license">MIT</a> permitted



<a name="@radix-ui/react-one-time-password-field"></a>
### @radix-ui/react-one-time-password-field v0.1.8
#### 

##### Paths
* /home/runner/work/giselle/giselle

<a href="http://opensource.org/licenses/mit-license">MIT</a> permitted



<a name="@radix-ui/react-password-toggle-field"></a>
### @radix-ui/react-password-toggle-field v0.1.3
#### 

##### Paths
* /home/runner/work/giselle/giselle

<a href="http://opensource.org/licenses/mit-license">MIT</a> permitted



<a name="@radix-ui/react-popover"></a>
### @radix-ui/react-popover v1.1.15
#### 

##### Paths
* /home/runner/work/giselle/giselle

<a href="http://opensource.org/licenses/mit-license">MIT</a> permitted



<a name="@radix-ui/react-popper"></a>
### @radix-ui/react-popper v1.2.8
#### 

##### Paths
* /home/runner/work/giselle/giselle

<a href="http://opensource.org/licenses/mit-license">MIT</a> permitted



<a name="@radix-ui/react-portal"></a>
### @radix-ui/react-portal v1.1.9
#### 

##### Paths
* /home/runner/work/giselle/giselle

<a href="http://opensource.org/licenses/mit-license">MIT</a> permitted



<a name="@radix-ui/react-presence"></a>
### @radix-ui/react-presence v1.1.5
#### 

##### Paths
* /home/runner/work/giselle/giselle

<a href="http://opensource.org/licenses/mit-license">MIT</a> permitted



<a name="@radix-ui/react-primitive"></a>
### @radix-ui/react-primitive v2.1.3
#### 

##### Paths
* /home/runner/work/giselle/giselle

<a href="http://opensource.org/licenses/mit-license">MIT</a> permitted



<a name="@radix-ui/react-progress"></a>
### @radix-ui/react-progress v1.1.7
#### 

##### Paths
* /home/runner/work/giselle/giselle

<a href="http://opensource.org/licenses/mit-license">MIT</a> permitted



<a name="@radix-ui/react-radio-group"></a>
### @radix-ui/react-radio-group v1.3.8
#### 

##### Paths
* /home/runner/work/giselle/giselle

<a href="http://opensource.org/licenses/mit-license">MIT</a> permitted



<a name="@radix-ui/react-roving-focus"></a>
### @radix-ui/react-roving-focus v1.1.11
#### 

##### Paths
* /home/runner/work/giselle/giselle

<a href="http://opensource.org/licenses/mit-license">MIT</a> permitted



<a name="@radix-ui/react-scroll-area"></a>
### @radix-ui/react-scroll-area v1.2.10
#### 

##### Paths
* /home/runner/work/giselle/giselle

<a href="http://opensource.org/licenses/mit-license">MIT</a> permitted



<a name="@radix-ui/react-select"></a>
### @radix-ui/react-select v2.2.6
#### 

##### Paths
* /home/runner/work/giselle/giselle

<a href="http://opensource.org/licenses/mit-license">MIT</a> permitted



<a name="@radix-ui/react-separator"></a>
### @radix-ui/react-separator v1.1.7
#### 

##### Paths
* /home/runner/work/giselle/giselle

<a href="http://opensource.org/licenses/mit-license">MIT</a> permitted



<a name="@radix-ui/react-slider"></a>
### @radix-ui/react-slider v1.3.6
#### 

##### Paths
* /home/runner/work/giselle/giselle

<a href="http://opensource.org/licenses/mit-license">MIT</a> permitted



<a name="@radix-ui/react-slot"></a>
### @radix-ui/react-slot v1.2.3
#### 

##### Paths
* /home/runner/work/giselle/giselle

<a href="http://opensource.org/licenses/mit-license">MIT</a> permitted



<a name="@radix-ui/react-switch"></a>
### @radix-ui/react-switch v1.2.6
#### 

##### Paths
* /home/runner/work/giselle/giselle

<a href="http://opensource.org/licenses/mit-license">MIT</a> permitted



<a name="@radix-ui/react-tabs"></a>
### @radix-ui/react-tabs v1.1.13
#### 

##### Paths
* /home/runner/work/giselle/giselle

<a href="http://opensource.org/licenses/mit-license">MIT</a> permitted



<a name="@radix-ui/react-toast"></a>
### @radix-ui/react-toast v1.2.15
#### 

##### Paths
* /home/runner/work/giselle/giselle

<a href="http://opensource.org/licenses/mit-license">MIT</a> permitted



<a name="@radix-ui/react-toggle"></a>
### @radix-ui/react-toggle v1.1.10
#### 

##### Paths
* /home/runner/work/giselle/giselle

<a href="http://opensource.org/licenses/mit-license">MIT</a> permitted



<a name="@radix-ui/react-toggle-group"></a>
### @radix-ui/react-toggle-group v1.1.11
#### 

##### Paths
* /home/runner/work/giselle/giselle

<a href="http://opensource.org/licenses/mit-license">MIT</a> permitted



<a name="@radix-ui/react-toolbar"></a>
### @radix-ui/react-toolbar v1.1.11
#### 

##### Paths
* /home/runner/work/giselle/giselle

<a href="http://opensource.org/licenses/mit-license">MIT</a> permitted



<a name="@radix-ui/react-tooltip"></a>
### @radix-ui/react-tooltip v1.2.8
#### 

##### Paths
* /home/runner/work/giselle/giselle

<a href="http://opensource.org/licenses/mit-license">MIT</a> permitted



<a name="@radix-ui/react-use-callback-ref"></a>
### @radix-ui/react-use-callback-ref v1.1.1
#### 

##### Paths
* /home/runner/work/giselle/giselle

<a href="http://opensource.org/licenses/mit-license">MIT</a> permitted



<a name="@radix-ui/react-use-controllable-state"></a>
### @radix-ui/react-use-controllable-state v1.2.2
#### 

##### Paths
* /home/runner/work/giselle/giselle

<a href="http://opensource.org/licenses/mit-license">MIT</a> permitted



<a name="@radix-ui/react-use-effect-event"></a>
### @radix-ui/react-use-effect-event v0.0.2
#### 

##### Paths
* /home/runner/work/giselle/giselle

<a href="http://opensource.org/licenses/mit-license">MIT</a> permitted



<a name="@radix-ui/react-use-escape-keydown"></a>
### @radix-ui/react-use-escape-keydown v1.1.1
#### 

##### Paths
* /home/runner/work/giselle/giselle

<a href="http://opensource.org/licenses/mit-license">MIT</a> permitted



<a name="@radix-ui/react-use-is-hydrated"></a>
### @radix-ui/react-use-is-hydrated v0.1.0
#### 

##### Paths
* /home/runner/work/giselle/giselle

<a href="http://opensource.org/licenses/mit-license">MIT</a> permitted



<a name="@radix-ui/react-use-layout-effect"></a>
### @radix-ui/react-use-layout-effect v1.1.1
#### 

##### Paths
* /home/runner/work/giselle/giselle

<a href="http://opensource.org/licenses/mit-license">MIT</a> permitted



<a name="@radix-ui/react-use-previous"></a>
### @radix-ui/react-use-previous v1.1.1
#### 

##### Paths
* /home/runner/work/giselle/giselle

<a href="http://opensource.org/licenses/mit-license">MIT</a> permitted



<a name="@radix-ui/react-use-rect"></a>
### @radix-ui/react-use-rect v1.1.1
#### 

##### Paths
* /home/runner/work/giselle/giselle

<a href="http://opensource.org/licenses/mit-license">MIT</a> permitted



<a name="@radix-ui/react-use-size"></a>
### @radix-ui/react-use-size v1.1.1
#### 

##### Paths
* /home/runner/work/giselle/giselle

<a href="http://opensource.org/licenses/mit-license">MIT</a> permitted



<a name="@radix-ui/react-visually-hidden"></a>
### @radix-ui/react-visually-hidden v1.2.3
#### 

##### Paths
* /home/runner/work/giselle/giselle

<a href="http://opensource.org/licenses/mit-license">MIT</a> permitted



<a name="@radix-ui/rect"></a>
### @radix-ui/rect v1.1.1
#### 

##### Paths
* /home/runner/work/giselle/giselle

<a href="http://opensource.org/licenses/mit-license">MIT</a> permitted



<a name="@react-email/body"></a>
### @react-email/body v0.1.0
#### 

##### Paths
* /home/runner/work/giselle/giselle

<a href="http://opensource.org/licenses/mit-license">MIT</a> permitted



<a name="@react-email/button"></a>
### @react-email/button v0.2.0
#### 

##### Paths
* /home/runner/work/giselle/giselle

<a href="http://opensource.org/licenses/mit-license">MIT</a> permitted



<a name="@react-email/code-block"></a>
### @react-email/code-block v0.1.0
#### 

##### Paths
* /home/runner/work/giselle/giselle

<a href="http://opensource.org/licenses/mit-license">MIT</a> permitted



<a name="@react-email/code-inline"></a>
### @react-email/code-inline v0.0.5
#### 

##### Paths
* /home/runner/work/giselle/giselle

<a href="http://opensource.org/licenses/mit-license">MIT</a> permitted



<a name="@react-email/column"></a>
### @react-email/column v0.0.13
#### 

##### Paths
* /home/runner/work/giselle/giselle

<a href="http://opensource.org/licenses/mit-license">MIT</a> permitted



<a name="@react-email/components"></a>
### @react-email/components v0.5.7
#### 

##### Paths
* /home/runner/work/giselle/giselle

<a href="http://opensource.org/licenses/mit-license">MIT</a> permitted



<a name="@react-email/container"></a>
### @react-email/container v0.0.15
#### 

##### Paths
* /home/runner/work/giselle/giselle

<a href="http://opensource.org/licenses/mit-license">MIT</a> permitted



<a name="@react-email/font"></a>
### @react-email/font v0.0.9
#### 

##### Paths
* /home/runner/work/giselle/giselle

<a href="http://opensource.org/licenses/mit-license">MIT</a> permitted



<a name="@react-email/head"></a>
### @react-email/head v0.0.12
#### 

##### Paths
* /home/runner/work/giselle/giselle

<a href="http://opensource.org/licenses/mit-license">MIT</a> permitted



<a name="@react-email/heading"></a>
### @react-email/heading v0.0.15
#### 

##### Paths
* /home/runner/work/giselle/giselle

<a href="http://opensource.org/licenses/mit-license">MIT</a> permitted



<a name="@react-email/hr"></a>
### @react-email/hr v0.0.11
#### 

##### Paths
* /home/runner/work/giselle/giselle

<a href="http://opensource.org/licenses/mit-license">MIT</a> permitted



<a name="@react-email/html"></a>
### @react-email/html v0.0.11
#### 

##### Paths
* /home/runner/work/giselle/giselle

<a href="http://opensource.org/licenses/mit-license">MIT</a> permitted



<a name="@react-email/img"></a>
### @react-email/img v0.0.11
#### 

##### Paths
* /home/runner/work/giselle/giselle

<a href="http://opensource.org/licenses/mit-license">MIT</a> permitted



<a name="@react-email/link"></a>
### @react-email/link v0.0.12
#### 

##### Paths
* /home/runner/work/giselle/giselle

<a href="http://opensource.org/licenses/mit-license">MIT</a> permitted



<a name="@react-email/markdown"></a>
### @react-email/markdown v0.0.16
#### 

##### Paths
* /home/runner/work/giselle/giselle

<a href="http://opensource.org/licenses/mit-license">MIT</a> permitted



<a name="@react-email/preview"></a>
### @react-email/preview v0.0.13
#### 

##### Paths
* /home/runner/work/giselle/giselle

<a href="http://opensource.org/licenses/mit-license">MIT</a> permitted



<a name="@react-email/preview-server"></a>
### @react-email/preview-server v4.3.2
#### 

##### Paths
* /home/runner/work/giselle/giselle

<a href="http://opensource.org/licenses/mit-license">MIT</a> permitted



<a name="@react-email/render"></a>
### @react-email/render v1.4.0
#### 

##### Paths
* /home/runner/work/giselle/giselle

<a href="http://opensource.org/licenses/mit-license">MIT</a> permitted



<a name="@react-email/row"></a>
### @react-email/row v0.0.12
#### 

##### Paths
* /home/runner/work/giselle/giselle

<a href="http://opensource.org/licenses/mit-license">MIT</a> permitted



<a name="@react-email/section"></a>
### @react-email/section v0.0.16
#### 

##### Paths
* /home/runner/work/giselle/giselle

<a href="http://opensource.org/licenses/mit-license">MIT</a> permitted



<a name="@react-email/tailwind"></a>
### @react-email/tailwind v1.2.2
#### 

##### Paths
* /home/runner/work/giselle/giselle

<a href="http://opensource.org/licenses/mit-license">MIT</a> permitted



<a name="@react-email/text"></a>
### @react-email/text v0.1.5
#### 

##### Paths
* /home/runner/work/giselle/giselle

<a href="http://opensource.org/licenses/mit-license">MIT</a> permitted



<a name="@remirror/core-constants"></a>
### @remirror/core-constants v3.0.0
#### 

##### Paths
* /home/runner/work/giselle/giselle

<a href="http://opensource.org/licenses/mit-license">MIT</a> permitted



<a name="@rollup/plugin-commonjs"></a>
### @rollup/plugin-commonjs v28.0.1
#### 

##### Paths
* /home/runner/work/giselle/giselle

<a href="http://opensource.org/licenses/mit-license">MIT</a> permitted



<a name="@rollup/pluginutils"></a>
### @rollup/pluginutils v5.1.4
#### 

##### Paths
* /home/runner/work/giselle/giselle

<a href="http://opensource.org/licenses/mit-license">MIT</a> permitted



<a name="@rollup/rollup-linux-x64-gnu"></a>
### @rollup/rollup-linux-x64-gnu v4.35.0
#### 

##### Paths
* /home/runner/work/giselle/giselle

<a href="http://opensource.org/licenses/mit-license">MIT</a> permitted



<a name="@s2-dev/streamstore"></a>
### @s2-dev/streamstore v0.17.3
#### 

##### Paths
* /home/runner/work/giselle/giselle

<a href="http://www.apache.org/licenses/LICENSE-2.0.txt">Apache 2.0</a> permitted



<a name="@selderee/plugin-htmlparser2"></a>
### @selderee/plugin-htmlparser2 v0.11.0
#### 

##### Paths
* /home/runner/work/giselle/giselle

<a href="http://opensource.org/licenses/mit-license">MIT</a> permitted



<a name="@sentry-internal/browser-utils"></a>
### @sentry-internal/browser-utils v9.30.0
#### 

##### Paths
* /home/runner/work/giselle/giselle

<a href="http://opensource.org/licenses/mit-license">MIT</a> permitted



<a name="@sentry-internal/feedback"></a>
### @sentry-internal/feedback v9.30.0
#### 

##### Paths
* /home/runner/work/giselle/giselle

<a href="http://opensource.org/licenses/mit-license">MIT</a> permitted



<a name="@sentry-internal/replay"></a>
### @sentry-internal/replay v9.30.0
#### 

##### Paths
* /home/runner/work/giselle/giselle

<a href="http://opensource.org/licenses/mit-license">MIT</a> permitted



<a name="@sentry-internal/replay-canvas"></a>
### @sentry-internal/replay-canvas v9.30.0
#### 

##### Paths
* /home/runner/work/giselle/giselle

<a href="http://opensource.org/licenses/mit-license">MIT</a> permitted



<a name="@sentry/babel-plugin-component-annotate"></a>
### @sentry/babel-plugin-component-annotate v3.5.0
#### 

##### Paths
* /home/runner/work/giselle/giselle

<a href="http://opensource.org/licenses/mit-license">MIT</a> permitted



<a name="@sentry/browser"></a>
### @sentry/browser v9.30.0
#### 

##### Paths
* /home/runner/work/giselle/giselle

<a href="http://opensource.org/licenses/mit-license">MIT</a> permitted



<a name="@sentry/bundler-plugin-core"></a>
### @sentry/bundler-plugin-core v3.5.0
#### 

##### Paths
* /home/runner/work/giselle/giselle

<a href="http://opensource.org/licenses/mit-license">MIT</a> permitted



<a name="@sentry/cli"></a>
### @sentry/cli v2.42.2
#### 

##### Paths
* /home/runner/work/giselle/giselle

<a href="http://opensource.org/licenses/BSD-3-Clause">New BSD</a> permitted



<a name="@sentry/cli-linux-x64"></a>
### @sentry/cli-linux-x64 v2.42.2
#### 

##### Paths
* /home/runner/work/giselle/giselle

<a href="http://opensource.org/licenses/BSD-3-Clause">New BSD</a> permitted



<a name="@sentry/core"></a>
### @sentry/core v9.30.0
#### 

##### Paths
* /home/runner/work/giselle/giselle

<a href="http://opensource.org/licenses/mit-license">MIT</a> permitted



<a name="@sentry/nextjs"></a>
### @sentry/nextjs v9.30.0
#### 

##### Paths
* /home/runner/work/giselle/giselle

<a href="http://opensource.org/licenses/mit-license">MIT</a> permitted



<a name="@sentry/node"></a>
### @sentry/node v9.30.0
#### 

##### Paths
* /home/runner/work/giselle/giselle

<a href="http://opensource.org/licenses/mit-license">MIT</a> permitted



<a name="@sentry/opentelemetry"></a>
### @sentry/opentelemetry v9.30.0
#### 

##### Paths
* /home/runner/work/giselle/giselle

<a href="http://opensource.org/licenses/mit-license">MIT</a> permitted



<a name="@sentry/react"></a>
### @sentry/react v9.30.0
#### 

##### Paths
* /home/runner/work/giselle/giselle

<a href="http://opensource.org/licenses/mit-license">MIT</a> permitted



<a name="@sentry/vercel-edge"></a>
### @sentry/vercel-edge v9.30.0
#### 

##### Paths
* /home/runner/work/giselle/giselle

<a href="http://opensource.org/licenses/mit-license">MIT</a> permitted



<a name="@sentry/webpack-plugin"></a>
### @sentry/webpack-plugin v3.5.0
#### 

##### Paths
* /home/runner/work/giselle/giselle

<a href="http://opensource.org/licenses/mit-license">MIT</a> permitted



<a name="@smithy/abort-controller"></a>
### @smithy/abort-controller v4.0.4
#### 

##### Paths
* /home/runner/work/giselle/giselle

<a href="http://www.apache.org/licenses/LICENSE-2.0.txt">Apache 2.0</a> permitted



<a name="@smithy/chunked-blob-reader"></a>
### @smithy/chunked-blob-reader v5.0.0
#### 

##### Paths
* /home/runner/work/giselle/giselle

<a href="http://www.apache.org/licenses/LICENSE-2.0.txt">Apache 2.0</a> permitted



<a name="@smithy/chunked-blob-reader-native"></a>
### @smithy/chunked-blob-reader-native v4.0.0
#### 

##### Paths
* /home/runner/work/giselle/giselle

<a href="http://www.apache.org/licenses/LICENSE-2.0.txt">Apache 2.0</a> permitted



<a name="@smithy/config-resolver"></a>
### @smithy/config-resolver v4.1.4
#### 

##### Paths
* /home/runner/work/giselle/giselle

<a href="http://www.apache.org/licenses/LICENSE-2.0.txt">Apache 2.0</a> permitted



<a name="@smithy/core"></a>
### @smithy/core v3.6.0
#### 

##### Paths
* /home/runner/work/giselle/giselle

<a href="http://www.apache.org/licenses/LICENSE-2.0.txt">Apache 2.0</a> permitted



<a name="@smithy/credential-provider-imds"></a>
### @smithy/credential-provider-imds v4.0.6
#### 

##### Paths
* /home/runner/work/giselle/giselle

<a href="http://www.apache.org/licenses/LICENSE-2.0.txt">Apache 2.0</a> permitted



<a name="@smithy/eventstream-codec"></a>
### @smithy/eventstream-codec v4.0.4
#### 

##### Paths
* /home/runner/work/giselle/giselle

<a href="http://www.apache.org/licenses/LICENSE-2.0.txt">Apache 2.0</a> permitted



<a name="@smithy/eventstream-serde-browser"></a>
### @smithy/eventstream-serde-browser v4.0.4
#### 

##### Paths
* /home/runner/work/giselle/giselle

<a href="http://www.apache.org/licenses/LICENSE-2.0.txt">Apache 2.0</a> permitted



<a name="@smithy/eventstream-serde-config-resolver"></a>
### @smithy/eventstream-serde-config-resolver v4.1.2
#### 

##### Paths
* /home/runner/work/giselle/giselle

<a href="http://www.apache.org/licenses/LICENSE-2.0.txt">Apache 2.0</a> permitted



<a name="@smithy/eventstream-serde-node"></a>
### @smithy/eventstream-serde-node v4.0.4
#### 

##### Paths
* /home/runner/work/giselle/giselle

<a href="http://www.apache.org/licenses/LICENSE-2.0.txt">Apache 2.0</a> permitted



<a name="@smithy/eventstream-serde-universal"></a>
### @smithy/eventstream-serde-universal v4.0.4
#### 

##### Paths
* /home/runner/work/giselle/giselle

<a href="http://www.apache.org/licenses/LICENSE-2.0.txt">Apache 2.0</a> permitted



<a name="@smithy/fetch-http-handler"></a>
### @smithy/fetch-http-handler v5.0.4
#### 

##### Paths
* /home/runner/work/giselle/giselle

<a href="http://www.apache.org/licenses/LICENSE-2.0.txt">Apache 2.0</a> permitted



<a name="@smithy/hash-blob-browser"></a>
### @smithy/hash-blob-browser v4.0.4
#### 

##### Paths
* /home/runner/work/giselle/giselle

<a href="http://www.apache.org/licenses/LICENSE-2.0.txt">Apache 2.0</a> permitted



<a name="@smithy/hash-node"></a>
### @smithy/hash-node v4.0.4
#### 

##### Paths
* /home/runner/work/giselle/giselle

<a href="http://www.apache.org/licenses/LICENSE-2.0.txt">Apache 2.0</a> permitted



<a name="@smithy/hash-stream-node"></a>
### @smithy/hash-stream-node v4.0.4
#### 

##### Paths
* /home/runner/work/giselle/giselle

<a href="http://www.apache.org/licenses/LICENSE-2.0.txt">Apache 2.0</a> permitted



<a name="@smithy/invalid-dependency"></a>
### @smithy/invalid-dependency v4.0.4
#### 

##### Paths
* /home/runner/work/giselle/giselle

<a href="http://www.apache.org/licenses/LICENSE-2.0.txt">Apache 2.0</a> permitted



<a name="@smithy/is-array-buffer"></a>
### @smithy/is-array-buffer v2.2.0
#### 

##### Paths
* /home/runner/work/giselle/giselle

<a href="http://www.apache.org/licenses/LICENSE-2.0.txt">Apache 2.0</a> permitted



<a name="@smithy/md5-js"></a>
### @smithy/md5-js v4.0.4
#### 

##### Paths
* /home/runner/work/giselle/giselle

<a href="http://www.apache.org/licenses/LICENSE-2.0.txt">Apache 2.0</a> permitted



<a name="@smithy/middleware-content-length"></a>
### @smithy/middleware-content-length v4.0.4
#### 

##### Paths
* /home/runner/work/giselle/giselle

<a href="http://www.apache.org/licenses/LICENSE-2.0.txt">Apache 2.0</a> permitted



<a name="@smithy/middleware-endpoint"></a>
### @smithy/middleware-endpoint v4.1.13
#### 

##### Paths
* /home/runner/work/giselle/giselle

<a href="http://www.apache.org/licenses/LICENSE-2.0.txt">Apache 2.0</a> permitted



<a name="@smithy/middleware-retry"></a>
### @smithy/middleware-retry v4.1.14
#### 

##### Paths
* /home/runner/work/giselle/giselle

<a href="http://www.apache.org/licenses/LICENSE-2.0.txt">Apache 2.0</a> permitted



<a name="@smithy/middleware-serde"></a>
### @smithy/middleware-serde v4.0.8
#### 

##### Paths
* /home/runner/work/giselle/giselle

<a href="http://www.apache.org/licenses/LICENSE-2.0.txt">Apache 2.0</a> permitted



<a name="@smithy/middleware-stack"></a>
### @smithy/middleware-stack v4.0.4
#### 

##### Paths
* /home/runner/work/giselle/giselle

<a href="http://www.apache.org/licenses/LICENSE-2.0.txt">Apache 2.0</a> permitted



<a name="@smithy/node-config-provider"></a>
### @smithy/node-config-provider v4.1.3
#### 

##### Paths
* /home/runner/work/giselle/giselle

<a href="http://www.apache.org/licenses/LICENSE-2.0.txt">Apache 2.0</a> permitted



<a name="@smithy/node-http-handler"></a>
### @smithy/node-http-handler v4.0.6
#### 

##### Paths
* /home/runner/work/giselle/giselle

<a href="http://www.apache.org/licenses/LICENSE-2.0.txt">Apache 2.0</a> permitted



<a name="@smithy/property-provider"></a>
### @smithy/property-provider v4.0.4
#### 

##### Paths
* /home/runner/work/giselle/giselle

<a href="http://www.apache.org/licenses/LICENSE-2.0.txt">Apache 2.0</a> permitted



<a name="@smithy/protocol-http"></a>
### @smithy/protocol-http v5.1.2
#### 

##### Paths
* /home/runner/work/giselle/giselle

<a href="http://www.apache.org/licenses/LICENSE-2.0.txt">Apache 2.0</a> permitted



<a name="@smithy/querystring-builder"></a>
### @smithy/querystring-builder v4.0.4
#### 

##### Paths
* /home/runner/work/giselle/giselle

<a href="http://www.apache.org/licenses/LICENSE-2.0.txt">Apache 2.0</a> permitted



<a name="@smithy/querystring-parser"></a>
### @smithy/querystring-parser v4.0.4
#### 

##### Paths
* /home/runner/work/giselle/giselle

<a href="http://www.apache.org/licenses/LICENSE-2.0.txt">Apache 2.0</a> permitted



<a name="@smithy/service-error-classification"></a>
### @smithy/service-error-classification v4.0.6
#### 

##### Paths
* /home/runner/work/giselle/giselle

<a href="http://www.apache.org/licenses/LICENSE-2.0.txt">Apache 2.0</a> permitted



<a name="@smithy/shared-ini-file-loader"></a>
### @smithy/shared-ini-file-loader v4.0.4
#### 

##### Paths
* /home/runner/work/giselle/giselle

<a href="http://www.apache.org/licenses/LICENSE-2.0.txt">Apache 2.0</a> permitted



<a name="@smithy/signature-v4"></a>
### @smithy/signature-v4 v5.1.2
#### 

##### Paths
* /home/runner/work/giselle/giselle

<a href="http://www.apache.org/licenses/LICENSE-2.0.txt">Apache 2.0</a> permitted



<a name="@smithy/smithy-client"></a>
### @smithy/smithy-client v4.4.5
#### 

##### Paths
* /home/runner/work/giselle/giselle

<a href="http://www.apache.org/licenses/LICENSE-2.0.txt">Apache 2.0</a> permitted



<a name="@smithy/types"></a>
### @smithy/types v4.3.1
#### 

##### Paths
* /home/runner/work/giselle/giselle

<a href="http://www.apache.org/licenses/LICENSE-2.0.txt">Apache 2.0</a> permitted



<a name="@smithy/url-parser"></a>
### @smithy/url-parser v4.0.4
#### 

##### Paths
* /home/runner/work/giselle/giselle

<a href="http://www.apache.org/licenses/LICENSE-2.0.txt">Apache 2.0</a> permitted



<a name="@smithy/util-base64"></a>
### @smithy/util-base64 v4.0.0
#### 

##### Paths
* /home/runner/work/giselle/giselle

<a href="http://www.apache.org/licenses/LICENSE-2.0.txt">Apache 2.0</a> permitted



<a name="@smithy/util-body-length-browser"></a>
### @smithy/util-body-length-browser v4.0.0
#### 

##### Paths
* /home/runner/work/giselle/giselle

<a href="http://www.apache.org/licenses/LICENSE-2.0.txt">Apache 2.0</a> permitted



<a name="@smithy/util-body-length-node"></a>
### @smithy/util-body-length-node v4.0.0
#### 

##### Paths
* /home/runner/work/giselle/giselle

<a href="http://www.apache.org/licenses/LICENSE-2.0.txt">Apache 2.0</a> permitted



<a name="@smithy/util-buffer-from"></a>
### @smithy/util-buffer-from v2.2.0
#### 

##### Paths
* /home/runner/work/giselle/giselle

<a href="http://www.apache.org/licenses/LICENSE-2.0.txt">Apache 2.0</a> permitted



<a name="@smithy/util-config-provider"></a>
### @smithy/util-config-provider v4.0.0
#### 

##### Paths
* /home/runner/work/giselle/giselle

<a href="http://www.apache.org/licenses/LICENSE-2.0.txt">Apache 2.0</a> permitted



<a name="@smithy/util-defaults-mode-browser"></a>
### @smithy/util-defaults-mode-browser v4.0.21
#### 

##### Paths
* /home/runner/work/giselle/giselle

<a href="http://www.apache.org/licenses/LICENSE-2.0.txt">Apache 2.0</a> permitted



<a name="@smithy/util-defaults-mode-node"></a>
### @smithy/util-defaults-mode-node v4.0.21
#### 

##### Paths
* /home/runner/work/giselle/giselle

<a href="http://www.apache.org/licenses/LICENSE-2.0.txt">Apache 2.0</a> permitted



<a name="@smithy/util-endpoints"></a>
### @smithy/util-endpoints v3.0.6
#### 

##### Paths
* /home/runner/work/giselle/giselle

<a href="http://www.apache.org/licenses/LICENSE-2.0.txt">Apache 2.0</a> permitted



<a name="@smithy/util-hex-encoding"></a>
### @smithy/util-hex-encoding v4.0.0
#### 

##### Paths
* /home/runner/work/giselle/giselle

<a href="http://www.apache.org/licenses/LICENSE-2.0.txt">Apache 2.0</a> permitted



<a name="@smithy/util-middleware"></a>
### @smithy/util-middleware v4.0.4
#### 

##### Paths
* /home/runner/work/giselle/giselle

<a href="http://www.apache.org/licenses/LICENSE-2.0.txt">Apache 2.0</a> permitted



<a name="@smithy/util-retry"></a>
### @smithy/util-retry v4.0.6
#### 

##### Paths
* /home/runner/work/giselle/giselle

<a href="http://www.apache.org/licenses/LICENSE-2.0.txt">Apache 2.0</a> permitted



<a name="@smithy/util-stream"></a>
### @smithy/util-stream v4.2.2
#### 

##### Paths
* /home/runner/work/giselle/giselle

<a href="http://www.apache.org/licenses/LICENSE-2.0.txt">Apache 2.0</a> permitted



<a name="@smithy/util-uri-escape"></a>
### @smithy/util-uri-escape v4.0.0
#### 

##### Paths
* /home/runner/work/giselle/giselle

<a href="http://www.apache.org/licenses/LICENSE-2.0.txt">Apache 2.0</a> permitted



<a name="@smithy/util-utf8"></a>
### @smithy/util-utf8 v2.3.0
#### 

##### Paths
* /home/runner/work/giselle/giselle

<a href="http://www.apache.org/licenses/LICENSE-2.0.txt">Apache 2.0</a> permitted



<a name="@smithy/util-waiter"></a>
### @smithy/util-waiter v4.0.6
#### 

##### Paths
* /home/runner/work/giselle/giselle

<a href="http://www.apache.org/licenses/LICENSE-2.0.txt">Apache 2.0</a> permitted



<a name="@socket.io/component-emitter"></a>
### @socket.io/component-emitter v3.1.2
#### 

##### Paths
* /home/runner/work/giselle/giselle

<a href="http://opensource.org/licenses/mit-license">MIT</a> permitted



<a name="@standard-schema/spec"></a>
### @standard-schema/spec v1.0.0
#### 

##### Paths
* /home/runner/work/giselle/giselle

<a href="http://opensource.org/licenses/mit-license">MIT</a> permitted



<a name="@supabase/auth-js"></a>
### @supabase/auth-js v2.70.0
#### 

##### Paths
* /home/runner/work/giselle/giselle

<a href="http://opensource.org/licenses/mit-license">MIT</a> permitted



<a name="@supabase/functions-js"></a>
### @supabase/functions-js v2.4.5
#### 

##### Paths
* /home/runner/work/giselle/giselle

<a href="http://opensource.org/licenses/mit-license">MIT</a> permitted



<a name="@supabase/node-fetch"></a>
### @supabase/node-fetch v2.6.15
#### 

##### Paths
* /home/runner/work/giselle/giselle

<a href="http://opensource.org/licenses/mit-license">MIT</a> permitted



<a name="@supabase/postgrest-js"></a>
### @supabase/postgrest-js v1.19.4
#### 

##### Paths
* /home/runner/work/giselle/giselle

<a href="http://opensource.org/licenses/mit-license">MIT</a> permitted



<a name="@supabase/realtime-js"></a>
### @supabase/realtime-js v2.11.15
#### 

##### Paths
* /home/runner/work/giselle/giselle

<a href="http://opensource.org/licenses/mit-license">MIT</a> permitted



<a name="@supabase/ssr"></a>
### @supabase/ssr v0.6.1
#### 

##### Paths
* /home/runner/work/giselle/giselle

<a href="http://opensource.org/licenses/mit-license">MIT</a> permitted



<a name="@supabase/storage-js"></a>
### @supabase/storage-js v2.7.1
#### 

##### Paths
* /home/runner/work/giselle/giselle

<a href="http://opensource.org/licenses/mit-license">MIT</a> permitted



<a name="@supabase/supabase-js"></a>
### @supabase/supabase-js v2.50.5
#### 

##### Paths
* /home/runner/work/giselle/giselle

<a href="http://opensource.org/licenses/mit-license">MIT</a> permitted



<a name="@swc/helpers"></a>
### @swc/helpers v0.5.15
#### 

##### Paths
* /home/runner/work/giselle/giselle

<a href="http://www.apache.org/licenses/LICENSE-2.0.txt">Apache 2.0</a> permitted



<a name="@tailwindcss/node"></a>
### @tailwindcss/node v4.1.10
#### 

##### Paths
* /home/runner/work/giselle/giselle

<a href="http://opensource.org/licenses/mit-license">MIT</a> permitted



<a name="@tailwindcss/oxide"></a>
### @tailwindcss/oxide v4.1.10
#### 

##### Paths
* /home/runner/work/giselle/giselle

<a href="http://opensource.org/licenses/mit-license">MIT</a> permitted



<a name="@tailwindcss/oxide-linux-x64-gnu"></a>
### @tailwindcss/oxide-linux-x64-gnu v4.1.10
#### 

##### Paths
* /home/runner/work/giselle/giselle

<a href="http://opensource.org/licenses/mit-license">MIT</a> permitted



<a name="@tailwindcss/postcss"></a>
### @tailwindcss/postcss v4.1.10
#### 

##### Paths
* /home/runner/work/giselle/giselle

<a href="http://opensource.org/licenses/mit-license">MIT</a> permitted



<a name="@tailwindcss/typography"></a>
### @tailwindcss/typography v0.5.15
#### 

##### Paths
* /home/runner/work/giselle/giselle

<a href="http://opensource.org/licenses/mit-license">MIT</a> permitted



<a name="@tiptap/core"></a>
### @tiptap/core v2.11.5
#### 

##### Paths
* /home/runner/work/giselle/giselle

<a href="http://opensource.org/licenses/mit-license">MIT</a> permitted



<a name="@tiptap/extension-blockquote"></a>
### @tiptap/extension-blockquote v2.12.0
#### 

##### Paths
* /home/runner/work/giselle/giselle

<a href="http://opensource.org/licenses/mit-license">MIT</a> permitted



<a name="@tiptap/extension-bold"></a>
### @tiptap/extension-bold v2.11.5
#### 

##### Paths
* /home/runner/work/giselle/giselle

<a href="http://opensource.org/licenses/mit-license">MIT</a> permitted



<a name="@tiptap/extension-bubble-menu"></a>
### @tiptap/extension-bubble-menu v2.11.5
#### 

##### Paths
* /home/runner/work/giselle/giselle

<a href="http://opensource.org/licenses/mit-license">MIT</a> permitted



<a name="@tiptap/extension-bullet-list"></a>
### @tiptap/extension-bullet-list v2.11.5
#### 

##### Paths
* /home/runner/work/giselle/giselle

<a href="http://opensource.org/licenses/mit-license">MIT</a> permitted



<a name="@tiptap/extension-code"></a>
### @tiptap/extension-code v2.11.5
#### 

##### Paths
* /home/runner/work/giselle/giselle

<a href="http://opensource.org/licenses/mit-license">MIT</a> permitted



<a name="@tiptap/extension-code-block"></a>
### @tiptap/extension-code-block v2.11.5
#### 

##### Paths
* /home/runner/work/giselle/giselle

<a href="http://opensource.org/licenses/mit-license">MIT</a> permitted



<a name="@tiptap/extension-code-block-lowlight"></a>
### @tiptap/extension-code-block-lowlight v2.11.5
#### 

##### Paths
* /home/runner/work/giselle/giselle

<a href="http://opensource.org/licenses/mit-license">MIT</a> permitted



<a name="@tiptap/extension-document"></a>
### @tiptap/extension-document v2.11.5
#### 

##### Paths
* /home/runner/work/giselle/giselle

<a href="http://opensource.org/licenses/mit-license">MIT</a> permitted



<a name="@tiptap/extension-dropcursor"></a>
### @tiptap/extension-dropcursor v2.12.0
#### 

##### Paths
* /home/runner/work/giselle/giselle

<a href="http://opensource.org/licenses/mit-license">MIT</a> permitted



<a name="@tiptap/extension-floating-menu"></a>
### @tiptap/extension-floating-menu v2.11.5
#### 

##### Paths
* /home/runner/work/giselle/giselle

<a href="http://opensource.org/licenses/mit-license">MIT</a> permitted



<a name="@tiptap/extension-gapcursor"></a>
### @tiptap/extension-gapcursor v2.12.0
#### 

##### Paths
* /home/runner/work/giselle/giselle

<a href="http://opensource.org/licenses/mit-license">MIT</a> permitted



<a name="@tiptap/extension-hard-break"></a>
### @tiptap/extension-hard-break v2.12.0
#### 

##### Paths
* /home/runner/work/giselle/giselle

<a href="http://opensource.org/licenses/mit-license">MIT</a> permitted



<a name="@tiptap/extension-heading"></a>
### @tiptap/extension-heading v2.12.0
#### 

##### Paths
* /home/runner/work/giselle/giselle

<a href="http://opensource.org/licenses/mit-license">MIT</a> permitted



<a name="@tiptap/extension-history"></a>
### @tiptap/extension-history v2.11.5
#### 

##### Paths
* /home/runner/work/giselle/giselle

<a href="http://opensource.org/licenses/mit-license">MIT</a> permitted



<a name="@tiptap/extension-horizontal-rule"></a>
### @tiptap/extension-horizontal-rule v2.12.0
#### 

##### Paths
* /home/runner/work/giselle/giselle

<a href="http://opensource.org/licenses/mit-license">MIT</a> permitted



<a name="@tiptap/extension-italic"></a>
### @tiptap/extension-italic v2.11.5
#### 

##### Paths
* /home/runner/work/giselle/giselle

<a href="http://opensource.org/licenses/mit-license">MIT</a> permitted



<a name="@tiptap/extension-list-item"></a>
### @tiptap/extension-list-item v2.11.5
#### 

##### Paths
* /home/runner/work/giselle/giselle

<a href="http://opensource.org/licenses/mit-license">MIT</a> permitted



<a name="@tiptap/extension-mention"></a>
### @tiptap/extension-mention v2.11.5
#### 

##### Paths
* /home/runner/work/giselle/giselle

<a href="http://opensource.org/licenses/mit-license">MIT</a> permitted



<a name="@tiptap/extension-ordered-list"></a>
### @tiptap/extension-ordered-list v2.11.5
#### 

##### Paths
* /home/runner/work/giselle/giselle

<a href="http://opensource.org/licenses/mit-license">MIT</a> permitted



<a name="@tiptap/extension-paragraph"></a>
### @tiptap/extension-paragraph v2.11.5
#### 

##### Paths
* /home/runner/work/giselle/giselle

<a href="http://opensource.org/licenses/mit-license">MIT</a> permitted



<a name="@tiptap/extension-placeholder"></a>
### @tiptap/extension-placeholder v2.11.5
#### 

##### Paths
* /home/runner/work/giselle/giselle

<a href="http://opensource.org/licenses/mit-license">MIT</a> permitted



<a name="@tiptap/extension-strike"></a>
### @tiptap/extension-strike v2.11.5
#### 

##### Paths
* /home/runner/work/giselle/giselle

<a href="http://opensource.org/licenses/mit-license">MIT</a> permitted



<a name="@tiptap/extension-text"></a>
### @tiptap/extension-text v2.11.5
#### 

##### Paths
* /home/runner/work/giselle/giselle

<a href="http://opensource.org/licenses/mit-license">MIT</a> permitted



<a name="@tiptap/extension-text-style"></a>
### @tiptap/extension-text-style v2.12.0
#### 

##### Paths
* /home/runner/work/giselle/giselle

<a href="http://opensource.org/licenses/mit-license">MIT</a> permitted



<a name="@tiptap/html"></a>
### @tiptap/html v2.11.5
#### 

##### Paths
* /home/runner/work/giselle/giselle

<a href="http://opensource.org/licenses/mit-license">MIT</a> permitted



<a name="@tiptap/pm"></a>
### @tiptap/pm v2.11.5
#### 

##### Paths
* /home/runner/work/giselle/giselle

<a href="http://opensource.org/licenses/mit-license">MIT</a> permitted



<a name="@tiptap/react"></a>
### @tiptap/react v2.11.5
#### 

##### Paths
* /home/runner/work/giselle/giselle

<a href="http://opensource.org/licenses/mit-license">MIT</a> permitted



<a name="@tiptap/starter-kit"></a>
### @tiptap/starter-kit v2.11.5
#### 

##### Paths
* /home/runner/work/giselle/giselle

<a href="http://opensource.org/licenses/mit-license">MIT</a> permitted



<a name="@tiptap/suggestion"></a>
### @tiptap/suggestion v2.11.5
#### 

##### Paths
* /home/runner/work/giselle/giselle

<a href="http://opensource.org/licenses/mit-license">MIT</a> permitted



<a name="@trigger.dev/core"></a>
### @trigger.dev/core v4.1.0
#### 

##### Paths
* /home/runner/work/giselle/giselle

<a href="http://opensource.org/licenses/mit-license">MIT</a> permitted



<a name="@trigger.dev/sdk"></a>
### @trigger.dev/sdk v4.1.0
#### 

##### Paths
* /home/runner/work/giselle/giselle

<a href="http://opensource.org/licenses/mit-license">MIT</a> permitted



<a name="@types/chai"></a>
### @types/chai v5.2.2
#### 

##### Paths
* /home/runner/work/giselle/giselle

<a href="http://opensource.org/licenses/mit-license">MIT</a> permitted



<a name="@types/connect"></a>
### @types/connect v3.4.38
#### 

##### Paths
* /home/runner/work/giselle/giselle

<a href="http://opensource.org/licenses/mit-license">MIT</a> permitted



<a name="@types/cookie"></a>
### @types/cookie v0.4.1
#### 

##### Paths
* /home/runner/work/giselle/giselle

<a href="http://opensource.org/licenses/mit-license">MIT</a> permitted



<a name="@types/cors"></a>
### @types/cors v2.8.19
#### 

##### Paths
* /home/runner/work/giselle/giselle

<a href="http://opensource.org/licenses/mit-license">MIT</a> permitted



<a name="@types/d3-color"></a>
### @types/d3-color v3.1.3
#### 

##### Paths
* /home/runner/work/giselle/giselle

<a href="http://opensource.org/licenses/mit-license">MIT</a> permitted



<a name="@types/d3-drag"></a>
### @types/d3-drag v3.0.7
#### 

##### Paths
* /home/runner/work/giselle/giselle

<a href="http://opensource.org/licenses/mit-license">MIT</a> permitted



<a name="@types/d3-interpolate"></a>
### @types/d3-interpolate v3.0.4
#### 

##### Paths
* /home/runner/work/giselle/giselle

<a href="http://opensource.org/licenses/mit-license">MIT</a> permitted



<a name="@types/d3-selection"></a>
### @types/d3-selection v3.0.11
#### 

##### Paths
* /home/runner/work/giselle/giselle

<a href="http://opensource.org/licenses/mit-license">MIT</a> permitted



<a name="@types/d3-transition"></a>
### @types/d3-transition v3.0.9
#### 

##### Paths
* /home/runner/work/giselle/giselle

<a href="http://opensource.org/licenses/mit-license">MIT</a> permitted



<a name="@types/d3-zoom"></a>
### @types/d3-zoom v3.0.8
#### 

##### Paths
* /home/runner/work/giselle/giselle

<a href="http://opensource.org/licenses/mit-license">MIT</a> permitted



<a name="@types/debug"></a>
### @types/debug v4.1.12
#### 

##### Paths
* /home/runner/work/giselle/giselle

<a href="http://opensource.org/licenses/mit-license">MIT</a> permitted



<a name="@types/deep-eql"></a>
### @types/deep-eql v4.0.2
#### 

##### Paths
* /home/runner/work/giselle/giselle

<a href="http://opensource.org/licenses/mit-license">MIT</a> permitted



<a name="@types/eslint"></a>
### @types/eslint v9.6.1
#### 

##### Paths
* /home/runner/work/giselle/giselle

<a href="http://opensource.org/licenses/mit-license">MIT</a> permitted



<a name="@types/eslint-scope"></a>
### @types/eslint-scope v3.7.7
#### 

##### Paths
* /home/runner/work/giselle/giselle

<a href="http://opensource.org/licenses/mit-license">MIT</a> permitted



<a name="@types/estree"></a>
### @types/estree v1.0.6
#### 

##### Paths
* /home/runner/work/giselle/giselle

<a href="http://opensource.org/licenses/mit-license">MIT</a> permitted



<a name="@types/estree-jsx"></a>
### @types/estree-jsx v1.0.5
#### 

##### Paths
* /home/runner/work/giselle/giselle

<a href="http://opensource.org/licenses/mit-license">MIT</a> permitted



<a name="@types/fast-levenshtein"></a>
### @types/fast-levenshtein v0.0.4
#### 

##### Paths
* /home/runner/work/giselle/giselle

<a href="http://opensource.org/licenses/mit-license">MIT</a> permitted



<a name="@types/hast"></a>
### @types/hast v3.0.4
#### 

##### Paths
* /home/runner/work/giselle/giselle

<a href="http://opensource.org/licenses/mit-license">MIT</a> permitted



<a name="@types/json-schema"></a>
### @types/json-schema v7.0.15
#### 

##### Paths
* /home/runner/work/giselle/giselle

<a href="http://opensource.org/licenses/mit-license">MIT</a> permitted



<a name="@types/linkify-it"></a>
### @types/linkify-it v5.0.0
#### 

##### Paths
* /home/runner/work/giselle/giselle

<a href="http://opensource.org/licenses/mit-license">MIT</a> permitted



<a name="@types/markdown-it"></a>
### @types/markdown-it v14.1.2
#### 

##### Paths
* /home/runner/work/giselle/giselle

<a href="http://opensource.org/licenses/mit-license">MIT</a> permitted



<a name="@types/mdast"></a>
### @types/mdast v4.0.4
#### 

##### Paths
* /home/runner/work/giselle/giselle

<a href="http://opensource.org/licenses/mit-license">MIT</a> permitted



<a name="@types/mdurl"></a>
### @types/mdurl v2.0.0
#### 

##### Paths
* /home/runner/work/giselle/giselle

<a href="http://opensource.org/licenses/mit-license">MIT</a> permitted



<a name="@types/ms"></a>
### @types/ms v2.1.0
#### 

##### Paths
* /home/runner/work/giselle/giselle

<a href="http://opensource.org/licenses/mit-license">MIT</a> permitted



<a name="@types/mysql"></a>
### @types/mysql v2.15.26
#### 

##### Paths
* /home/runner/work/giselle/giselle

<a href="http://opensource.org/licenses/mit-license">MIT</a> permitted



<a name="@types/node"></a>
### @types/node v12.20.55
#### 

##### Paths
* /home/runner/work/giselle/giselle

<a href="http://opensource.org/licenses/mit-license">MIT</a> permitted



<a name="@types/nodemailer"></a>
### @types/nodemailer v6.4.17
#### 

##### Paths
* /home/runner/work/giselle/giselle

<a href="http://opensource.org/licenses/mit-license">MIT</a> permitted



<a name="@types/normalize-path"></a>
### @types/normalize-path v3.0.2
#### 

##### Paths
* /home/runner/work/giselle/giselle

<a href="http://opensource.org/licenses/mit-license">MIT</a> permitted



<a name="@types/pg"></a>
### @types/pg v8.6.1
#### 

##### Paths
* /home/runner/work/giselle/giselle

<a href="http://opensource.org/licenses/mit-license">MIT</a> permitted



<a name="@types/pg-pool"></a>
### @types/pg-pool v2.0.6
#### 

##### Paths
* /home/runner/work/giselle/giselle

<a href="http://opensource.org/licenses/mit-license">MIT</a> permitted



<a name="@types/phoenix"></a>
### @types/phoenix v1.6.6
#### 

##### Paths
* /home/runner/work/giselle/giselle

<a href="http://opensource.org/licenses/mit-license">MIT</a> permitted



<a name="@types/pngjs"></a>
### @types/pngjs v6.0.5
#### 

##### Paths
* /home/runner/work/giselle/giselle

<a href="http://opensource.org/licenses/mit-license">MIT</a> permitted



<a name="@types/prismjs"></a>
### @types/prismjs v1.26.5
#### 

##### Paths
* /home/runner/work/giselle/giselle

<a href="http://opensource.org/licenses/mit-license">MIT</a> permitted



<a name="@types/react"></a>
### @types/react v19.1.10
#### 

##### Paths
* /home/runner/work/giselle/giselle

<a href="http://opensource.org/licenses/mit-license">MIT</a> permitted



<a name="@types/react-dom"></a>
### @types/react-dom v19.1.7
#### 

##### Paths
* /home/runner/work/giselle/giselle

<a href="http://opensource.org/licenses/mit-license">MIT</a> permitted



<a name="@types/shimmer"></a>
### @types/shimmer v1.2.0
#### 

##### Paths
* /home/runner/work/giselle/giselle

<a href="http://opensource.org/licenses/mit-license">MIT</a> permitted



<a name="@types/tedious"></a>
### @types/tedious v4.0.14
#### 

##### Paths
* /home/runner/work/giselle/giselle

<a href="http://opensource.org/licenses/mit-license">MIT</a> permitted



<a name="@types/turndown"></a>
### @types/turndown v5.0.5
#### 

##### Paths
* /home/runner/work/giselle/giselle

<a href="http://opensource.org/licenses/mit-license">MIT</a> permitted



<a name="@types/unist"></a>
### @types/unist v2.0.11
#### 

##### Paths
* /home/runner/work/giselle/giselle

<a href="http://opensource.org/licenses/mit-license">MIT</a> permitted



<a name="@types/use-sync-external-store"></a>
### @types/use-sync-external-store v0.0.6
#### 

##### Paths
* /home/runner/work/giselle/giselle

<a href="http://opensource.org/licenses/mit-license">MIT</a> permitted



<a name="@types/uuid"></a>
### @types/uuid v9.0.8
#### 

##### Paths
* /home/runner/work/giselle/giselle

<a href="http://opensource.org/licenses/mit-license">MIT</a> permitted



<a name="@types/webpack"></a>
### @types/webpack v5.28.5
#### 

##### Paths
* /home/runner/work/giselle/giselle

<a href="http://opensource.org/licenses/mit-license">MIT</a> permitted



<a name="@types/whatwg-mimetype"></a>
### @types/whatwg-mimetype v3.0.2
#### 

##### Paths
* /home/runner/work/giselle/giselle

<a href="http://opensource.org/licenses/mit-license">MIT</a> permitted



<a name="@types/ws"></a>
### @types/ws v8.18.1
#### 

##### Paths
* /home/runner/work/giselle/giselle

<a href="http://opensource.org/licenses/mit-license">MIT</a> permitted



<a name="@ungap/structured-clone"></a>
### @ungap/structured-clone v1.2.1
#### 

##### Paths
* /home/runner/work/giselle/giselle

<a href="http://en.wikipedia.org/wiki/ISC_license">ISC</a> permitted



<a name="@urql/core"></a>
### @urql/core v5.1.1
#### 

##### Paths
* /home/runner/work/giselle/giselle

<a href="http://opensource.org/licenses/mit-license">MIT</a> permitted



<a name="@vercel/blob"></a>
### @vercel/blob v0.27.3
#### 

##### Paths
* /home/runner/work/giselle/giselle

<a href="http://www.apache.org/licenses/LICENSE-2.0.txt">Apache 2.0</a> permitted



<a name="@vercel/edge-config"></a>
### @vercel/edge-config v1.4.0
#### 

##### Paths
* /home/runner/work/giselle/giselle

<a href="http://www.apache.org/licenses/LICENSE-2.0.txt">Apache 2.0</a> permitted



<a name="@vercel/edge-config-fs"></a>
### @vercel/edge-config-fs v0.1.0
#### 

##### Paths
* /home/runner/work/giselle/giselle

<a href="http://www.apache.org/licenses/LICENSE-2.0.txt">Apache 2.0</a> permitted



<a name="@vercel/functions"></a>
### @vercel/functions v2.2.11
#### 

##### Paths
* /home/runner/work/giselle/giselle

<a href="http://www.apache.org/licenses/LICENSE-2.0.txt">Apache 2.0</a> permitted



<a name="@vercel/oidc"></a>
### @vercel/oidc v2.0.0
#### 

##### Paths
* /home/runner/work/giselle/giselle

<a href="http://www.apache.org/licenses/LICENSE-2.0.txt">Apache 2.0</a> permitted



<a name="@vercel/otel"></a>
### @vercel/otel v1.10.0
#### 

##### Paths
* /home/runner/work/giselle/giselle

<a href="http://opensource.org/licenses/mit-license">MIT</a> permitted



<a name="@vercel/postgres"></a>
### @vercel/postgres v0.9.0
#### 

##### Paths
* /home/runner/work/giselle/giselle

<a href="http://www.apache.org/licenses/LICENSE-2.0.txt">Apache 2.0</a> permitted



<a name="@vercel/speed-insights"></a>
### @vercel/speed-insights v1.0.12
#### 

##### Paths
* /home/runner/work/giselle/giselle

<a href="http://www.apache.org/licenses/LICENSE-2.0.txt">Apache 2.0</a> permitted



<a name="@vitest/expect"></a>
### @vitest/expect v3.2.4
#### 

##### Paths
* /home/runner/work/giselle/giselle

<a href="http://opensource.org/licenses/mit-license">MIT</a> permitted



<a name="@vitest/mocker"></a>
### @vitest/mocker v3.2.4
#### 

##### Paths
* /home/runner/work/giselle/giselle

<a href="http://opensource.org/licenses/mit-license">MIT</a> permitted



<a name="@vitest/pretty-format"></a>
### @vitest/pretty-format v3.2.4
#### 

##### Paths
* /home/runner/work/giselle/giselle

<a href="http://opensource.org/licenses/mit-license">MIT</a> permitted



<a name="@vitest/runner"></a>
### @vitest/runner v3.2.4
#### 

##### Paths
* /home/runner/work/giselle/giselle

<a href="http://opensource.org/licenses/mit-license">MIT</a> permitted



<a name="@vitest/snapshot"></a>
### @vitest/snapshot v3.2.4
#### 

##### Paths
* /home/runner/work/giselle/giselle

<a href="http://opensource.org/licenses/mit-license">MIT</a> permitted



<a name="@vitest/spy"></a>
### @vitest/spy v3.2.4
#### 

##### Paths
* /home/runner/work/giselle/giselle

<a href="http://opensource.org/licenses/mit-license">MIT</a> permitted



<a name="@vitest/utils"></a>
### @vitest/utils v3.2.4
#### 

##### Paths
* /home/runner/work/giselle/giselle

<a href="http://opensource.org/licenses/mit-license">MIT</a> permitted



<a name="@webassemblyjs/ast"></a>
### @webassemblyjs/ast v1.14.1
#### 

##### Paths
* /home/runner/work/giselle/giselle

<a href="http://opensource.org/licenses/mit-license">MIT</a> permitted



<a name="@webassemblyjs/floating-point-hex-parser"></a>
### @webassemblyjs/floating-point-hex-parser v1.13.2
#### 

##### Paths
* /home/runner/work/giselle/giselle

<a href="http://opensource.org/licenses/mit-license">MIT</a> permitted



<a name="@webassemblyjs/helper-api-error"></a>
### @webassemblyjs/helper-api-error v1.13.2
#### 

##### Paths
* /home/runner/work/giselle/giselle

<a href="http://opensource.org/licenses/mit-license">MIT</a> permitted



<a name="@webassemblyjs/helper-buffer"></a>
### @webassemblyjs/helper-buffer v1.14.1
#### 

##### Paths
* /home/runner/work/giselle/giselle

<a href="http://opensource.org/licenses/mit-license">MIT</a> permitted



<a name="@webassemblyjs/helper-numbers"></a>
### @webassemblyjs/helper-numbers v1.13.2
#### 

##### Paths
* /home/runner/work/giselle/giselle

<a href="http://opensource.org/licenses/mit-license">MIT</a> permitted



<a name="@webassemblyjs/helper-wasm-bytecode"></a>
### @webassemblyjs/helper-wasm-bytecode v1.13.2
#### 

##### Paths
* /home/runner/work/giselle/giselle

<a href="http://opensource.org/licenses/mit-license">MIT</a> permitted



<a name="@webassemblyjs/helper-wasm-section"></a>
### @webassemblyjs/helper-wasm-section v1.14.1
#### 

##### Paths
* /home/runner/work/giselle/giselle

<a href="http://opensource.org/licenses/mit-license">MIT</a> permitted



<a name="@webassemblyjs/ieee754"></a>
### @webassemblyjs/ieee754 v1.13.2
#### 

##### Paths
* /home/runner/work/giselle/giselle

<a href="http://opensource.org/licenses/mit-license">MIT</a> permitted



<a name="@webassemblyjs/leb128"></a>
### @webassemblyjs/leb128 v1.13.2
#### 

##### Paths
* /home/runner/work/giselle/giselle

<a href="http://www.apache.org/licenses/LICENSE-2.0.txt">Apache 2.0</a> permitted



<a name="@webassemblyjs/utf8"></a>
### @webassemblyjs/utf8 v1.13.2
#### 

##### Paths
* /home/runner/work/giselle/giselle

<a href="http://opensource.org/licenses/mit-license">MIT</a> permitted



<a name="@webassemblyjs/wasm-edit"></a>
### @webassemblyjs/wasm-edit v1.14.1
#### 

##### Paths
* /home/runner/work/giselle/giselle

<a href="http://opensource.org/licenses/mit-license">MIT</a> permitted



<a name="@webassemblyjs/wasm-gen"></a>
### @webassemblyjs/wasm-gen v1.14.1
#### 

##### Paths
* /home/runner/work/giselle/giselle

<a href="http://opensource.org/licenses/mit-license">MIT</a> permitted



<a name="@webassemblyjs/wasm-opt"></a>
### @webassemblyjs/wasm-opt v1.14.1
#### 

##### Paths
* /home/runner/work/giselle/giselle

<a href="http://opensource.org/licenses/mit-license">MIT</a> permitted



<a name="@webassemblyjs/wasm-parser"></a>
### @webassemblyjs/wasm-parser v1.14.1
#### 

##### Paths
* /home/runner/work/giselle/giselle

<a href="http://opensource.org/licenses/mit-license">MIT</a> permitted



<a name="@webassemblyjs/wast-printer"></a>
### @webassemblyjs/wast-printer v1.14.1
#### 

##### Paths
* /home/runner/work/giselle/giselle

<a href="http://opensource.org/licenses/mit-license">MIT</a> permitted



<a name="@xmldom/xmldom"></a>
### @xmldom/xmldom v0.8.10
#### 

##### Paths
* /home/runner/work/giselle/giselle

<a href="http://opensource.org/licenses/mit-license">MIT</a> permitted



<a name="@xtuc/ieee754"></a>
### @xtuc/ieee754 v1.2.0
#### 

##### Paths
* /home/runner/work/giselle/giselle

<a href="http://opensource.org/licenses/BSD-3-Clause">New BSD</a> permitted



<a name="@xtuc/long"></a>
### @xtuc/long v4.2.2
#### 

##### Paths
* /home/runner/work/giselle/giselle

<a href="http://www.apache.org/licenses/LICENSE-2.0.txt">Apache 2.0</a> permitted



<a name="@xyflow/react"></a>
### @xyflow/react v12.9.0
#### 

##### Paths
* /home/runner/work/giselle/giselle

<a href="http://opensource.org/licenses/mit-license">MIT</a> permitted



<a name="@xyflow/system"></a>
### @xyflow/system v0.0.71
#### 

##### Paths
* /home/runner/work/giselle/giselle

<a href="http://opensource.org/licenses/mit-license">MIT</a> permitted



<a name="@zod/core"></a>
### @zod/core v0.11.6
#### 

##### Paths
* /home/runner/work/giselle/giselle

<a href="http://opensource.org/licenses/mit-license">MIT</a> permitted



<a name="accepts"></a>
### accepts v1.3.8
#### 

##### Paths
* /home/runner/work/giselle/giselle

<a href="http://opensource.org/licenses/mit-license">MIT</a> permitted



<a name="acorn"></a>
### acorn v8.14.0
#### 

##### Paths
* /home/runner/work/giselle/giselle

<a href="http://opensource.org/licenses/mit-license">MIT</a> permitted



<a name="acorn-import-attributes"></a>
### acorn-import-attributes v1.9.5
#### 

##### Paths
* /home/runner/work/giselle/giselle

<a href="http://opensource.org/licenses/mit-license">MIT</a> permitted



<a name="acorn-walk"></a>
### acorn-walk v8.3.4
#### 

##### Paths
* /home/runner/work/giselle/giselle

<a href="http://opensource.org/licenses/mit-license">MIT</a> permitted



<a name="agent-base"></a>
### agent-base v6.0.2
#### 

##### Paths
* /home/runner/work/giselle/giselle

<a href="http://opensource.org/licenses/mit-license">MIT</a> permitted



<a name="ai"></a>
### ai v5.0.51
#### 

##### Paths
* /home/runner/work/giselle/giselle

<a href="http://www.apache.org/licenses/LICENSE-2.0.txt">Apache 2.0</a> permitted



<a name="ajv"></a>
### ajv v6.12.6
#### 

##### Paths
* /home/runner/work/giselle/giselle

<a href="http://opensource.org/licenses/mit-license">MIT</a> permitted



<a name="ajv-formats"></a>
### ajv-formats v2.1.1
#### 

##### Paths
* /home/runner/work/giselle/giselle

<a href="http://opensource.org/licenses/mit-license">MIT</a> permitted



<a name="ajv-keywords"></a>
### ajv-keywords v3.5.2
#### 

##### Paths
* /home/runner/work/giselle/giselle

<a href="http://opensource.org/licenses/mit-license">MIT</a> permitted



<a name="ansi-colors"></a>
### ansi-colors v4.1.3
#### 

##### Paths
* /home/runner/work/giselle/giselle

<a href="http://opensource.org/licenses/mit-license">MIT</a> permitted



<a name="ansi-regex"></a>
### ansi-regex v5.0.1
#### 

##### Paths
* /home/runner/work/giselle/giselle

<a href="http://opensource.org/licenses/mit-license">MIT</a> permitted



<a name="ansi-styles"></a>
### ansi-styles v4.3.0
#### 

##### Paths
* /home/runner/work/giselle/giselle

<a href="http://opensource.org/licenses/mit-license">MIT</a> permitted



<a name="any-promise"></a>
### any-promise v1.3.0
#### 

##### Paths
* /home/runner/work/giselle/giselle

<a href="http://opensource.org/licenses/mit-license">MIT</a> permitted



<a name="anymatch"></a>
### anymatch v3.1.3
#### 

##### Paths
* /home/runner/work/giselle/giselle

<a href="http://en.wikipedia.org/wiki/ISC_license">ISC</a> permitted



<a name="arg"></a>
### arg v5.0.2
#### 

##### Paths
* /home/runner/work/giselle/giselle

<a href="http://opensource.org/licenses/mit-license">MIT</a> permitted



<a name="argparse"></a>
### argparse v1.0.10
#### 

##### Paths
* /home/runner/work/giselle/giselle

<a href="http://opensource.org/licenses/mit-license">MIT</a> permitted



<a name="argparse"></a>
### argparse v2.0.1
#### 

##### Paths
* /home/runner/work/giselle/giselle

Python-2.0 manually approved

>Python 2.0 license is compatible with Apache-2.0. But License Finder does not support the name "Python-2.0". See https://github.com/pivotal/LicenseFinder/pull/1053

><cite> OSPO @masutaka 2025-02-17</cite>



<a name="aria-hidden"></a>
### aria-hidden v1.2.4
#### 

##### Paths
* /home/runner/work/giselle/giselle

<a href="http://opensource.org/licenses/mit-license">MIT</a> permitted



<a name="array-union"></a>
### array-union v2.1.0
#### 

##### Paths
* /home/runner/work/giselle/giselle

<a href="http://opensource.org/licenses/mit-license">MIT</a> permitted



<a name="assertion-error"></a>
### assertion-error v2.0.1
#### 

##### Paths
* /home/runner/work/giselle/giselle

<a href="http://opensource.org/licenses/mit-license">MIT</a> permitted



<a name="async-retry"></a>
### async-retry v1.3.3
#### 

##### Paths
* /home/runner/work/giselle/giselle

<a href="http://opensource.org/licenses/mit-license">MIT</a> permitted



<a name="atomic-sleep"></a>
### atomic-sleep v1.0.0
#### 

##### Paths
* /home/runner/work/giselle/giselle

<a href="http://opensource.org/licenses/mit-license">MIT</a> permitted



<a name="autoprefixer"></a>
### autoprefixer v10.4.21
#### 

##### Paths
* /home/runner/work/giselle/giselle

<a href="http://opensource.org/licenses/mit-license">MIT</a> permitted



<a name="bail"></a>
### bail v2.0.2
#### 

##### Paths
* /home/runner/work/giselle/giselle

<a href="http://opensource.org/licenses/mit-license">MIT</a> permitted



<a name="balanced-match"></a>
### balanced-match v1.0.2
#### 

##### Paths
* /home/runner/work/giselle/giselle

<a href="http://opensource.org/licenses/mit-license">MIT</a> permitted



<a name="base64-js"></a>
### base64-js v1.5.1
#### 

##### Paths
* /home/runner/work/giselle/giselle

<a href="http://opensource.org/licenses/mit-license">MIT</a> permitted



<a name="base64id"></a>
### base64id v2.0.0
#### 

##### Paths
* /home/runner/work/giselle/giselle

<a href="http://opensource.org/licenses/mit-license">MIT</a> permitted



<a name="baseline-browser-mapping"></a>
### baseline-browser-mapping v2.8.23
#### 

##### Paths
* /home/runner/work/giselle/giselle

<a href="http://www.apache.org/licenses/LICENSE-2.0.txt">Apache 2.0</a> permitted



<a name="before-after-hook"></a>
### before-after-hook v4.0.0
#### 

##### Paths
* /home/runner/work/giselle/giselle

<a href="http://www.apache.org/licenses/LICENSE-2.0.txt">Apache 2.0</a> permitted



<a name="better-path-resolve"></a>
### better-path-resolve v1.0.0
#### 

##### Paths
* /home/runner/work/giselle/giselle

<a href="http://opensource.org/licenses/mit-license">MIT</a> permitted



<a name="bignumber.js"></a>
### bignumber.js v9.1.2
#### 

##### Paths
* /home/runner/work/giselle/giselle

<a href="http://opensource.org/licenses/mit-license">MIT</a> permitted



<a name="binary-extensions"></a>
### binary-extensions v2.3.0
#### 

##### Paths
* /home/runner/work/giselle/giselle

<a href="http://opensource.org/licenses/mit-license">MIT</a> permitted



<a name="bintrees"></a>
### bintrees v1.0.2
#### 

##### Paths
* /home/runner/work/giselle/giselle

<a href="http://opensource.org/licenses/mit-license">MIT</a> permitted



<a name="bl"></a>
### bl v4.1.0
#### 

##### Paths
* /home/runner/work/giselle/giselle

<a href="http://opensource.org/licenses/mit-license">MIT</a> permitted



<a name="boolbase"></a>
### boolbase v1.0.0
#### 

##### Paths
* /home/runner/work/giselle/giselle

<a href="http://en.wikipedia.org/wiki/ISC_license">ISC</a> permitted



<a name="boring-avatars"></a>
### boring-avatars v1.11.1
#### 

##### Paths
* /home/runner/work/giselle/giselle

<a href="http://opensource.org/licenses/mit-license">MIT</a> permitted



<a name="bowser"></a>
### bowser v2.11.0
#### 

##### Paths
* /home/runner/work/giselle/giselle

<a href="http://opensource.org/licenses/mit-license">MIT</a> permitted



<a name="brace-expansion"></a>
### brace-expansion v2.0.1
#### 

##### Paths
* /home/runner/work/giselle/giselle

<a href="http://opensource.org/licenses/mit-license">MIT</a> permitted



<a name="braces"></a>
### braces v3.0.3
#### 

##### Paths
* /home/runner/work/giselle/giselle

<a href="http://opensource.org/licenses/mit-license">MIT</a> permitted



<a name="browserslist"></a>
### browserslist v4.27.0
#### 

##### Paths
* /home/runner/work/giselle/giselle

<a href="http://opensource.org/licenses/mit-license">MIT</a> permitted



<a name="buffer"></a>
### buffer v5.7.1
#### 

##### Paths
* /home/runner/work/giselle/giselle

<a href="http://opensource.org/licenses/mit-license">MIT</a> permitted



<a name="buffer-equal-constant-time"></a>
### buffer-equal-constant-time v1.0.1
#### 

##### Paths
* /home/runner/work/giselle/giselle

<a href="http://opensource.org/licenses/BSD-3-Clause">New BSD</a> permitted



<a name="buffer-from"></a>
### buffer-from v1.1.2
#### 

##### Paths
* /home/runner/work/giselle/giselle

<a href="http://opensource.org/licenses/mit-license">MIT</a> permitted



<a name="bufferutil"></a>
### bufferutil v4.0.9
#### 

##### Paths
* /home/runner/work/giselle/giselle

<a href="http://opensource.org/licenses/mit-license">MIT</a> permitted



<a name="bundle-require"></a>
### bundle-require v5.1.0
#### 

##### Paths
* /home/runner/work/giselle/giselle

<a href="http://opensource.org/licenses/mit-license">MIT</a> permitted



<a name="cac"></a>
### cac v6.7.14
#### 

##### Paths
* /home/runner/work/giselle/giselle

<a href="http://opensource.org/licenses/mit-license">MIT</a> permitted



<a name="call-bind-apply-helpers"></a>
### call-bind-apply-helpers v1.0.1
#### 

##### Paths
* /home/runner/work/giselle/giselle

<a href="http://opensource.org/licenses/mit-license">MIT</a> permitted



<a name="call-bound"></a>
### call-bound v1.0.3
#### 

##### Paths
* /home/runner/work/giselle/giselle

<a href="http://opensource.org/licenses/mit-license">MIT</a> permitted



<a name="camelcase-css"></a>
### camelcase-css v2.0.1
#### 

##### Paths
* /home/runner/work/giselle/giselle

<a href="http://opensource.org/licenses/mit-license">MIT</a> permitted



<a name="caniuse-lite"></a>
### caniuse-lite v1.0.30001753
#### 

##### Paths
* /home/runner/work/giselle/giselle

CC-BY-4.0 permitted



<a name="ccount"></a>
### ccount v2.0.1
#### 

##### Paths
* /home/runner/work/giselle/giselle

<a href="http://opensource.org/licenses/mit-license">MIT</a> permitted



<a name="chai"></a>
### chai v5.2.0
#### 

##### Paths
* /home/runner/work/giselle/giselle

<a href="http://opensource.org/licenses/mit-license">MIT</a> permitted



<a name="chalk"></a>
### chalk v3.0.0
#### 

##### Paths
* /home/runner/work/giselle/giselle

<a href="http://opensource.org/licenses/mit-license">MIT</a> permitted



<a name="character-entities"></a>
### character-entities v2.0.2
#### 

##### Paths
* /home/runner/work/giselle/giselle

<a href="http://opensource.org/licenses/mit-license">MIT</a> permitted



<a name="character-entities-html4"></a>
### character-entities-html4 v2.1.0
#### 

##### Paths
* /home/runner/work/giselle/giselle

<a href="http://opensource.org/licenses/mit-license">MIT</a> permitted



<a name="character-entities-legacy"></a>
### character-entities-legacy v3.0.0
#### 

##### Paths
* /home/runner/work/giselle/giselle

<a href="http://opensource.org/licenses/mit-license">MIT</a> permitted



<a name="character-reference-invalid"></a>
### character-reference-invalid v2.0.1
#### 

##### Paths
* /home/runner/work/giselle/giselle

<a href="http://opensource.org/licenses/mit-license">MIT</a> permitted



<a name="chardet"></a>
### chardet v0.7.0
#### 

##### Paths
* /home/runner/work/giselle/giselle

<a href="http://opensource.org/licenses/mit-license">MIT</a> permitted



<a name="check-error"></a>
### check-error v2.1.1
#### 

##### Paths
* /home/runner/work/giselle/giselle

<a href="http://opensource.org/licenses/mit-license">MIT</a> permitted



<a name="chokidar"></a>
### chokidar v3.6.0
#### 

##### Paths
* /home/runner/work/giselle/giselle

<a href="http://opensource.org/licenses/mit-license">MIT</a> permitted



<a name="chownr"></a>
### chownr v3.0.0
#### 

##### Paths
* /home/runner/work/giselle/giselle

BlueOak-1.0.0 permitted



<a name="chrome-trace-event"></a>
### chrome-trace-event v1.0.4
#### 

##### Paths
* /home/runner/work/giselle/giselle

<a href="http://opensource.org/licenses/mit-license">MIT</a> permitted



<a name="ci-info"></a>
### ci-info v3.9.0
#### 

##### Paths
* /home/runner/work/giselle/giselle

<a href="http://opensource.org/licenses/mit-license">MIT</a> permitted



<a name="citty"></a>
### citty v0.1.6
#### 

##### Paths
* /home/runner/work/giselle/giselle

<a href="http://opensource.org/licenses/mit-license">MIT</a> permitted



<a name="cjs-module-lexer"></a>
### cjs-module-lexer v1.4.3
#### 

##### Paths
* /home/runner/work/giselle/giselle

<a href="http://opensource.org/licenses/mit-license">MIT</a> permitted



<a name="class-variance-authority"></a>
### class-variance-authority v0.7.1
#### 

##### Paths
* /home/runner/work/giselle/giselle

<a href="http://www.apache.org/licenses/LICENSE-2.0.txt">Apache 2.0</a> permitted



<a name="classcat"></a>
### classcat v5.0.5
#### 

##### Paths
* /home/runner/work/giselle/giselle

<a href="http://opensource.org/licenses/mit-license">MIT</a> permitted



<a name="cli-cursor"></a>
### cli-cursor v3.1.0
#### 

##### Paths
* /home/runner/work/giselle/giselle

<a href="http://opensource.org/licenses/mit-license">MIT</a> permitted



<a name="cli-spinners"></a>
### cli-spinners v2.9.2
#### 

##### Paths
* /home/runner/work/giselle/giselle

<a href="http://opensource.org/licenses/mit-license">MIT</a> permitted



<a name="client-only"></a>
### client-only v0.0.1
#### 

##### Paths
* /home/runner/work/giselle/giselle

<a href="http://opensource.org/licenses/mit-license">MIT</a> permitted



<a name="cliui"></a>
### cliui v8.0.1
#### 

##### Paths
* /home/runner/work/giselle/giselle

<a href="http://en.wikipedia.org/wiki/ISC_license">ISC</a> permitted



<a name="clone"></a>
### clone v1.0.4
#### 

##### Paths
* /home/runner/work/giselle/giselle

<a href="http://opensource.org/licenses/mit-license">MIT</a> permitted



<a name="clsx"></a>
### clsx v2.1.1
#### 

##### Paths
* /home/runner/work/giselle/giselle

<a href="http://opensource.org/licenses/mit-license">MIT</a> permitted



<a name="color-convert"></a>
### color-convert v2.0.1
#### 

##### Paths
* /home/runner/work/giselle/giselle

<a href="http://opensource.org/licenses/mit-license">MIT</a> permitted



<a name="color-name"></a>
### color-name v1.1.4
#### 

##### Paths
* /home/runner/work/giselle/giselle

<a href="http://opensource.org/licenses/mit-license">MIT</a> permitted



<a name="colorette"></a>
### colorette v2.0.20
#### 

##### Paths
* /home/runner/work/giselle/giselle

<a href="http://opensource.org/licenses/mit-license">MIT</a> permitted



<a name="comma-separated-tokens"></a>
### comma-separated-tokens v2.0.3
#### 

##### Paths
* /home/runner/work/giselle/giselle

<a href="http://opensource.org/licenses/mit-license">MIT</a> permitted



<a name="commander"></a>
### commander v2.20.3
#### 

##### Paths
* /home/runner/work/giselle/giselle

<a href="http://opensource.org/licenses/mit-license">MIT</a> permitted



<a name="commondir"></a>
### commondir v1.0.1
#### 

##### Paths
* /home/runner/work/giselle/giselle

<a href="http://opensource.org/licenses/mit-license">MIT</a> permitted



<a name="confbox"></a>
### confbox v0.2.2
#### 

##### Paths
* /home/runner/work/giselle/giselle

<a href="http://opensource.org/licenses/mit-license">MIT</a> permitted



<a name="consola"></a>
### consola v3.4.0
#### 

##### Paths
* /home/runner/work/giselle/giselle

<a href="http://opensource.org/licenses/mit-license">MIT</a> permitted



<a name="convert-source-map"></a>
### convert-source-map v2.0.0
#### 

##### Paths
* /home/runner/work/giselle/giselle

<a href="http://opensource.org/licenses/mit-license">MIT</a> permitted



<a name="cookie"></a>
### cookie v1.0.2
#### 

##### Paths
* /home/runner/work/giselle/giselle

<a href="http://opensource.org/licenses/mit-license">MIT</a> permitted



<a name="copy-anything"></a>
### copy-anything v3.0.5
#### 

##### Paths
* /home/runner/work/giselle/giselle

<a href="http://opensource.org/licenses/mit-license">MIT</a> permitted



<a name="core-js"></a>
### core-js v3.40.0
#### 

##### Paths
* /home/runner/work/giselle/giselle

<a href="http://opensource.org/licenses/mit-license">MIT</a> permitted



<a name="cors"></a>
### cors v2.8.5
#### 

##### Paths
* /home/runner/work/giselle/giselle

<a href="http://opensource.org/licenses/mit-license">MIT</a> permitted



<a name="crelt"></a>
### crelt v1.0.6
#### 

##### Paths
* /home/runner/work/giselle/giselle

<a href="http://opensource.org/licenses/mit-license">MIT</a> permitted



<a name="cronstrue"></a>
### cronstrue v2.59.0
#### 

##### Paths
* /home/runner/work/giselle/giselle

<a href="http://opensource.org/licenses/mit-license">MIT</a> permitted



<a name="cross-spawn"></a>
### cross-spawn v7.0.6
#### 

##### Paths
* /home/runner/work/giselle/giselle

<a href="http://opensource.org/licenses/mit-license">MIT</a> permitted



<a name="css-select"></a>
### css-select v5.2.2
#### 

##### Paths
* /home/runner/work/giselle/giselle

<a href="http://opensource.org/licenses/bsd-license">Simplified BSD</a> permitted



<a name="css-what"></a>
### css-what v6.1.0
#### 

##### Paths
* /home/runner/work/giselle/giselle

<a href="http://opensource.org/licenses/bsd-license">Simplified BSD</a> permitted



<a name="cssesc"></a>
### cssesc v3.0.0
#### 

##### Paths
* /home/runner/work/giselle/giselle

<a href="http://opensource.org/licenses/mit-license">MIT</a> permitted



<a name="cssstyle"></a>
### cssstyle v4.3.1
#### 

##### Paths
* /home/runner/work/giselle/giselle

<a href="http://opensource.org/licenses/mit-license">MIT</a> permitted



<a name="csstype"></a>
### csstype v3.1.3
#### 

##### Paths
* /home/runner/work/giselle/giselle

<a href="http://opensource.org/licenses/mit-license">MIT</a> permitted



<a name="d3-color"></a>
### d3-color v3.1.0
#### 

##### Paths
* /home/runner/work/giselle/giselle

<a href="http://en.wikipedia.org/wiki/ISC_license">ISC</a> permitted



<a name="d3-dispatch"></a>
### d3-dispatch v3.0.1
#### 

##### Paths
* /home/runner/work/giselle/giselle

<a href="http://en.wikipedia.org/wiki/ISC_license">ISC</a> permitted



<a name="d3-drag"></a>
### d3-drag v3.0.0
#### 

##### Paths
* /home/runner/work/giselle/giselle

<a href="http://en.wikipedia.org/wiki/ISC_license">ISC</a> permitted



<a name="d3-ease"></a>
### d3-ease v3.0.1
#### 

##### Paths
* /home/runner/work/giselle/giselle

<a href="http://opensource.org/licenses/BSD-3-Clause">New BSD</a> permitted



<a name="d3-interpolate"></a>
### d3-interpolate v3.0.1
#### 

##### Paths
* /home/runner/work/giselle/giselle

<a href="http://en.wikipedia.org/wiki/ISC_license">ISC</a> permitted



<a name="d3-selection"></a>
### d3-selection v3.0.0
#### 

##### Paths
* /home/runner/work/giselle/giselle

<a href="http://en.wikipedia.org/wiki/ISC_license">ISC</a> permitted



<a name="d3-timer"></a>
### d3-timer v3.0.1
#### 

##### Paths
* /home/runner/work/giselle/giselle

<a href="http://en.wikipedia.org/wiki/ISC_license">ISC</a> permitted



<a name="d3-transition"></a>
### d3-transition v3.0.1
#### 

##### Paths
* /home/runner/work/giselle/giselle

<a href="http://en.wikipedia.org/wiki/ISC_license">ISC</a> permitted



<a name="d3-zoom"></a>
### d3-zoom v3.0.0
#### 

##### Paths
* /home/runner/work/giselle/giselle

<a href="http://en.wikipedia.org/wiki/ISC_license">ISC</a> permitted



<a name="data-urls"></a>
### data-urls v5.0.0
#### 

##### Paths
* /home/runner/work/giselle/giselle

<a href="http://opensource.org/licenses/mit-license">MIT</a> permitted



<a name="dateformat"></a>
### dateformat v4.6.3
#### 

##### Paths
* /home/runner/work/giselle/giselle

<a href="http://opensource.org/licenses/mit-license">MIT</a> permitted



<a name="debounce"></a>
### debounce v1.2.1
#### 

##### Paths
* /home/runner/work/giselle/giselle

<a href="http://opensource.org/licenses/mit-license">MIT</a> permitted



<a name="debug"></a>
### debug v4.3.7
#### 

##### Paths
* /home/runner/work/giselle/giselle

<a href="http://opensource.org/licenses/mit-license">MIT</a> permitted



<a name="decimal.js"></a>
### decimal.js v10.5.0
#### 

##### Paths
* /home/runner/work/giselle/giselle

<a href="http://opensource.org/licenses/mit-license">MIT</a> permitted



<a name="decode-named-character-reference"></a>
### decode-named-character-reference v1.0.2
#### 

##### Paths
* /home/runner/work/giselle/giselle

<a href="http://opensource.org/licenses/mit-license">MIT</a> permitted



<a name="deep-eql"></a>
### deep-eql v5.0.2
#### 

##### Paths
* /home/runner/work/giselle/giselle

<a href="http://opensource.org/licenses/mit-license">MIT</a> permitted



<a name="deepmerge"></a>
### deepmerge v4.3.1
#### 

##### Paths
* /home/runner/work/giselle/giselle

<a href="http://opensource.org/licenses/mit-license">MIT</a> permitted



<a name="defaults"></a>
### defaults v1.0.4
#### 

##### Paths
* /home/runner/work/giselle/giselle

<a href="http://opensource.org/licenses/mit-license">MIT</a> permitted



<a name="defuddle"></a>
### defuddle v0.6.4
#### 

##### Paths
* /home/runner/work/giselle/giselle

<a href="http://opensource.org/licenses/mit-license">MIT</a> permitted



<a name="dequal"></a>
### dequal v2.0.3
#### 

##### Paths
* /home/runner/work/giselle/giselle

<a href="http://opensource.org/licenses/mit-license">MIT</a> permitted



<a name="detect-indent"></a>
### detect-indent v6.1.0
#### 

##### Paths
* /home/runner/work/giselle/giselle

<a href="http://opensource.org/licenses/mit-license">MIT</a> permitted



<a name="detect-libc"></a>
### detect-libc v2.0.4
#### 

##### Paths
* /home/runner/work/giselle/giselle

<a href="http://www.apache.org/licenses/LICENSE-2.0.txt">Apache 2.0</a> permitted



<a name="detect-node-es"></a>
### detect-node-es v1.1.0
#### 

##### Paths
* /home/runner/work/giselle/giselle

<a href="http://opensource.org/licenses/mit-license">MIT</a> permitted



<a name="devlop"></a>
### devlop v1.1.0
#### 

##### Paths
* /home/runner/work/giselle/giselle

<a href="http://opensource.org/licenses/mit-license">MIT</a> permitted



<a name="didyoumean"></a>
### didyoumean v1.2.2
#### 

##### Paths
* /home/runner/work/giselle/giselle

<a href="http://www.apache.org/licenses/LICENSE-2.0.txt">Apache 2.0</a> permitted



<a name="dir-glob"></a>
### dir-glob v3.0.1
#### 

##### Paths
* /home/runner/work/giselle/giselle

<a href="http://opensource.org/licenses/mit-license">MIT</a> permitted



<a name="dlv"></a>
### dlv v1.1.3
#### 

##### Paths
* /home/runner/work/giselle/giselle

<a href="http://opensource.org/licenses/mit-license">MIT</a> permitted



<a name="dom-serializer"></a>
### dom-serializer v2.0.0
#### 

##### Paths
* /home/runner/work/giselle/giselle

<a href="http://opensource.org/licenses/mit-license">MIT</a> permitted



<a name="domelementtype"></a>
### domelementtype v2.3.0
#### 

##### Paths
* /home/runner/work/giselle/giselle

<a href="http://opensource.org/licenses/bsd-license">Simplified BSD</a> permitted



<a name="domhandler"></a>
### domhandler v5.0.3
#### 

##### Paths
* /home/runner/work/giselle/giselle

<a href="http://opensource.org/licenses/bsd-license">Simplified BSD</a> permitted



<a name="domutils"></a>
### domutils v3.2.2
#### 

##### Paths
* /home/runner/work/giselle/giselle

<a href="http://opensource.org/licenses/bsd-license">Simplified BSD</a> permitted



<a name="dotenv"></a>
### dotenv v16.4.7
#### 

##### Paths
* /home/runner/work/giselle/giselle

<a href="http://opensource.org/licenses/bsd-license">Simplified BSD</a> permitted



<a name="drizzle-kit"></a>
### drizzle-kit v0.31.4
#### 

##### Paths
* /home/runner/work/giselle/giselle

<a href="http://opensource.org/licenses/mit-license">MIT</a> permitted



<a name="drizzle-orm"></a>
### drizzle-orm v0.44.2
#### 

##### Paths
* /home/runner/work/giselle/giselle

<a href="http://www.apache.org/licenses/LICENSE-2.0.txt">Apache 2.0</a> permitted



<a name="dunder-proto"></a>
### dunder-proto v1.0.1
#### 

##### Paths
* /home/runner/work/giselle/giselle

<a href="http://opensource.org/licenses/mit-license">MIT</a> permitted



<a name="duplexer"></a>
### duplexer v0.1.2
#### 

##### Paths
* /home/runner/work/giselle/giselle

<a href="http://opensource.org/licenses/mit-license">MIT</a> permitted



<a name="ecdsa-sig-formatter"></a>
### ecdsa-sig-formatter v1.0.11
#### 

##### Paths
* /home/runner/work/giselle/giselle

<a href="http://www.apache.org/licenses/LICENSE-2.0.txt">Apache 2.0</a> permitted



<a name="electron-to-chromium"></a>
### electron-to-chromium v1.5.244
#### 

##### Paths
* /home/runner/work/giselle/giselle

<a href="http://en.wikipedia.org/wiki/ISC_license">ISC</a> permitted



<a name="emoji-regex"></a>
### emoji-regex v8.0.0
#### 

##### Paths
* /home/runner/work/giselle/giselle

<a href="http://opensource.org/licenses/mit-license">MIT</a> permitted



<a name="end-of-stream"></a>
### end-of-stream v1.4.4
#### 

##### Paths
* /home/runner/work/giselle/giselle

<a href="http://opensource.org/licenses/mit-license">MIT</a> permitted



<a name="engine.io"></a>
### engine.io v6.5.5
#### 

##### Paths
* /home/runner/work/giselle/giselle

<a href="http://opensource.org/licenses/mit-license">MIT</a> permitted



<a name="engine.io-client"></a>
### engine.io-client v6.5.4
#### 

##### Paths
* /home/runner/work/giselle/giselle

<a href="http://opensource.org/licenses/mit-license">MIT</a> permitted



<a name="engine.io-parser"></a>
### engine.io-parser v5.2.3
#### 

##### Paths
* /home/runner/work/giselle/giselle

<a href="http://opensource.org/licenses/mit-license">MIT</a> permitted



<a name="enhanced-resolve"></a>
### enhanced-resolve v5.18.3
#### 

##### Paths
* /home/runner/work/giselle/giselle

<a href="http://opensource.org/licenses/mit-license">MIT</a> permitted



<a name="enquirer"></a>
### enquirer v2.4.1
#### 

##### Paths
* /home/runner/work/giselle/giselle

<a href="http://opensource.org/licenses/mit-license">MIT</a> permitted



<a name="entities"></a>
### entities v4.5.0
#### 

##### Paths
* /home/runner/work/giselle/giselle

<a href="http://opensource.org/licenses/bsd-license">Simplified BSD</a> permitted



<a name="es-define-property"></a>
### es-define-property v1.0.1
#### 

##### Paths
* /home/runner/work/giselle/giselle

<a href="http://opensource.org/licenses/mit-license">MIT</a> permitted



<a name="es-errors"></a>
### es-errors v1.3.0
#### 

##### Paths
* /home/runner/work/giselle/giselle

<a href="http://opensource.org/licenses/mit-license">MIT</a> permitted



<a name="es-module-lexer"></a>
### es-module-lexer v1.7.0
#### 

##### Paths
* /home/runner/work/giselle/giselle

<a href="http://opensource.org/licenses/mit-license">MIT</a> permitted



<a name="es-object-atoms"></a>
### es-object-atoms v1.1.1
#### 

##### Paths
* /home/runner/work/giselle/giselle

<a href="http://opensource.org/licenses/mit-license">MIT</a> permitted



<a name="esbuild"></a>
### esbuild v0.18.20
#### 

##### Paths
* /home/runner/work/giselle/giselle

<a href="http://opensource.org/licenses/mit-license">MIT</a> permitted



<a name="esbuild-register"></a>
### esbuild-register v3.6.0
#### 

##### Paths
* /home/runner/work/giselle/giselle

<a href="http://opensource.org/licenses/mit-license">MIT</a> permitted



<a name="escalade"></a>
### escalade v3.2.0
#### 

##### Paths
* /home/runner/work/giselle/giselle

<a href="http://opensource.org/licenses/mit-license">MIT</a> permitted



<a name="escape-string-regexp"></a>
### escape-string-regexp v4.0.0
#### 

##### Paths
* /home/runner/work/giselle/giselle

<a href="http://opensource.org/licenses/mit-license">MIT</a> permitted



<a name="eslint-scope"></a>
### eslint-scope v5.1.1
#### 

##### Paths
* /home/runner/work/giselle/giselle

<a href="http://opensource.org/licenses/bsd-license">Simplified BSD</a> permitted



<a name="esprima"></a>
### esprima v4.0.1
#### 

##### Paths
* /home/runner/work/giselle/giselle

<a href="http://opensource.org/licenses/bsd-license">Simplified BSD</a> permitted



<a name="esrecurse"></a>
### esrecurse v4.3.0
#### 

##### Paths
* /home/runner/work/giselle/giselle

<a href="http://opensource.org/licenses/bsd-license">Simplified BSD</a> permitted



<a name="estraverse"></a>
### estraverse v4.3.0
#### 

##### Paths
* /home/runner/work/giselle/giselle

<a href="http://opensource.org/licenses/bsd-license">Simplified BSD</a> permitted



<a name="estree-util-is-identifier-name"></a>
### estree-util-is-identifier-name v3.0.0
#### 

##### Paths
* /home/runner/work/giselle/giselle

<a href="http://opensource.org/licenses/mit-license">MIT</a> permitted



<a name="estree-walker"></a>
### estree-walker v2.0.2
#### 

##### Paths
* /home/runner/work/giselle/giselle

<a href="http://opensource.org/licenses/mit-license">MIT</a> permitted



<a name="events"></a>
### events v3.3.0
#### 

##### Paths
* /home/runner/work/giselle/giselle

<a href="http://opensource.org/licenses/mit-license">MIT</a> permitted



<a name="eventsource"></a>
### eventsource v3.0.7
#### 

##### Paths
* /home/runner/work/giselle/giselle

<a href="http://opensource.org/licenses/mit-license">MIT</a> permitted



<a name="eventsource-parser"></a>
### eventsource-parser v3.0.6
#### 

##### Paths
* /home/runner/work/giselle/giselle

<a href="http://opensource.org/licenses/mit-license">MIT</a> permitted



<a name="evt"></a>
### evt v2.5.9
#### 

##### Paths
* /home/runner/work/giselle/giselle

<a href="http://opensource.org/licenses/mit-license">MIT</a> permitted



<a name="execa"></a>
### execa v8.0.1
#### 

##### Paths
* /home/runner/work/giselle/giselle

<a href="http://opensource.org/licenses/mit-license">MIT</a> permitted



<a name="expect-type"></a>
### expect-type v1.2.1
#### 

##### Paths
* /home/runner/work/giselle/giselle

<a href="http://www.apache.org/licenses/LICENSE-2.0.txt">Apache 2.0</a> permitted



<a name="exsolve"></a>
### exsolve v1.0.7
#### 

##### Paths
* /home/runner/work/giselle/giselle

<a href="http://opensource.org/licenses/mit-license">MIT</a> permitted



<a name="extend"></a>
### extend v3.0.2
#### 

##### Paths
* /home/runner/work/giselle/giselle

<a href="http://opensource.org/licenses/mit-license">MIT</a> permitted



<a name="extendable-error"></a>
### extendable-error v0.1.7
#### 

##### Paths
* /home/runner/work/giselle/giselle

<a href="http://opensource.org/licenses/mit-license">MIT</a> permitted



<a name="external-editor"></a>
### external-editor v3.1.0
#### 

##### Paths
* /home/runner/work/giselle/giselle

<a href="http://opensource.org/licenses/mit-license">MIT</a> permitted



<a name="fast-content-type-parse"></a>
### fast-content-type-parse v3.0.0
#### 

##### Paths
* /home/runner/work/giselle/giselle

<a href="http://opensource.org/licenses/mit-license">MIT</a> permitted



<a name="fast-copy"></a>
### fast-copy v3.0.2
#### 

##### Paths
* /home/runner/work/giselle/giselle

<a href="http://opensource.org/licenses/mit-license">MIT</a> permitted



<a name="fast-deep-equal"></a>
### fast-deep-equal v2.0.1
#### 

##### Paths
* /home/runner/work/giselle/giselle

<a href="http://opensource.org/licenses/mit-license">MIT</a> permitted



<a name="fast-glob"></a>
### fast-glob v3.3.3
#### 

##### Paths
* /home/runner/work/giselle/giselle

<a href="http://opensource.org/licenses/mit-license">MIT</a> permitted



<a name="fast-json-stable-stringify"></a>
### fast-json-stable-stringify v2.1.0
#### 

##### Paths
* /home/runner/work/giselle/giselle

<a href="http://opensource.org/licenses/mit-license">MIT</a> permitted



<a name="fast-levenshtein"></a>
### fast-levenshtein v3.0.0
#### 

##### Paths
* /home/runner/work/giselle/giselle

<a href="http://opensource.org/licenses/mit-license">MIT</a> permitted



<a name="fast-redact"></a>
### fast-redact v3.5.0
#### 

##### Paths
* /home/runner/work/giselle/giselle

<a href="http://opensource.org/licenses/mit-license">MIT</a> permitted



<a name="fast-safe-stringify"></a>
### fast-safe-stringify v2.1.1
#### 

##### Paths
* /home/runner/work/giselle/giselle

<a href="http://opensource.org/licenses/mit-license">MIT</a> permitted



<a name="fast-uri"></a>
### fast-uri v3.1.0
#### 

##### Paths
* /home/runner/work/giselle/giselle

<a href="http://opensource.org/licenses/BSD-3-Clause">New BSD</a> permitted



<a name="fast-xml-parser"></a>
### fast-xml-parser v4.4.1
#### 

##### Paths
* /home/runner/work/giselle/giselle

<a href="http://opensource.org/licenses/mit-license">MIT</a> permitted



<a name="fastest-levenshtein"></a>
### fastest-levenshtein v1.0.16
#### 

##### Paths
* /home/runner/work/giselle/giselle

<a href="http://opensource.org/licenses/mit-license">MIT</a> permitted



<a name="fastq"></a>
### fastq v1.18.0
#### 

##### Paths
* /home/runner/work/giselle/giselle

<a href="http://en.wikipedia.org/wiki/ISC_license">ISC</a> permitted



<a name="fd-package-json"></a>
### fd-package-json v2.0.0
#### 

##### Paths
* /home/runner/work/giselle/giselle

<a href="http://opensource.org/licenses/mit-license">MIT</a> permitted



<a name="fdir"></a>
### fdir v6.5.0
#### 

##### Paths
* /home/runner/work/giselle/giselle

<a href="http://opensource.org/licenses/mit-license">MIT</a> permitted



<a name="fflate"></a>
### fflate v0.4.8
#### 

##### Paths
* /home/runner/work/giselle/giselle

<a href="http://opensource.org/licenses/mit-license">MIT</a> permitted



<a name="fill-range"></a>
### fill-range v7.1.1
#### 

##### Paths
* /home/runner/work/giselle/giselle

<a href="http://opensource.org/licenses/mit-license">MIT</a> permitted



<a name="find-up"></a>
### find-up v4.1.0
#### 

##### Paths
* /home/runner/work/giselle/giselle

<a href="http://opensource.org/licenses/mit-license">MIT</a> permitted



<a name="flags"></a>
### flags v4.0.0
#### 

##### Paths
* /home/runner/work/giselle/giselle

<a href="http://opensource.org/licenses/mit-license">MIT</a> permitted



<a name="foreground-child"></a>
### foreground-child v3.3.1
#### 

##### Paths
* /home/runner/work/giselle/giselle

<a href="http://en.wikipedia.org/wiki/ISC_license">ISC</a> permitted



<a name="formatly"></a>
### formatly v0.3.0
#### 

##### Paths
* /home/runner/work/giselle/giselle

<a href="http://opensource.org/licenses/mit-license">MIT</a> permitted



<a name="forwarded-parse"></a>
### forwarded-parse v2.1.2
#### 

##### Paths
* /home/runner/work/giselle/giselle

<a href="http://opensource.org/licenses/mit-license">MIT</a> permitted



<a name="fraction.js"></a>
### fraction.js v4.3.7
#### 

##### Paths
* /home/runner/work/giselle/giselle

<a href="http://opensource.org/licenses/mit-license">MIT</a> permitted



<a name="framer-motion"></a>
### framer-motion v12.23.22
#### 

##### Paths
* /home/runner/work/giselle/giselle

<a href="http://opensource.org/licenses/mit-license">MIT</a> permitted



<a name="fs-extra"></a>
### fs-extra v7.0.1
#### 

##### Paths
* /home/runner/work/giselle/giselle

<a href="http://opensource.org/licenses/mit-license">MIT</a> permitted



<a name="fs.realpath"></a>
### fs.realpath v1.0.0
#### 

##### Paths
* /home/runner/work/giselle/giselle

<a href="http://en.wikipedia.org/wiki/ISC_license">ISC</a> permitted



<a name="function-bind"></a>
### function-bind v1.1.2
#### 

##### Paths
* /home/runner/work/giselle/giselle

<a href="http://opensource.org/licenses/mit-license">MIT</a> permitted



<a name="gaxios"></a>
### gaxios v6.7.1
#### 

##### Paths
* /home/runner/work/giselle/giselle

<a href="http://www.apache.org/licenses/LICENSE-2.0.txt">Apache 2.0</a> permitted



<a name="gcp-metadata"></a>
### gcp-metadata v6.1.0
#### 

##### Paths
* /home/runner/work/giselle/giselle

<a href="http://www.apache.org/licenses/LICENSE-2.0.txt">Apache 2.0</a> permitted



<a name="gensync"></a>
### gensync v1.0.0-beta.2
#### 

##### Paths
* /home/runner/work/giselle/giselle

<a href="http://opensource.org/licenses/mit-license">MIT</a> permitted



<a name="get-caller-file"></a>
### get-caller-file v2.0.5
#### 

##### Paths
* /home/runner/work/giselle/giselle

<a href="http://en.wikipedia.org/wiki/ISC_license">ISC</a> permitted



<a name="get-east-asian-width"></a>
### get-east-asian-width v1.4.0
#### 

##### Paths
* /home/runner/work/giselle/giselle

<a href="http://opensource.org/licenses/mit-license">MIT</a> permitted



<a name="get-intrinsic"></a>
### get-intrinsic v1.2.7
#### 

##### Paths
* /home/runner/work/giselle/giselle

<a href="http://opensource.org/licenses/mit-license">MIT</a> permitted



<a name="get-nonce"></a>
### get-nonce v1.0.1
#### 

##### Paths
* /home/runner/work/giselle/giselle

<a href="http://opensource.org/licenses/mit-license">MIT</a> permitted



<a name="get-proto"></a>
### get-proto v1.0.1
#### 

##### Paths
* /home/runner/work/giselle/giselle

<a href="http://opensource.org/licenses/mit-license">MIT</a> permitted



<a name="get-stream"></a>
### get-stream v8.0.1
#### 

##### Paths
* /home/runner/work/giselle/giselle

<a href="http://opensource.org/licenses/mit-license">MIT</a> permitted



<a name="get-tsconfig"></a>
### get-tsconfig v4.9.0
#### 

##### Paths
* /home/runner/work/giselle/giselle

<a href="http://opensource.org/licenses/mit-license">MIT</a> permitted



<a name="glob"></a>
### glob v9.3.5
#### 

##### Paths
* /home/runner/work/giselle/giselle

<a href="http://en.wikipedia.org/wiki/ISC_license">ISC</a> permitted



<a name="glob-parent"></a>
### glob-parent v5.1.2
#### 

##### Paths
* /home/runner/work/giselle/giselle

<a href="http://en.wikipedia.org/wiki/ISC_license">ISC</a> permitted



<a name="glob-to-regexp"></a>
### glob-to-regexp v0.4.1
#### 

##### Paths
* /home/runner/work/giselle/giselle

<a href="http://opensource.org/licenses/bsd-license">Simplified BSD</a> permitted



<a name="globals"></a>
### globals v11.12.0
#### 

##### Paths
* /home/runner/work/giselle/giselle

<a href="http://opensource.org/licenses/mit-license">MIT</a> permitted



<a name="globby"></a>
### globby v11.1.0
#### 

##### Paths
* /home/runner/work/giselle/giselle

<a href="http://opensource.org/licenses/mit-license">MIT</a> permitted



<a name="globrex"></a>
### globrex v0.1.2
#### 

##### Paths
* /home/runner/work/giselle/giselle

<a href="http://opensource.org/licenses/mit-license">MIT</a> permitted



<a name="google-auth-library"></a>
### google-auth-library v9.15.0
#### 

##### Paths
* /home/runner/work/giselle/giselle

<a href="http://www.apache.org/licenses/LICENSE-2.0.txt">Apache 2.0</a> permitted



<a name="googleapis"></a>
### googleapis v144.0.0
#### 

##### Paths
* /home/runner/work/giselle/giselle

<a href="http://www.apache.org/licenses/LICENSE-2.0.txt">Apache 2.0</a> permitted



<a name="googleapis-common"></a>
### googleapis-common v7.2.0
#### 

##### Paths
* /home/runner/work/giselle/giselle

<a href="http://www.apache.org/licenses/LICENSE-2.0.txt">Apache 2.0</a> permitted



<a name="gopd"></a>
### gopd v1.2.0
#### 

##### Paths
* /home/runner/work/giselle/giselle

<a href="http://opensource.org/licenses/mit-license">MIT</a> permitted



<a name="gql.tada"></a>
### gql.tada v1.8.10
#### 

##### Paths
* /home/runner/work/giselle/giselle

<a href="http://opensource.org/licenses/mit-license">MIT</a> permitted



<a name="graceful-fs"></a>
### graceful-fs v4.2.11
#### 

##### Paths
* /home/runner/work/giselle/giselle

<a href="http://en.wikipedia.org/wiki/ISC_license">ISC</a> permitted



<a name="graphql"></a>
### graphql v16.10.0
#### 

##### Paths
* /home/runner/work/giselle/giselle

<a href="http://opensource.org/licenses/mit-license">MIT</a> permitted



<a name="gtoken"></a>
### gtoken v7.1.0
#### 

##### Paths
* /home/runner/work/giselle/giselle

<a href="http://opensource.org/licenses/mit-license">MIT</a> permitted



<a name="gzip-size"></a>
### gzip-size v6.0.0
#### 

##### Paths
* /home/runner/work/giselle/giselle

<a href="http://opensource.org/licenses/mit-license">MIT</a> permitted



<a name="happy-dom"></a>
### happy-dom v20.0.2
#### 

##### Paths
* /home/runner/work/giselle/giselle

<a href="http://opensource.org/licenses/mit-license">MIT</a> permitted



<a name="has-flag"></a>
### has-flag v4.0.0
#### 

##### Paths
* /home/runner/work/giselle/giselle

<a href="http://opensource.org/licenses/mit-license">MIT</a> permitted



<a name="has-symbols"></a>
### has-symbols v1.1.0
#### 

##### Paths
* /home/runner/work/giselle/giselle

<a href="http://opensource.org/licenses/mit-license">MIT</a> permitted



<a name="hasown"></a>
### hasown v2.0.2
#### 

##### Paths
* /home/runner/work/giselle/giselle

<a href="http://opensource.org/licenses/mit-license">MIT</a> permitted



<a name="hast-util-from-parse5"></a>
### hast-util-from-parse5 v8.0.3
#### 

##### Paths
* /home/runner/work/giselle/giselle

<a href="http://opensource.org/licenses/mit-license">MIT</a> permitted



<a name="hast-util-parse-selector"></a>
### hast-util-parse-selector v4.0.0
#### 

##### Paths
* /home/runner/work/giselle/giselle

<a href="http://opensource.org/licenses/mit-license">MIT</a> permitted



<a name="hast-util-raw"></a>
### hast-util-raw v9.1.0
#### 

##### Paths
* /home/runner/work/giselle/giselle

<a href="http://opensource.org/licenses/mit-license">MIT</a> permitted



<a name="hast-util-to-jsx-runtime"></a>
### hast-util-to-jsx-runtime v2.3.2
#### 

##### Paths
* /home/runner/work/giselle/giselle

<a href="http://opensource.org/licenses/mit-license">MIT</a> permitted



<a name="hast-util-to-parse5"></a>
### hast-util-to-parse5 v8.0.0
#### 

##### Paths
* /home/runner/work/giselle/giselle

<a href="http://opensource.org/licenses/mit-license">MIT</a> permitted



<a name="hast-util-whitespace"></a>
### hast-util-whitespace v3.0.0
#### 

##### Paths
* /home/runner/work/giselle/giselle

<a href="http://opensource.org/licenses/mit-license">MIT</a> permitted



<a name="hastscript"></a>
### hastscript v9.0.1
#### 

##### Paths
* /home/runner/work/giselle/giselle

<a href="http://opensource.org/licenses/mit-license">MIT</a> permitted



<a name="he"></a>
### he v1.2.0
#### 

##### Paths
* /home/runner/work/giselle/giselle

<a href="http://opensource.org/licenses/mit-license">MIT</a> permitted



<a name="help-me"></a>
### help-me v5.0.0
#### 

##### Paths
* /home/runner/work/giselle/giselle

<a href="http://opensource.org/licenses/mit-license">MIT</a> permitted



<a name="highlight.js"></a>
### highlight.js v11.11.1
#### 

##### Paths
* /home/runner/work/giselle/giselle

<a href="http://opensource.org/licenses/BSD-3-Clause">New BSD</a> permitted



<a name="hoist-non-react-statics"></a>
### hoist-non-react-statics v3.3.2
#### 

##### Paths
* /home/runner/work/giselle/giselle

<a href="http://opensource.org/licenses/BSD-3-Clause">New BSD</a> permitted



<a name="html-encoding-sniffer"></a>
### html-encoding-sniffer v4.0.0
#### 

##### Paths
* /home/runner/work/giselle/giselle

<a href="http://opensource.org/licenses/mit-license">MIT</a> permitted



<a name="html-escaper"></a>
### html-escaper v2.0.2
#### 

##### Paths
* /home/runner/work/giselle/giselle

<a href="http://opensource.org/licenses/mit-license">MIT</a> permitted



<a name="html-to-text"></a>
### html-to-text v9.0.5
#### 

##### Paths
* /home/runner/work/giselle/giselle

<a href="http://opensource.org/licenses/mit-license">MIT</a> permitted



<a name="html-url-attributes"></a>
### html-url-attributes v3.0.1
#### 

##### Paths
* /home/runner/work/giselle/giselle

<a href="http://opensource.org/licenses/mit-license">MIT</a> permitted



<a name="html-void-elements"></a>
### html-void-elements v3.0.0
#### 

##### Paths
* /home/runner/work/giselle/giselle

<a href="http://opensource.org/licenses/mit-license">MIT</a> permitted



<a name="htmlparser2"></a>
### htmlparser2 v8.0.2
#### 

##### Paths
* /home/runner/work/giselle/giselle

<a href="http://opensource.org/licenses/mit-license">MIT</a> permitted



<a name="http-proxy-agent"></a>
### http-proxy-agent v7.0.2
#### 

##### Paths
* /home/runner/work/giselle/giselle

<a href="http://opensource.org/licenses/mit-license">MIT</a> permitted



<a name="https-proxy-agent"></a>
### https-proxy-agent v5.0.1
#### 

##### Paths
* /home/runner/work/giselle/giselle

<a href="http://opensource.org/licenses/mit-license">MIT</a> permitted



<a name="human-id"></a>
### human-id v4.1.1
#### 

##### Paths
* /home/runner/work/giselle/giselle

<a href="http://opensource.org/licenses/mit-license">MIT</a> permitted



<a name="human-signals"></a>
### human-signals v5.0.0
#### 

##### Paths
* /home/runner/work/giselle/giselle

<a href="http://www.apache.org/licenses/LICENSE-2.0.txt">Apache 2.0</a> permitted



<a name="humanize-duration"></a>
### humanize-duration v3.33.1
#### 

##### Paths
* /home/runner/work/giselle/giselle

<a href="https://unlicense.org/">The Unlicense</a> permitted



<a name="iconv-lite"></a>
### iconv-lite v0.4.24
#### 

##### Paths
* /home/runner/work/giselle/giselle

<a href="http://opensource.org/licenses/mit-license">MIT</a> permitted



<a name="ieee754"></a>
### ieee754 v1.2.1
#### 

##### Paths
* /home/runner/work/giselle/giselle

<a href="http://opensource.org/licenses/BSD-3-Clause">New BSD</a> permitted



<a name="ignore"></a>
### ignore v5.3.2
#### 

##### Paths
* /home/runner/work/giselle/giselle

<a href="http://opensource.org/licenses/mit-license">MIT</a> permitted



<a name="import-in-the-middle"></a>
### import-in-the-middle v1.7.4
#### 

##### Paths
* /home/runner/work/giselle/giselle

<a href="http://www.apache.org/licenses/LICENSE-2.0.txt">Apache 2.0</a> permitted



<a name="inherits"></a>
### inherits v2.0.4
#### 

##### Paths
* /home/runner/work/giselle/giselle

<a href="http://en.wikipedia.org/wiki/ISC_license">ISC</a> permitted



<a name="inline-style-parser"></a>
### inline-style-parser v0.2.4
#### 

##### Paths
* /home/runner/work/giselle/giselle

<a href="http://opensource.org/licenses/mit-license">MIT</a> permitted



<a name="input-otp"></a>
### input-otp v1.4.2
#### 

##### Paths
* /home/runner/work/giselle/giselle

<a href="http://opensource.org/licenses/mit-license">MIT</a> permitted



<a name="is-alphabetical"></a>
### is-alphabetical v2.0.1
#### 

##### Paths
* /home/runner/work/giselle/giselle

<a href="http://opensource.org/licenses/mit-license">MIT</a> permitted



<a name="is-alphanumerical"></a>
### is-alphanumerical v2.0.1
#### 

##### Paths
* /home/runner/work/giselle/giselle

<a href="http://opensource.org/licenses/mit-license">MIT</a> permitted



<a name="is-binary-path"></a>
### is-binary-path v2.1.0
#### 

##### Paths
* /home/runner/work/giselle/giselle

<a href="http://opensource.org/licenses/mit-license">MIT</a> permitted



<a name="is-buffer"></a>
### is-buffer v2.0.5
#### 

##### Paths
* /home/runner/work/giselle/giselle

<a href="http://opensource.org/licenses/mit-license">MIT</a> permitted



<a name="is-core-module"></a>
### is-core-module v2.16.1
#### 

##### Paths
* /home/runner/work/giselle/giselle

<a href="http://opensource.org/licenses/mit-license">MIT</a> permitted



<a name="is-decimal"></a>
### is-decimal v2.0.1
#### 

##### Paths
* /home/runner/work/giselle/giselle

<a href="http://opensource.org/licenses/mit-license">MIT</a> permitted



<a name="is-extglob"></a>
### is-extglob v2.1.1
#### 

##### Paths
* /home/runner/work/giselle/giselle

<a href="http://opensource.org/licenses/mit-license">MIT</a> permitted



<a name="is-fullwidth-code-point"></a>
### is-fullwidth-code-point v3.0.0
#### 

##### Paths
* /home/runner/work/giselle/giselle

<a href="http://opensource.org/licenses/mit-license">MIT</a> permitted



<a name="is-glob"></a>
### is-glob v4.0.3
#### 

##### Paths
* /home/runner/work/giselle/giselle

<a href="http://opensource.org/licenses/mit-license">MIT</a> permitted



<a name="is-hexadecimal"></a>
### is-hexadecimal v2.0.1
#### 

##### Paths
* /home/runner/work/giselle/giselle

<a href="http://opensource.org/licenses/mit-license">MIT</a> permitted



<a name="is-interactive"></a>
### is-interactive v1.0.0
#### 

##### Paths
* /home/runner/work/giselle/giselle

<a href="http://opensource.org/licenses/mit-license">MIT</a> permitted



<a name="is-node-process"></a>
### is-node-process v1.2.0
#### 

##### Paths
* /home/runner/work/giselle/giselle

<a href="http://opensource.org/licenses/mit-license">MIT</a> permitted



<a name="is-number"></a>
### is-number v7.0.0
#### 

##### Paths
* /home/runner/work/giselle/giselle

<a href="http://opensource.org/licenses/mit-license">MIT</a> permitted



<a name="is-plain-obj"></a>
### is-plain-obj v4.1.0
#### 

##### Paths
* /home/runner/work/giselle/giselle

<a href="http://opensource.org/licenses/mit-license">MIT</a> permitted



<a name="is-plain-object"></a>
### is-plain-object v5.0.0
#### 

##### Paths
* /home/runner/work/giselle/giselle

<a href="http://opensource.org/licenses/mit-license">MIT</a> permitted



<a name="is-potential-custom-element-name"></a>
### is-potential-custom-element-name v1.0.1
#### 

##### Paths
* /home/runner/work/giselle/giselle

<a href="http://opensource.org/licenses/mit-license">MIT</a> permitted



<a name="is-reference"></a>
### is-reference v1.2.1
#### 

##### Paths
* /home/runner/work/giselle/giselle

<a href="http://opensource.org/licenses/mit-license">MIT</a> permitted



<a name="is-stream"></a>
### is-stream v2.0.1
#### 

##### Paths
* /home/runner/work/giselle/giselle

<a href="http://opensource.org/licenses/mit-license">MIT</a> permitted



<a name="is-subdir"></a>
### is-subdir v1.2.0
#### 

##### Paths
* /home/runner/work/giselle/giselle

<a href="http://opensource.org/licenses/mit-license">MIT</a> permitted



<a name="is-unicode-supported"></a>
### is-unicode-supported v0.1.0
#### 

##### Paths
* /home/runner/work/giselle/giselle

<a href="http://opensource.org/licenses/mit-license">MIT</a> permitted



<a name="is-what"></a>
### is-what v4.1.16
#### 

##### Paths
* /home/runner/work/giselle/giselle

<a href="http://opensource.org/licenses/mit-license">MIT</a> permitted



<a name="is-windows"></a>
### is-windows v1.0.2
#### 

##### Paths
* /home/runner/work/giselle/giselle

<a href="http://opensource.org/licenses/mit-license">MIT</a> permitted



<a name="isexe"></a>
### isexe v2.0.0
#### 

##### Paths
* /home/runner/work/giselle/giselle

<a href="http://en.wikipedia.org/wiki/ISC_license">ISC</a> permitted



<a name="isows"></a>
### isows v1.0.7
#### 

##### Paths
* /home/runner/work/giselle/giselle

<a href="http://opensource.org/licenses/mit-license">MIT</a> permitted



<a name="jackspeak"></a>
### jackspeak v3.4.3
#### 

##### Paths
* /home/runner/work/giselle/giselle

BlueOak-1.0.0 permitted



<a name="jest-worker"></a>
### jest-worker v27.5.1
#### 

##### Paths
* /home/runner/work/giselle/giselle

<a href="http://opensource.org/licenses/mit-license">MIT</a> permitted



<a name="jiti"></a>
### jiti v1.21.7
#### 

##### Paths
* /home/runner/work/giselle/giselle

<a href="http://opensource.org/licenses/mit-license">MIT</a> permitted



<a name="jose"></a>
### jose v5.9.6
#### 

##### Paths
* /home/runner/work/giselle/giselle

<a href="http://opensource.org/licenses/mit-license">MIT</a> permitted



<a name="joycon"></a>
### joycon v3.1.1
#### 

##### Paths
* /home/runner/work/giselle/giselle

<a href="http://opensource.org/licenses/mit-license">MIT</a> permitted



<a name="js-tokens"></a>
### js-tokens v4.0.0
#### 

##### Paths
* /home/runner/work/giselle/giselle

<a href="http://opensource.org/licenses/mit-license">MIT</a> permitted



<a name="js-yaml"></a>
### js-yaml v3.14.1
#### 

##### Paths
* /home/runner/work/giselle/giselle

<a href="http://opensource.org/licenses/mit-license">MIT</a> permitted



<a name="jsdom"></a>
### jsdom v26.1.0
#### 

##### Paths
* /home/runner/work/giselle/giselle

<a href="http://opensource.org/licenses/mit-license">MIT</a> permitted



<a name="jsesc"></a>
### jsesc v3.1.0
#### 

##### Paths
* /home/runner/work/giselle/giselle

<a href="http://opensource.org/licenses/mit-license">MIT</a> permitted



<a name="json-bigint"></a>
### json-bigint v1.0.0
#### 

##### Paths
* /home/runner/work/giselle/giselle

<a href="http://opensource.org/licenses/mit-license">MIT</a> permitted



<a name="json-parse-even-better-errors"></a>
### json-parse-even-better-errors v2.3.1
#### 

##### Paths
* /home/runner/work/giselle/giselle

<a href="http://opensource.org/licenses/mit-license">MIT</a> permitted



<a name="json-schema"></a>
### json-schema v0.4.0
#### 

##### Paths
* /home/runner/work/giselle/giselle

(AFL-2.1 OR BSD-3-Clause) permitted



<a name="json-schema-traverse"></a>
### json-schema-traverse v0.4.1
#### 

##### Paths
* /home/runner/work/giselle/giselle

<a href="http://opensource.org/licenses/mit-license">MIT</a> permitted



<a name="json5"></a>
### json5 v2.2.3
#### 

##### Paths
* /home/runner/work/giselle/giselle

<a href="http://opensource.org/licenses/mit-license">MIT</a> permitted



<a name="jsonfile"></a>
### jsonfile v4.0.0
#### 

##### Paths
* /home/runner/work/giselle/giselle

<a href="http://opensource.org/licenses/mit-license">MIT</a> permitted



<a name="jwa"></a>
### jwa v2.0.0
#### 

##### Paths
* /home/runner/work/giselle/giselle

<a href="http://opensource.org/licenses/mit-license">MIT</a> permitted



<a name="jws"></a>
### jws v4.0.0
#### 

##### Paths
* /home/runner/work/giselle/giselle

<a href="http://opensource.org/licenses/mit-license">MIT</a> permitted



<a name="kleur"></a>
### kleur v3.0.3
#### 

##### Paths
* /home/runner/work/giselle/giselle

<a href="http://opensource.org/licenses/mit-license">MIT</a> permitted



<a name="knip"></a>
### knip v5.67.1
#### 

##### Paths
* /home/runner/work/giselle/giselle

<a href="http://en.wikipedia.org/wiki/ISC_license">ISC</a> permitted



<a name="langfuse"></a>
### langfuse v3.38.4
#### 

##### Paths
* /home/runner/work/giselle/giselle

<a href="http://opensource.org/licenses/mit-license">MIT</a> permitted



<a name="langfuse-core"></a>
### langfuse-core v3.37.0
#### 

##### Paths
* /home/runner/work/giselle/giselle

<a href="http://opensource.org/licenses/mit-license">MIT</a> permitted



<a name="langfuse-vercel"></a>
### langfuse-vercel v3.37.0
#### 

##### Paths
* /home/runner/work/giselle/giselle

<a href="http://opensource.org/licenses/mit-license">MIT</a> permitted



<a name="leac"></a>
### leac v0.6.0
#### 

##### Paths
* /home/runner/work/giselle/giselle

<a href="http://opensource.org/licenses/mit-license">MIT</a> permitted



<a name="lightningcss"></a>
### lightningcss v1.30.1
#### 

##### Paths
* /home/runner/work/giselle/giselle

<a href="https://www.mozilla.org/media/MPL/2.0/index.815ca599c9df.txt">Mozilla Public License 2.0</a> permitted



<a name="lightningcss-linux-x64-gnu"></a>
### lightningcss-linux-x64-gnu v1.30.1
#### 

##### Paths
* /home/runner/work/giselle/giselle

<a href="https://www.mozilla.org/media/MPL/2.0/index.815ca599c9df.txt">Mozilla Public License 2.0</a> permitted



<a name="lilconfig"></a>
### lilconfig v2.1.0
#### 

##### Paths
* /home/runner/work/giselle/giselle

<a href="http://opensource.org/licenses/mit-license">MIT</a> permitted



<a name="lines-and-columns"></a>
### lines-and-columns v1.2.4
#### 

##### Paths
* /home/runner/work/giselle/giselle

<a href="http://opensource.org/licenses/mit-license">MIT</a> permitted



<a name="linkify-it"></a>
### linkify-it v5.0.0
#### 

##### Paths
* /home/runner/work/giselle/giselle

<a href="http://opensource.org/licenses/mit-license">MIT</a> permitted



<a name="load-tsconfig"></a>
### load-tsconfig v0.2.5
#### 

##### Paths
* /home/runner/work/giselle/giselle

<a href="http://opensource.org/licenses/mit-license">MIT</a> permitted



<a name="loader-runner"></a>
### loader-runner v4.3.1
#### 

##### Paths
* /home/runner/work/giselle/giselle

<a href="http://opensource.org/licenses/mit-license">MIT</a> permitted



<a name="locate-path"></a>
### locate-path v5.0.0
#### 

##### Paths
* /home/runner/work/giselle/giselle

<a href="http://opensource.org/licenses/mit-license">MIT</a> permitted



<a name="lodash.camelcase"></a>
### lodash.camelcase v4.3.0
#### 

##### Paths
* /home/runner/work/giselle/giselle

<a href="http://opensource.org/licenses/mit-license">MIT</a> permitted



<a name="lodash.castarray"></a>
### lodash.castarray v4.4.0
#### 

##### Paths
* /home/runner/work/giselle/giselle

<a href="http://opensource.org/licenses/mit-license">MIT</a> permitted



<a name="lodash.isplainobject"></a>
### lodash.isplainobject v4.0.6
#### 

##### Paths
* /home/runner/work/giselle/giselle

<a href="http://opensource.org/licenses/mit-license">MIT</a> permitted



<a name="lodash.merge"></a>
### lodash.merge v4.6.2
#### 

##### Paths
* /home/runner/work/giselle/giselle

<a href="http://opensource.org/licenses/mit-license">MIT</a> permitted



<a name="lodash.sortby"></a>
### lodash.sortby v4.7.0
#### 

##### Paths
* /home/runner/work/giselle/giselle

<a href="http://opensource.org/licenses/mit-license">MIT</a> permitted



<a name="lodash.startcase"></a>
### lodash.startcase v4.4.0
#### 

##### Paths
* /home/runner/work/giselle/giselle

<a href="http://opensource.org/licenses/mit-license">MIT</a> permitted



<a name="log-symbols"></a>
### log-symbols v4.1.0
#### 

##### Paths
* /home/runner/work/giselle/giselle

<a href="http://opensource.org/licenses/mit-license">MIT</a> permitted



<a name="long"></a>
### long v5.2.4
#### 

##### Paths
* /home/runner/work/giselle/giselle

<a href="http://www.apache.org/licenses/LICENSE-2.0.txt">Apache 2.0</a> permitted



<a name="longest-streak"></a>
### longest-streak v3.1.0
#### 

##### Paths
* /home/runner/work/giselle/giselle

<a href="http://opensource.org/licenses/mit-license">MIT</a> permitted



<a name="loupe"></a>
### loupe v3.1.4
#### 

##### Paths
* /home/runner/work/giselle/giselle

<a href="http://opensource.org/licenses/mit-license">MIT</a> permitted



<a name="lowlight"></a>
### lowlight v3.3.0
#### 

##### Paths
* /home/runner/work/giselle/giselle

<a href="http://opensource.org/licenses/mit-license">MIT</a> permitted



<a name="lru-cache"></a>
### lru-cache v5.1.1
#### 

##### Paths
* /home/runner/work/giselle/giselle

<a href="http://en.wikipedia.org/wiki/ISC_license">ISC</a> permitted



<a name="lucide-react"></a>
### lucide-react v0.473.0
#### 

##### Paths
* /home/runner/work/giselle/giselle

<a href="http://en.wikipedia.org/wiki/ISC_license">ISC</a> permitted



<a name="magic-string"></a>
### magic-string v0.30.8
#### 

##### Paths
* /home/runner/work/giselle/giselle

<a href="http://opensource.org/licenses/mit-license">MIT</a> permitted



<a name="markdown-it"></a>
### markdown-it v14.1.0
#### 

##### Paths
* /home/runner/work/giselle/giselle

<a href="http://opensource.org/licenses/mit-license">MIT</a> permitted



<a name="markdown-table"></a>
### markdown-table v3.0.4
#### 

##### Paths
* /home/runner/work/giselle/giselle

<a href="http://opensource.org/licenses/mit-license">MIT</a> permitted



<a name="marked"></a>
### marked v15.0.7
#### 

##### Paths
* /home/runner/work/giselle/giselle

<a href="http://opensource.org/licenses/mit-license">MIT</a> permitted



<a name="math-intrinsics"></a>
### math-intrinsics v1.1.0
#### 

##### Paths
* /home/runner/work/giselle/giselle

<a href="http://opensource.org/licenses/mit-license">MIT</a> permitted



<a name="mathml-to-latex"></a>
### mathml-to-latex v1.5.0
#### 

##### Paths
* /home/runner/work/giselle/giselle

<a href="http://opensource.org/licenses/mit-license">MIT</a> permitted



<a name="mdast-util-find-and-replace"></a>
### mdast-util-find-and-replace v3.0.2
#### 

##### Paths
* /home/runner/work/giselle/giselle

<a href="http://opensource.org/licenses/mit-license">MIT</a> permitted



<a name="mdast-util-from-markdown"></a>
### mdast-util-from-markdown v2.0.2
#### 

##### Paths
* /home/runner/work/giselle/giselle

<a href="http://opensource.org/licenses/mit-license">MIT</a> permitted



<a name="mdast-util-gfm"></a>
### mdast-util-gfm v3.1.0
#### 

##### Paths
* /home/runner/work/giselle/giselle

<a href="http://opensource.org/licenses/mit-license">MIT</a> permitted



<a name="mdast-util-gfm-autolink-literal"></a>
### mdast-util-gfm-autolink-literal v2.0.1
#### 

##### Paths
* /home/runner/work/giselle/giselle

<a href="http://opensource.org/licenses/mit-license">MIT</a> permitted



<a name="mdast-util-gfm-footnote"></a>
### mdast-util-gfm-footnote v2.1.0
#### 

##### Paths
* /home/runner/work/giselle/giselle

<a href="http://opensource.org/licenses/mit-license">MIT</a> permitted



<a name="mdast-util-gfm-strikethrough"></a>
### mdast-util-gfm-strikethrough v2.0.0
#### 

##### Paths
* /home/runner/work/giselle/giselle

<a href="http://opensource.org/licenses/mit-license">MIT</a> permitted



<a name="mdast-util-gfm-table"></a>
### mdast-util-gfm-table v2.0.0
#### 

##### Paths
* /home/runner/work/giselle/giselle

<a href="http://opensource.org/licenses/mit-license">MIT</a> permitted



<a name="mdast-util-gfm-task-list-item"></a>
### mdast-util-gfm-task-list-item v2.0.0
#### 

##### Paths
* /home/runner/work/giselle/giselle

<a href="http://opensource.org/licenses/mit-license">MIT</a> permitted



<a name="mdast-util-mdx-expression"></a>
### mdast-util-mdx-expression v2.0.1
#### 

##### Paths
* /home/runner/work/giselle/giselle

<a href="http://opensource.org/licenses/mit-license">MIT</a> permitted



<a name="mdast-util-mdx-jsx"></a>
### mdast-util-mdx-jsx v3.2.0
#### 

##### Paths
* /home/runner/work/giselle/giselle

<a href="http://opensource.org/licenses/mit-license">MIT</a> permitted



<a name="mdast-util-mdxjs-esm"></a>
### mdast-util-mdxjs-esm v2.0.1
#### 

##### Paths
* /home/runner/work/giselle/giselle

<a href="http://opensource.org/licenses/mit-license">MIT</a> permitted



<a name="mdast-util-phrasing"></a>
### mdast-util-phrasing v4.1.0
#### 

##### Paths
* /home/runner/work/giselle/giselle

<a href="http://opensource.org/licenses/mit-license">MIT</a> permitted



<a name="mdast-util-to-hast"></a>
### mdast-util-to-hast v13.2.0
#### 

##### Paths
* /home/runner/work/giselle/giselle

<a href="http://opensource.org/licenses/mit-license">MIT</a> permitted



<a name="mdast-util-to-markdown"></a>
### mdast-util-to-markdown v2.1.2
#### 

##### Paths
* /home/runner/work/giselle/giselle

<a href="http://opensource.org/licenses/mit-license">MIT</a> permitted



<a name="mdast-util-to-string"></a>
### mdast-util-to-string v4.0.0
#### 

##### Paths
* /home/runner/work/giselle/giselle

<a href="http://opensource.org/licenses/mit-license">MIT</a> permitted



<a name="mdurl"></a>
### mdurl v2.0.0
#### 

##### Paths
* /home/runner/work/giselle/giselle

<a href="http://opensource.org/licenses/mit-license">MIT</a> permitted



<a name="merge-stream"></a>
### merge-stream v2.0.0
#### 

##### Paths
* /home/runner/work/giselle/giselle

<a href="http://opensource.org/licenses/mit-license">MIT</a> permitted



<a name="merge2"></a>
### merge2 v1.4.1
#### 

##### Paths
* /home/runner/work/giselle/giselle

<a href="http://opensource.org/licenses/mit-license">MIT</a> permitted



<a name="micromark"></a>
### micromark v4.0.1
#### 

##### Paths
* /home/runner/work/giselle/giselle

<a href="http://opensource.org/licenses/mit-license">MIT</a> permitted



<a name="micromark-core-commonmark"></a>
### micromark-core-commonmark v2.0.2
#### 

##### Paths
* /home/runner/work/giselle/giselle

<a href="http://opensource.org/licenses/mit-license">MIT</a> permitted



<a name="micromark-extension-gfm"></a>
### micromark-extension-gfm v3.0.0
#### 

##### Paths
* /home/runner/work/giselle/giselle

<a href="http://opensource.org/licenses/mit-license">MIT</a> permitted



<a name="micromark-extension-gfm-autolink-literal"></a>
### micromark-extension-gfm-autolink-literal v2.1.0
#### 

##### Paths
* /home/runner/work/giselle/giselle

<a href="http://opensource.org/licenses/mit-license">MIT</a> permitted



<a name="micromark-extension-gfm-footnote"></a>
### micromark-extension-gfm-footnote v2.1.0
#### 

##### Paths
* /home/runner/work/giselle/giselle

<a href="http://opensource.org/licenses/mit-license">MIT</a> permitted



<a name="micromark-extension-gfm-strikethrough"></a>
### micromark-extension-gfm-strikethrough v2.1.0
#### 

##### Paths
* /home/runner/work/giselle/giselle

<a href="http://opensource.org/licenses/mit-license">MIT</a> permitted



<a name="micromark-extension-gfm-table"></a>
### micromark-extension-gfm-table v2.1.1
#### 

##### Paths
* /home/runner/work/giselle/giselle

<a href="http://opensource.org/licenses/mit-license">MIT</a> permitted



<a name="micromark-extension-gfm-tagfilter"></a>
### micromark-extension-gfm-tagfilter v2.0.0
#### 

##### Paths
* /home/runner/work/giselle/giselle

<a href="http://opensource.org/licenses/mit-license">MIT</a> permitted



<a name="micromark-extension-gfm-task-list-item"></a>
### micromark-extension-gfm-task-list-item v2.1.0
#### 

##### Paths
* /home/runner/work/giselle/giselle

<a href="http://opensource.org/licenses/mit-license">MIT</a> permitted



<a name="micromark-factory-destination"></a>
### micromark-factory-destination v2.0.1
#### 

##### Paths
* /home/runner/work/giselle/giselle

<a href="http://opensource.org/licenses/mit-license">MIT</a> permitted



<a name="micromark-factory-label"></a>
### micromark-factory-label v2.0.1
#### 

##### Paths
* /home/runner/work/giselle/giselle

<a href="http://opensource.org/licenses/mit-license">MIT</a> permitted



<a name="micromark-factory-space"></a>
### micromark-factory-space v2.0.1
#### 

##### Paths
* /home/runner/work/giselle/giselle

<a href="http://opensource.org/licenses/mit-license">MIT</a> permitted



<a name="micromark-factory-title"></a>
### micromark-factory-title v2.0.1
#### 

##### Paths
* /home/runner/work/giselle/giselle

<a href="http://opensource.org/licenses/mit-license">MIT</a> permitted



<a name="micromark-factory-whitespace"></a>
### micromark-factory-whitespace v2.0.1
#### 

##### Paths
* /home/runner/work/giselle/giselle

<a href="http://opensource.org/licenses/mit-license">MIT</a> permitted



<a name="micromark-util-character"></a>
### micromark-util-character v2.1.1
#### 

##### Paths
* /home/runner/work/giselle/giselle

<a href="http://opensource.org/licenses/mit-license">MIT</a> permitted



<a name="micromark-util-chunked"></a>
### micromark-util-chunked v2.0.1
#### 

##### Paths
* /home/runner/work/giselle/giselle

<a href="http://opensource.org/licenses/mit-license">MIT</a> permitted



<a name="micromark-util-classify-character"></a>
### micromark-util-classify-character v2.0.1
#### 

##### Paths
* /home/runner/work/giselle/giselle

<a href="http://opensource.org/licenses/mit-license">MIT</a> permitted



<a name="micromark-util-combine-extensions"></a>
### micromark-util-combine-extensions v2.0.1
#### 

##### Paths
* /home/runner/work/giselle/giselle

<a href="http://opensource.org/licenses/mit-license">MIT</a> permitted



<a name="micromark-util-decode-numeric-character-reference"></a>
### micromark-util-decode-numeric-character-reference v2.0.2
#### 

##### Paths
* /home/runner/work/giselle/giselle

<a href="http://opensource.org/licenses/mit-license">MIT</a> permitted



<a name="micromark-util-decode-string"></a>
### micromark-util-decode-string v2.0.1
#### 

##### Paths
* /home/runner/work/giselle/giselle

<a href="http://opensource.org/licenses/mit-license">MIT</a> permitted



<a name="micromark-util-encode"></a>
### micromark-util-encode v2.0.1
#### 

##### Paths
* /home/runner/work/giselle/giselle

<a href="http://opensource.org/licenses/mit-license">MIT</a> permitted



<a name="micromark-util-html-tag-name"></a>
### micromark-util-html-tag-name v2.0.1
#### 

##### Paths
* /home/runner/work/giselle/giselle

<a href="http://opensource.org/licenses/mit-license">MIT</a> permitted



<a name="micromark-util-normalize-identifier"></a>
### micromark-util-normalize-identifier v2.0.1
#### 

##### Paths
* /home/runner/work/giselle/giselle

<a href="http://opensource.org/licenses/mit-license">MIT</a> permitted



<a name="micromark-util-resolve-all"></a>
### micromark-util-resolve-all v2.0.1
#### 

##### Paths
* /home/runner/work/giselle/giselle

<a href="http://opensource.org/licenses/mit-license">MIT</a> permitted



<a name="micromark-util-sanitize-uri"></a>
### micromark-util-sanitize-uri v2.0.1
#### 

##### Paths
* /home/runner/work/giselle/giselle

<a href="http://opensource.org/licenses/mit-license">MIT</a> permitted



<a name="micromark-util-subtokenize"></a>
### micromark-util-subtokenize v2.0.3
#### 

##### Paths
* /home/runner/work/giselle/giselle

<a href="http://opensource.org/licenses/mit-license">MIT</a> permitted



<a name="micromark-util-symbol"></a>
### micromark-util-symbol v2.0.1
#### 

##### Paths
* /home/runner/work/giselle/giselle

<a href="http://opensource.org/licenses/mit-license">MIT</a> permitted



<a name="micromark-util-types"></a>
### micromark-util-types v2.0.1
#### 

##### Paths
* /home/runner/work/giselle/giselle

<a href="http://opensource.org/licenses/mit-license">MIT</a> permitted



<a name="micromatch"></a>
### micromatch v4.0.8
#### 

##### Paths
* /home/runner/work/giselle/giselle

<a href="http://opensource.org/licenses/mit-license">MIT</a> permitted



<a name="mime-db"></a>
### mime-db v1.52.0
#### 

##### Paths
* /home/runner/work/giselle/giselle

<a href="http://opensource.org/licenses/mit-license">MIT</a> permitted



<a name="mime-types"></a>
### mime-types v2.1.35
#### 

##### Paths
* /home/runner/work/giselle/giselle

<a href="http://opensource.org/licenses/mit-license">MIT</a> permitted



<a name="mimic-fn"></a>
### mimic-fn v2.1.0
#### 

##### Paths
* /home/runner/work/giselle/giselle

<a href="http://opensource.org/licenses/mit-license">MIT</a> permitted



<a name="mimic-function"></a>
### mimic-function v5.0.1
#### 

##### Paths
* /home/runner/work/giselle/giselle

<a href="http://opensource.org/licenses/mit-license">MIT</a> permitted



<a name="minimal-polyfills"></a>
### minimal-polyfills v2.2.3
#### 

##### Paths
* /home/runner/work/giselle/giselle

<a href="http://opensource.org/licenses/mit-license">MIT</a> permitted



<a name="minimatch"></a>
### minimatch v10.1.1
#### 

##### Paths
* /home/runner/work/giselle/giselle

BlueOak-1.0.0 permitted



<a name="minimatch"></a>
### minimatch v8.0.4
#### 

##### Paths
* /home/runner/work/giselle/giselle

<a href="http://en.wikipedia.org/wiki/ISC_license">ISC</a> permitted



<a name="minimist"></a>
### minimist v1.2.8
#### 

##### Paths
* /home/runner/work/giselle/giselle

<a href="http://opensource.org/licenses/mit-license">MIT</a> permitted



<a name="minipass"></a>
### minipass v4.2.8
#### 

##### Paths
* /home/runner/work/giselle/giselle

<a href="http://en.wikipedia.org/wiki/ISC_license">ISC</a> permitted



<a name="minizlib"></a>
### minizlib v3.0.2
#### 

##### Paths
* /home/runner/work/giselle/giselle

<a href="http://opensource.org/licenses/mit-license">MIT</a> permitted



<a name="mkdirp"></a>
### mkdirp v3.0.1
#### 

##### Paths
* /home/runner/work/giselle/giselle

<a href="http://opensource.org/licenses/mit-license">MIT</a> permitted



<a name="module-details-from-path"></a>
### module-details-from-path v1.0.3
#### 

##### Paths
* /home/runner/work/giselle/giselle

<a href="http://opensource.org/licenses/mit-license">MIT</a> permitted



<a name="motion"></a>
### motion v12.23.24
#### 

##### Paths
* /home/runner/work/giselle/giselle

<a href="http://opensource.org/licenses/mit-license">MIT</a> permitted



<a name="motion-dom"></a>
### motion-dom v12.23.23
#### 

##### Paths
* /home/runner/work/giselle/giselle

<a href="http://opensource.org/licenses/mit-license">MIT</a> permitted



<a name="motion-utils"></a>
### motion-utils v12.23.6
#### 

##### Paths
* /home/runner/work/giselle/giselle

<a href="http://opensource.org/licenses/mit-license">MIT</a> permitted



<a name="mri"></a>
### mri v1.2.0
#### 

##### Paths
* /home/runner/work/giselle/giselle

<a href="http://opensource.org/licenses/mit-license">MIT</a> permitted



<a name="mrmime"></a>
### mrmime v2.0.1
#### 

##### Paths
* /home/runner/work/giselle/giselle

<a href="http://opensource.org/licenses/mit-license">MIT</a> permitted



<a name="ms"></a>
### ms v2.1.3
#### 

##### Paths
* /home/runner/work/giselle/giselle

<a href="http://opensource.org/licenses/mit-license">MIT</a> permitted



<a name="mustache"></a>
### mustache v4.2.0
#### 

##### Paths
* /home/runner/work/giselle/giselle

<a href="http://opensource.org/licenses/mit-license">MIT</a> permitted



<a name="mz"></a>
### mz v2.7.0
#### 

##### Paths
* /home/runner/work/giselle/giselle

<a href="http://opensource.org/licenses/mit-license">MIT</a> permitted



<a name="nanoid"></a>
### nanoid v3.3.8
#### 

##### Paths
* /home/runner/work/giselle/giselle

<a href="http://opensource.org/licenses/mit-license">MIT</a> permitted



<a name="negotiator"></a>
### negotiator v0.6.3
#### 

##### Paths
* /home/runner/work/giselle/giselle

<a href="http://opensource.org/licenses/mit-license">MIT</a> permitted



<a name="neo-async"></a>
### neo-async v2.6.2
#### 

##### Paths
* /home/runner/work/giselle/giselle

<a href="http://opensource.org/licenses/mit-license">MIT</a> permitted



<a name="next"></a>
### next v15.5.2
#### 

##### Paths
* /home/runner/work/giselle/giselle

<a href="http://opensource.org/licenses/mit-license">MIT</a> permitted



<a name="next-themes"></a>
### next-themes v0.3.0
#### 

##### Paths
* /home/runner/work/giselle/giselle

<a href="http://opensource.org/licenses/mit-license">MIT</a> permitted



<a name="node-fetch"></a>
### node-fetch v2.7.0
#### 

##### Paths
* /home/runner/work/giselle/giselle

<a href="http://opensource.org/licenses/mit-license">MIT</a> permitted



<a name="node-gyp-build"></a>
### node-gyp-build v4.8.4
#### 

##### Paths
* /home/runner/work/giselle/giselle

<a href="http://opensource.org/licenses/mit-license">MIT</a> permitted



<a name="node-html-parser"></a>
### node-html-parser v7.0.1
#### 

##### Paths
* /home/runner/work/giselle/giselle

<a href="http://opensource.org/licenses/mit-license">MIT</a> permitted



<a name="node-releases"></a>
### node-releases v2.0.27
#### 

##### Paths
* /home/runner/work/giselle/giselle

<a href="http://opensource.org/licenses/mit-license">MIT</a> permitted



<a name="nodemailer"></a>
### nodemailer v7.0.7
#### 

##### Paths
* /home/runner/work/giselle/giselle

MIT-0 permitted



<a name="normalize-path"></a>
### normalize-path v3.0.0
#### 

##### Paths
* /home/runner/work/giselle/giselle

<a href="http://opensource.org/licenses/mit-license">MIT</a> permitted



<a name="normalize-range"></a>
### normalize-range v0.1.2
#### 

##### Paths
* /home/runner/work/giselle/giselle

<a href="http://opensource.org/licenses/mit-license">MIT</a> permitted



<a name="npm-run-path"></a>
### npm-run-path v5.3.0
#### 

##### Paths
* /home/runner/work/giselle/giselle

<a href="http://opensource.org/licenses/mit-license">MIT</a> permitted



<a name="nth-check"></a>
### nth-check v2.1.1
#### 

##### Paths
* /home/runner/work/giselle/giselle

<a href="http://opensource.org/licenses/bsd-license">Simplified BSD</a> permitted



<a name="nuqs"></a>
### nuqs v2.6.0
#### 

##### Paths
* /home/runner/work/giselle/giselle

<a href="http://opensource.org/licenses/mit-license">MIT</a> permitted



<a name="nwsapi"></a>
### nwsapi v2.2.20
#### 

##### Paths
* /home/runner/work/giselle/giselle

<a href="http://opensource.org/licenses/mit-license">MIT</a> permitted



<a name="nypm"></a>
### nypm v0.6.0
#### 

##### Paths
* /home/runner/work/giselle/giselle

<a href="http://opensource.org/licenses/mit-license">MIT</a> permitted



<a name="object-assign"></a>
### object-assign v4.1.1
#### 

##### Paths
* /home/runner/work/giselle/giselle

<a href="http://opensource.org/licenses/mit-license">MIT</a> permitted



<a name="object-hash"></a>
### object-hash v3.0.0
#### 

##### Paths
* /home/runner/work/giselle/giselle

<a href="http://opensource.org/licenses/mit-license">MIT</a> permitted



<a name="object-inspect"></a>
### object-inspect v1.13.3
#### 

##### Paths
* /home/runner/work/giselle/giselle

<a href="http://opensource.org/licenses/mit-license">MIT</a> permitted



<a name="obuf"></a>
### obuf v1.1.2
#### 

##### Paths
* /home/runner/work/giselle/giselle

<a href="http://opensource.org/licenses/mit-license">MIT</a> permitted



<a name="on-exit-leak-free"></a>
### on-exit-leak-free v2.1.2
#### 

##### Paths
* /home/runner/work/giselle/giselle

<a href="http://opensource.org/licenses/mit-license">MIT</a> permitted



<a name="once"></a>
### once v1.4.0
#### 

##### Paths
* /home/runner/work/giselle/giselle

<a href="http://en.wikipedia.org/wiki/ISC_license">ISC</a> permitted



<a name="onetime"></a>
### onetime v5.1.2
#### 

##### Paths
* /home/runner/work/giselle/giselle

<a href="http://opensource.org/licenses/mit-license">MIT</a> permitted



<a name="openai"></a>
### openai v5.11.0
#### 

##### Paths
* /home/runner/work/giselle/giselle

<a href="http://www.apache.org/licenses/LICENSE-2.0.txt">Apache 2.0</a> permitted



<a name="opener"></a>
### opener v1.5.2
#### 

##### Paths
* /home/runner/work/giselle/giselle

(WTFPL OR MIT) permitted



<a name="ora"></a>
### ora v5.4.1
#### 

##### Paths
* /home/runner/work/giselle/giselle

<a href="http://opensource.org/licenses/mit-license">MIT</a> permitted



<a name="orderedmap"></a>
### orderedmap v2.1.1
#### 

##### Paths
* /home/runner/work/giselle/giselle

<a href="http://opensource.org/licenses/mit-license">MIT</a> permitted



<a name="os-tmpdir"></a>
### os-tmpdir v1.0.2
#### 

##### Paths
* /home/runner/work/giselle/giselle

<a href="http://opensource.org/licenses/mit-license">MIT</a> permitted



<a name="outdent"></a>
### outdent v0.5.0
#### 

##### Paths
* /home/runner/work/giselle/giselle

<a href="http://opensource.org/licenses/mit-license">MIT</a> permitted



<a name="oxc-resolver"></a>
### oxc-resolver v11.13.0
#### 

##### Paths
* /home/runner/work/giselle/giselle

<a href="http://opensource.org/licenses/mit-license">MIT</a> permitted



<a name="p-filter"></a>
### p-filter v2.1.0
#### 

##### Paths
* /home/runner/work/giselle/giselle

<a href="http://opensource.org/licenses/mit-license">MIT</a> permitted



<a name="p-limit"></a>
### p-limit v2.3.0
#### 

##### Paths
* /home/runner/work/giselle/giselle

<a href="http://opensource.org/licenses/mit-license">MIT</a> permitted



<a name="p-locate"></a>
### p-locate v4.1.0
#### 

##### Paths
* /home/runner/work/giselle/giselle

<a href="http://opensource.org/licenses/mit-license">MIT</a> permitted



<a name="p-map"></a>
### p-map v2.1.0
#### 

##### Paths
* /home/runner/work/giselle/giselle

<a href="http://opensource.org/licenses/mit-license">MIT</a> permitted



<a name="p-try"></a>
### p-try v2.2.0
#### 

##### Paths
* /home/runner/work/giselle/giselle

<a href="http://opensource.org/licenses/mit-license">MIT</a> permitted



<a name="package-json-from-dist"></a>
### package-json-from-dist v1.0.1
#### 

##### Paths
* /home/runner/work/giselle/giselle

BlueOak-1.0.0 permitted



<a name="package-manager-detector"></a>
### package-manager-detector v0.2.9
#### 

##### Paths
* /home/runner/work/giselle/giselle

<a href="http://opensource.org/licenses/mit-license">MIT</a> permitted



<a name="parse-entities"></a>
### parse-entities v4.0.2
#### 

##### Paths
* /home/runner/work/giselle/giselle

<a href="http://opensource.org/licenses/mit-license">MIT</a> permitted



<a name="parse5"></a>
### parse5 v7.3.0
#### 

##### Paths
* /home/runner/work/giselle/giselle

<a href="http://opensource.org/licenses/mit-license">MIT</a> permitted



<a name="parseley"></a>
### parseley v0.12.1
#### 

##### Paths
* /home/runner/work/giselle/giselle

<a href="http://opensource.org/licenses/mit-license">MIT</a> permitted



<a name="path-exists"></a>
### path-exists v4.0.0
#### 

##### Paths
* /home/runner/work/giselle/giselle

<a href="http://opensource.org/licenses/mit-license">MIT</a> permitted



<a name="path-key"></a>
### path-key v3.1.1
#### 

##### Paths
* /home/runner/work/giselle/giselle

<a href="http://opensource.org/licenses/mit-license">MIT</a> permitted



<a name="path-parse"></a>
### path-parse v1.0.7
#### 

##### Paths
* /home/runner/work/giselle/giselle

<a href="http://opensource.org/licenses/mit-license">MIT</a> permitted



<a name="path-scurry"></a>
### path-scurry v1.11.1
#### 

##### Paths
* /home/runner/work/giselle/giselle

BlueOak-1.0.0 permitted



<a name="path-type"></a>
### path-type v4.0.0
#### 

##### Paths
* /home/runner/work/giselle/giselle

<a href="http://opensource.org/licenses/mit-license">MIT</a> permitted



<a name="pathe"></a>
### pathe v2.0.3
#### 

##### Paths
* /home/runner/work/giselle/giselle

<a href="http://opensource.org/licenses/mit-license">MIT</a> permitted



<a name="pathval"></a>
### pathval v2.0.0
#### 

##### Paths
* /home/runner/work/giselle/giselle

<a href="http://opensource.org/licenses/mit-license">MIT</a> permitted



<a name="peberminta"></a>
### peberminta v0.9.0
#### 

##### Paths
* /home/runner/work/giselle/giselle

<a href="http://opensource.org/licenses/mit-license">MIT</a> permitted



<a name="pg"></a>
### pg v8.14.1
#### 

##### Paths
* /home/runner/work/giselle/giselle

<a href="http://opensource.org/licenses/mit-license">MIT</a> permitted



<a name="pg-cloudflare"></a>
### pg-cloudflare v1.1.1
#### 

##### Paths
* /home/runner/work/giselle/giselle

<a href="http://opensource.org/licenses/mit-license">MIT</a> permitted



<a name="pg-connection-string"></a>
### pg-connection-string v2.7.0
#### 

##### Paths
* /home/runner/work/giselle/giselle

<a href="http://opensource.org/licenses/mit-license">MIT</a> permitted



<a name="pg-int8"></a>
### pg-int8 v1.0.1
#### 

##### Paths
* /home/runner/work/giselle/giselle

<a href="http://en.wikipedia.org/wiki/ISC_license">ISC</a> permitted



<a name="pg-numeric"></a>
### pg-numeric v1.0.2
#### 

##### Paths
* /home/runner/work/giselle/giselle

<a href="http://en.wikipedia.org/wiki/ISC_license">ISC</a> permitted



<a name="pg-pool"></a>
### pg-pool v3.8.0
#### 

##### Paths
* /home/runner/work/giselle/giselle

<a href="http://opensource.org/licenses/mit-license">MIT</a> permitted



<a name="pg-protocol"></a>
### pg-protocol v1.8.0
#### 

##### Paths
* /home/runner/work/giselle/giselle

<a href="http://opensource.org/licenses/mit-license">MIT</a> permitted



<a name="pg-types"></a>
### pg-types v2.2.0
#### 

##### Paths
* /home/runner/work/giselle/giselle

<a href="http://opensource.org/licenses/mit-license">MIT</a> permitted



<a name="pgpass"></a>
### pgpass v1.0.5
#### 

##### Paths
* /home/runner/work/giselle/giselle

<a href="http://opensource.org/licenses/mit-license">MIT</a> permitted



<a name="pgvector"></a>
### pgvector v0.2.1
#### 

##### Paths
* /home/runner/work/giselle/giselle

<a href="http://opensource.org/licenses/mit-license">MIT</a> permitted



<a name="picocolors"></a>
### picocolors v1.1.1
#### 

##### Paths
* /home/runner/work/giselle/giselle

<a href="http://en.wikipedia.org/wiki/ISC_license">ISC</a> permitted



<a name="picomatch"></a>
### picomatch v2.3.1
#### 

##### Paths
* /home/runner/work/giselle/giselle

<a href="http://opensource.org/licenses/mit-license">MIT</a> permitted



<a name="pify"></a>
### pify v2.3.0
#### 

##### Paths
* /home/runner/work/giselle/giselle

<a href="http://opensource.org/licenses/mit-license">MIT</a> permitted



<a name="pino"></a>
### pino v9.9.0
#### 

##### Paths
* /home/runner/work/giselle/giselle

<a href="http://opensource.org/licenses/mit-license">MIT</a> permitted



<a name="pino-abstract-transport"></a>
### pino-abstract-transport v2.0.0
#### 

##### Paths
* /home/runner/work/giselle/giselle

<a href="http://opensource.org/licenses/mit-license">MIT</a> permitted



<a name="pino-pretty"></a>
### pino-pretty v13.0.0
#### 

##### Paths
* /home/runner/work/giselle/giselle

<a href="http://opensource.org/licenses/mit-license">MIT</a> permitted



<a name="pino-std-serializers"></a>
### pino-std-serializers v7.0.0
#### 

##### Paths
* /home/runner/work/giselle/giselle

<a href="http://opensource.org/licenses/mit-license">MIT</a> permitted



<a name="pirates"></a>
### pirates v4.0.6
#### 

##### Paths
* /home/runner/work/giselle/giselle

<a href="http://opensource.org/licenses/mit-license">MIT</a> permitted



<a name="pkg-types"></a>
### pkg-types v2.3.0
#### 

##### Paths
* /home/runner/work/giselle/giselle

<a href="http://opensource.org/licenses/mit-license">MIT</a> permitted



<a name="playwright"></a>
### playwright v1.56.1
#### 

##### Paths
* /home/runner/work/giselle/giselle

<a href="http://www.apache.org/licenses/LICENSE-2.0.txt">Apache 2.0</a> permitted



<a name="playwright-core"></a>
### playwright-core v1.56.1
#### 

##### Paths
* /home/runner/work/giselle/giselle

<a href="http://www.apache.org/licenses/LICENSE-2.0.txt">Apache 2.0</a> permitted



<a name="pngjs"></a>
### pngjs v7.0.0
#### 

##### Paths
* /home/runner/work/giselle/giselle

<a href="http://opensource.org/licenses/mit-license">MIT</a> permitted



<a name="postcss"></a>
### postcss v8.4.31
#### 

##### Paths
* /home/runner/work/giselle/giselle

<a href="http://opensource.org/licenses/mit-license">MIT</a> permitted



<a name="postcss-import"></a>
### postcss-import v15.1.0
#### 

##### Paths
* /home/runner/work/giselle/giselle

<a href="http://opensource.org/licenses/mit-license">MIT</a> permitted



<a name="postcss-js"></a>
### postcss-js v4.1.0
#### 

##### Paths
* /home/runner/work/giselle/giselle

<a href="http://opensource.org/licenses/mit-license">MIT</a> permitted



<a name="postcss-load-config"></a>
### postcss-load-config v4.0.2
#### 

##### Paths
* /home/runner/work/giselle/giselle

<a href="http://opensource.org/licenses/mit-license">MIT</a> permitted



<a name="postcss-nested"></a>
### postcss-nested v6.2.0
#### 

##### Paths
* /home/runner/work/giselle/giselle

<a href="http://opensource.org/licenses/mit-license">MIT</a> permitted



<a name="postcss-selector-parser"></a>
### postcss-selector-parser v6.0.10
#### 

##### Paths
* /home/runner/work/giselle/giselle

<a href="http://opensource.org/licenses/mit-license">MIT</a> permitted



<a name="postcss-value-parser"></a>
### postcss-value-parser v4.2.0
#### 

##### Paths
* /home/runner/work/giselle/giselle

<a href="http://opensource.org/licenses/mit-license">MIT</a> permitted



<a name="postgres-array"></a>
### postgres-array v2.0.0
#### 

##### Paths
* /home/runner/work/giselle/giselle

<a href="http://opensource.org/licenses/mit-license">MIT</a> permitted



<a name="postgres-bytea"></a>
### postgres-bytea v1.0.0
#### 

##### Paths
* /home/runner/work/giselle/giselle

<a href="http://opensource.org/licenses/mit-license">MIT</a> permitted



<a name="postgres-date"></a>
### postgres-date v1.0.7
#### 

##### Paths
* /home/runner/work/giselle/giselle

<a href="http://opensource.org/licenses/mit-license">MIT</a> permitted



<a name="postgres-interval"></a>
### postgres-interval v1.2.0
#### 

##### Paths
* /home/runner/work/giselle/giselle

<a href="http://opensource.org/licenses/mit-license">MIT</a> permitted



<a name="postgres-range"></a>
### postgres-range v1.1.4
#### 

##### Paths
* /home/runner/work/giselle/giselle

<a href="http://opensource.org/licenses/mit-license">MIT</a> permitted



<a name="posthog-js"></a>
### posthog-js v1.194.2
#### 

##### Paths
* /home/runner/work/giselle/giselle

<a href="http://opensource.org/licenses/mit-license">MIT</a> permitted



<a name="preact"></a>
### preact v10.25.4
#### 

##### Paths
* /home/runner/work/giselle/giselle

<a href="http://opensource.org/licenses/mit-license">MIT</a> permitted



<a name="prettier"></a>
### prettier v2.8.8
#### 

##### Paths
* /home/runner/work/giselle/giselle

<a href="http://opensource.org/licenses/mit-license">MIT</a> permitted



<a name="pretty-bytes"></a>
### pretty-bytes v6.1.1
#### 

##### Paths
* /home/runner/work/giselle/giselle

<a href="http://opensource.org/licenses/mit-license">MIT</a> permitted



<a name="prism-react-renderer"></a>
### prism-react-renderer v2.4.1
#### 

##### Paths
* /home/runner/work/giselle/giselle

<a href="http://opensource.org/licenses/mit-license">MIT</a> permitted



<a name="prismjs"></a>
### prismjs v1.30.0
#### 

##### Paths
* /home/runner/work/giselle/giselle

<a href="http://opensource.org/licenses/mit-license">MIT</a> permitted



<a name="process-warning"></a>
### process-warning v5.0.0
#### 

##### Paths
* /home/runner/work/giselle/giselle

<a href="http://opensource.org/licenses/mit-license">MIT</a> permitted



<a name="progress"></a>
### progress v2.0.3
#### 

##### Paths
* /home/runner/work/giselle/giselle

<a href="http://opensource.org/licenses/mit-license">MIT</a> permitted



<a name="prom-client"></a>
### prom-client v15.1.3
#### 

##### Paths
* /home/runner/work/giselle/giselle

<a href="http://www.apache.org/licenses/LICENSE-2.0.txt">Apache 2.0</a> permitted



<a name="prompts"></a>
### prompts v2.4.2
#### 

##### Paths
* /home/runner/work/giselle/giselle

<a href="http://opensource.org/licenses/mit-license">MIT</a> permitted



<a name="property-information"></a>
### property-information v6.5.0
#### 

##### Paths
* /home/runner/work/giselle/giselle

<a href="http://opensource.org/licenses/mit-license">MIT</a> permitted



<a name="prosemirror-changeset"></a>
### prosemirror-changeset v2.2.1
#### 

##### Paths
* /home/runner/work/giselle/giselle

<a href="http://opensource.org/licenses/mit-license">MIT</a> permitted



<a name="prosemirror-collab"></a>
### prosemirror-collab v1.3.1
#### 

##### Paths
* /home/runner/work/giselle/giselle

<a href="http://opensource.org/licenses/mit-license">MIT</a> permitted



<a name="prosemirror-commands"></a>
### prosemirror-commands v1.6.2
#### 

##### Paths
* /home/runner/work/giselle/giselle

<a href="http://opensource.org/licenses/mit-license">MIT</a> permitted



<a name="prosemirror-dropcursor"></a>
### prosemirror-dropcursor v1.8.1
#### 

##### Paths
* /home/runner/work/giselle/giselle

<a href="http://opensource.org/licenses/mit-license">MIT</a> permitted



<a name="prosemirror-gapcursor"></a>
### prosemirror-gapcursor v1.3.2
#### 

##### Paths
* /home/runner/work/giselle/giselle

<a href="http://opensource.org/licenses/mit-license">MIT</a> permitted



<a name="prosemirror-history"></a>
### prosemirror-history v1.4.1
#### 

##### Paths
* /home/runner/work/giselle/giselle

<a href="http://opensource.org/licenses/mit-license">MIT</a> permitted



<a name="prosemirror-inputrules"></a>
### prosemirror-inputrules v1.4.0
#### 

##### Paths
* /home/runner/work/giselle/giselle

<a href="http://opensource.org/licenses/mit-license">MIT</a> permitted



<a name="prosemirror-keymap"></a>
### prosemirror-keymap v1.2.2
#### 

##### Paths
* /home/runner/work/giselle/giselle

<a href="http://opensource.org/licenses/mit-license">MIT</a> permitted



<a name="prosemirror-markdown"></a>
### prosemirror-markdown v1.13.1
#### 

##### Paths
* /home/runner/work/giselle/giselle

<a href="http://opensource.org/licenses/mit-license">MIT</a> permitted



<a name="prosemirror-menu"></a>
### prosemirror-menu v1.2.4
#### 

##### Paths
* /home/runner/work/giselle/giselle

<a href="http://opensource.org/licenses/mit-license">MIT</a> permitted



<a name="prosemirror-model"></a>
### prosemirror-model v1.24.1
#### 

##### Paths
* /home/runner/work/giselle/giselle

<a href="http://opensource.org/licenses/mit-license">MIT</a> permitted



<a name="prosemirror-schema-basic"></a>
### prosemirror-schema-basic v1.2.3
#### 

##### Paths
* /home/runner/work/giselle/giselle

<a href="http://opensource.org/licenses/mit-license">MIT</a> permitted



<a name="prosemirror-schema-list"></a>
### prosemirror-schema-list v1.5.0
#### 

##### Paths
* /home/runner/work/giselle/giselle

<a href="http://opensource.org/licenses/mit-license">MIT</a> permitted



<a name="prosemirror-state"></a>
### prosemirror-state v1.4.3
#### 

##### Paths
* /home/runner/work/giselle/giselle

<a href="http://opensource.org/licenses/mit-license">MIT</a> permitted



<a name="prosemirror-tables"></a>
### prosemirror-tables v1.6.4
#### 

##### Paths
* /home/runner/work/giselle/giselle

<a href="http://opensource.org/licenses/mit-license">MIT</a> permitted



<a name="prosemirror-trailing-node"></a>
### prosemirror-trailing-node v3.0.0
#### 

##### Paths
* /home/runner/work/giselle/giselle

<a href="http://opensource.org/licenses/mit-license">MIT</a> permitted



<a name="prosemirror-transform"></a>
### prosemirror-transform v1.10.2
#### 

##### Paths
* /home/runner/work/giselle/giselle

<a href="http://opensource.org/licenses/mit-license">MIT</a> permitted



<a name="prosemirror-view"></a>
### prosemirror-view v1.38.0
#### 

##### Paths
* /home/runner/work/giselle/giselle

<a href="http://opensource.org/licenses/mit-license">MIT</a> permitted



<a name="protobufjs"></a>
### protobufjs v7.4.0
#### 

##### Paths
* /home/runner/work/giselle/giselle

<a href="http://opensource.org/licenses/BSD-3-Clause">New BSD</a> permitted



<a name="proxy-from-env"></a>
### proxy-from-env v1.1.0
#### 

##### Paths
* /home/runner/work/giselle/giselle

<a href="http://opensource.org/licenses/mit-license">MIT</a> permitted



<a name="pump"></a>
### pump v3.0.2
#### 

##### Paths
* /home/runner/work/giselle/giselle

<a href="http://opensource.org/licenses/mit-license">MIT</a> permitted



<a name="punycode"></a>
### punycode v2.3.1
#### 

##### Paths
* /home/runner/work/giselle/giselle

<a href="http://opensource.org/licenses/mit-license">MIT</a> permitted



<a name="punycode.js"></a>
### punycode.js v2.3.1
#### 

##### Paths
* /home/runner/work/giselle/giselle

<a href="http://opensource.org/licenses/mit-license">MIT</a> permitted



<a name="qs"></a>
### qs v6.14.0
#### 

##### Paths
* /home/runner/work/giselle/giselle

<a href="http://opensource.org/licenses/BSD-3-Clause">New BSD</a> permitted



<a name="queue-microtask"></a>
### queue-microtask v1.2.3
#### 

##### Paths
* /home/runner/work/giselle/giselle

<a href="http://opensource.org/licenses/mit-license">MIT</a> permitted



<a name="quick-format-unescaped"></a>
### quick-format-unescaped v4.0.4
#### 

##### Paths
* /home/runner/work/giselle/giselle

<a href="http://opensource.org/licenses/mit-license">MIT</a> permitted



<a name="radix-ui"></a>
### radix-ui v1.4.3
#### 

##### Paths
* /home/runner/work/giselle/giselle

<a href="http://opensource.org/licenses/mit-license">MIT</a> permitted



<a name="randombytes"></a>
### randombytes v2.1.0
#### 

##### Paths
* /home/runner/work/giselle/giselle

<a href="http://opensource.org/licenses/mit-license">MIT</a> permitted



<a name="react"></a>
### react v19.0.0
#### 

##### Paths
* /home/runner/work/giselle/giselle

<a href="http://opensource.org/licenses/mit-license">MIT</a> permitted



<a name="react-dom"></a>
### react-dom v19.0.0
#### 

##### Paths
* /home/runner/work/giselle/giselle

<a href="http://opensource.org/licenses/mit-license">MIT</a> permitted



<a name="react-email"></a>
### react-email v4.3.2
#### 

##### Paths
* /home/runner/work/giselle/giselle

<a href="http://opensource.org/licenses/mit-license">MIT</a> permitted



<a name="react-is"></a>
### react-is v16.13.1
#### 

##### Paths
* /home/runner/work/giselle/giselle

<a href="http://opensource.org/licenses/mit-license">MIT</a> permitted



<a name="react-markdown"></a>
### react-markdown v9.0.3
#### 

##### Paths
* /home/runner/work/giselle/giselle

<a href="http://opensource.org/licenses/mit-license">MIT</a> permitted



<a name="react-promise-suspense"></a>
### react-promise-suspense v0.3.4
#### 

##### Paths
* /home/runner/work/giselle/giselle

<a href="http://opensource.org/licenses/mit-license">MIT</a> permitted



<a name="react-remove-scroll"></a>
### react-remove-scroll v2.7.1
#### 

##### Paths
* /home/runner/work/giselle/giselle

<a href="http://opensource.org/licenses/mit-license">MIT</a> permitted



<a name="react-remove-scroll-bar"></a>
### react-remove-scroll-bar v2.3.8
#### 

##### Paths
* /home/runner/work/giselle/giselle

<a href="http://opensource.org/licenses/mit-license">MIT</a> permitted



<a name="react-resizable-panels"></a>
### react-resizable-panels v2.1.7
#### 

##### Paths
* /home/runner/work/giselle/giselle

<a href="http://opensource.org/licenses/mit-license">MIT</a> permitted



<a name="react-style-singleton"></a>
### react-style-singleton v2.2.3
#### 

##### Paths
* /home/runner/work/giselle/giselle

<a href="http://opensource.org/licenses/mit-license">MIT</a> permitted



<a name="read-cache"></a>
### read-cache v1.0.0
#### 

##### Paths
* /home/runner/work/giselle/giselle

<a href="http://opensource.org/licenses/mit-license">MIT</a> permitted



<a name="read-yaml-file"></a>
### read-yaml-file v1.1.0
#### 

##### Paths
* /home/runner/work/giselle/giselle

<a href="http://opensource.org/licenses/mit-license">MIT</a> permitted



<a name="readable-stream"></a>
### readable-stream v3.6.2
#### 

##### Paths
* /home/runner/work/giselle/giselle

<a href="http://opensource.org/licenses/mit-license">MIT</a> permitted



<a name="readdirp"></a>
### readdirp v3.6.0
#### 

##### Paths
* /home/runner/work/giselle/giselle

<a href="http://opensource.org/licenses/mit-license">MIT</a> permitted



<a name="real-require"></a>
### real-require v0.2.0
#### 

##### Paths
* /home/runner/work/giselle/giselle

<a href="http://opensource.org/licenses/mit-license">MIT</a> permitted



<a name="regenerator-runtime"></a>
### regenerator-runtime v0.14.1
#### 

##### Paths
* /home/runner/work/giselle/giselle

<a href="http://opensource.org/licenses/mit-license">MIT</a> permitted



<a name="rehype-raw"></a>
### rehype-raw v7.0.0
#### 

##### Paths
* /home/runner/work/giselle/giselle

<a href="http://opensource.org/licenses/mit-license">MIT</a> permitted



<a name="remark-gfm"></a>
### remark-gfm v4.0.1
#### 

##### Paths
* /home/runner/work/giselle/giselle

<a href="http://opensource.org/licenses/mit-license">MIT</a> permitted



<a name="remark-parse"></a>
### remark-parse v11.0.0
#### 

##### Paths
* /home/runner/work/giselle/giselle

<a href="http://opensource.org/licenses/mit-license">MIT</a> permitted



<a name="remark-rehype"></a>
### remark-rehype v11.1.1
#### 

##### Paths
* /home/runner/work/giselle/giselle

<a href="http://opensource.org/licenses/mit-license">MIT</a> permitted



<a name="remark-stringify"></a>
### remark-stringify v11.0.0
#### 

##### Paths
* /home/runner/work/giselle/giselle

<a href="http://opensource.org/licenses/mit-license">MIT</a> permitted



<a name="require-directory"></a>
### require-directory v2.1.1
#### 

##### Paths
* /home/runner/work/giselle/giselle

<a href="http://opensource.org/licenses/mit-license">MIT</a> permitted



<a name="require-from-string"></a>
### require-from-string v2.0.2
#### 

##### Paths
* /home/runner/work/giselle/giselle

<a href="http://opensource.org/licenses/mit-license">MIT</a> permitted



<a name="require-in-the-middle"></a>
### require-in-the-middle v7.5.2
#### 

##### Paths
* /home/runner/work/giselle/giselle

<a href="http://opensource.org/licenses/mit-license">MIT</a> permitted



<a name="resolve"></a>
### resolve v1.22.8
#### 

##### Paths
* /home/runner/work/giselle/giselle

<a href="http://opensource.org/licenses/mit-license">MIT</a> permitted



<a name="resolve-from"></a>
### resolve-from v5.0.0
#### 

##### Paths
* /home/runner/work/giselle/giselle

<a href="http://opensource.org/licenses/mit-license">MIT</a> permitted



<a name="resolve-pkg-maps"></a>
### resolve-pkg-maps v1.0.0
#### 

##### Paths
* /home/runner/work/giselle/giselle

<a href="http://opensource.org/licenses/mit-license">MIT</a> permitted



<a name="restore-cursor"></a>
### restore-cursor v3.1.0
#### 

##### Paths
* /home/runner/work/giselle/giselle

<a href="http://opensource.org/licenses/mit-license">MIT</a> permitted



<a name="retry"></a>
### retry v0.13.1
#### 

##### Paths
* /home/runner/work/giselle/giselle

<a href="http://opensource.org/licenses/mit-license">MIT</a> permitted



<a name="reusify"></a>
### reusify v1.0.4
#### 

##### Paths
* /home/runner/work/giselle/giselle

<a href="http://opensource.org/licenses/mit-license">MIT</a> permitted



<a name="rollup"></a>
### rollup v4.35.0
#### 

##### Paths
* /home/runner/work/giselle/giselle

<a href="http://opensource.org/licenses/mit-license">MIT</a> permitted



<a name="rope-sequence"></a>
### rope-sequence v1.3.4
#### 

##### Paths
* /home/runner/work/giselle/giselle

<a href="http://opensource.org/licenses/mit-license">MIT</a> permitted



<a name="rrweb-cssom"></a>
### rrweb-cssom v0.8.0
#### 

##### Paths
* /home/runner/work/giselle/giselle

<a href="http://opensource.org/licenses/mit-license">MIT</a> permitted



<a name="run-exclusive"></a>
### run-exclusive v2.2.19
#### 

##### Paths
* /home/runner/work/giselle/giselle

<a href="http://opensource.org/licenses/mit-license">MIT</a> permitted



<a name="run-parallel"></a>
### run-parallel v1.2.0
#### 

##### Paths
* /home/runner/work/giselle/giselle

<a href="http://opensource.org/licenses/mit-license">MIT</a> permitted



<a name="safe-buffer"></a>
### safe-buffer v5.2.1
#### 

##### Paths
* /home/runner/work/giselle/giselle

<a href="http://opensource.org/licenses/mit-license">MIT</a> permitted



<a name="safe-stable-stringify"></a>
### safe-stable-stringify v2.5.0
#### 

##### Paths
* /home/runner/work/giselle/giselle

<a href="http://opensource.org/licenses/mit-license">MIT</a> permitted



<a name="safer-buffer"></a>
### safer-buffer v2.1.2
#### 

##### Paths
* /home/runner/work/giselle/giselle

<a href="http://opensource.org/licenses/mit-license">MIT</a> permitted



<a name="saxes"></a>
### saxes v6.0.0
#### 

##### Paths
* /home/runner/work/giselle/giselle

<a href="http://en.wikipedia.org/wiki/ISC_license">ISC</a> permitted



<a name="scheduler"></a>
### scheduler v0.25.0
#### 

##### Paths
* /home/runner/work/giselle/giselle

<a href="http://opensource.org/licenses/mit-license">MIT</a> permitted



<a name="schema-utils"></a>
### schema-utils v3.3.0
#### 

##### Paths
* /home/runner/work/giselle/giselle

<a href="http://opensource.org/licenses/mit-license">MIT</a> permitted



<a name="secure-json-parse"></a>
### secure-json-parse v2.7.0
#### 

##### Paths
* /home/runner/work/giselle/giselle

<a href="http://opensource.org/licenses/BSD-3-Clause">New BSD</a> permitted



<a name="selderee"></a>
### selderee v0.11.0
#### 

##### Paths
* /home/runner/work/giselle/giselle

<a href="http://opensource.org/licenses/mit-license">MIT</a> permitted



<a name="semver"></a>
### semver v6.3.1
#### 

##### Paths
* /home/runner/work/giselle/giselle

<a href="http://en.wikipedia.org/wiki/ISC_license">ISC</a> permitted



<a name="serialize-javascript"></a>
### serialize-javascript v6.0.2
#### 

##### Paths
* /home/runner/work/giselle/giselle

<a href="http://opensource.org/licenses/BSD-3-Clause">New BSD</a> permitted



<a name="sharp"></a>
### sharp v0.34.4
#### 

##### Paths
* /home/runner/work/giselle/giselle

<a href="http://www.apache.org/licenses/LICENSE-2.0.txt">Apache 2.0</a> permitted



<a name="shebang-command"></a>
### shebang-command v2.0.0
#### 

##### Paths
* /home/runner/work/giselle/giselle

<a href="http://opensource.org/licenses/mit-license">MIT</a> permitted



<a name="shebang-regex"></a>
### shebang-regex v3.0.0
#### 

##### Paths
* /home/runner/work/giselle/giselle

<a href="http://opensource.org/licenses/mit-license">MIT</a> permitted



<a name="shimmer"></a>
### shimmer v1.2.1
#### 

##### Paths
* /home/runner/work/giselle/giselle

<a href="http://opensource.org/licenses/bsd-license">Simplified BSD</a> permitted



<a name="side-channel"></a>
### side-channel v1.1.0
#### 

##### Paths
* /home/runner/work/giselle/giselle

<a href="http://opensource.org/licenses/mit-license">MIT</a> permitted



<a name="side-channel-list"></a>
### side-channel-list v1.0.0
#### 

##### Paths
* /home/runner/work/giselle/giselle

<a href="http://opensource.org/licenses/mit-license">MIT</a> permitted



<a name="side-channel-map"></a>
### side-channel-map v1.0.1
#### 

##### Paths
* /home/runner/work/giselle/giselle

<a href="http://opensource.org/licenses/mit-license">MIT</a> permitted



<a name="side-channel-weakmap"></a>
### side-channel-weakmap v1.0.2
#### 

##### Paths
* /home/runner/work/giselle/giselle

<a href="http://opensource.org/licenses/mit-license">MIT</a> permitted



<a name="siginfo"></a>
### siginfo v2.0.0
#### 

##### Paths
* /home/runner/work/giselle/giselle

<a href="http://en.wikipedia.org/wiki/ISC_license">ISC</a> permitted



<a name="signal-exit"></a>
### signal-exit v3.0.7
#### 

##### Paths
* /home/runner/work/giselle/giselle

<a href="http://en.wikipedia.org/wiki/ISC_license">ISC</a> permitted



<a name="sirv"></a>
### sirv v2.0.4
#### 

##### Paths
* /home/runner/work/giselle/giselle

<a href="http://opensource.org/licenses/mit-license">MIT</a> permitted



<a name="sisteransi"></a>
### sisteransi v1.0.5
#### 

##### Paths
* /home/runner/work/giselle/giselle

<a href="http://opensource.org/licenses/mit-license">MIT</a> permitted



<a name="slash"></a>
### slash v3.0.0
#### 

##### Paths
* /home/runner/work/giselle/giselle

<a href="http://opensource.org/licenses/mit-license">MIT</a> permitted



<a name="slug"></a>
### slug v6.1.0
#### 

##### Paths
* /home/runner/work/giselle/giselle

<a href="http://opensource.org/licenses/mit-license">MIT</a> permitted



<a name="smol-toml"></a>
### smol-toml v1.4.1
#### 

##### Paths
* /home/runner/work/giselle/giselle

<a href="http://opensource.org/licenses/BSD-3-Clause">New BSD</a> permitted



<a name="socket.io"></a>
### socket.io v4.7.4
#### 

##### Paths
* /home/runner/work/giselle/giselle

<a href="http://opensource.org/licenses/mit-license">MIT</a> permitted



<a name="socket.io-adapter"></a>
### socket.io-adapter v2.5.5
#### 

##### Paths
* /home/runner/work/giselle/giselle

<a href="http://opensource.org/licenses/mit-license">MIT</a> permitted



<a name="socket.io-client"></a>
### socket.io-client v4.7.5
#### 

##### Paths
* /home/runner/work/giselle/giselle

<a href="http://opensource.org/licenses/mit-license">MIT</a> permitted



<a name="socket.io-parser"></a>
### socket.io-parser v4.2.4
#### 

##### Paths
* /home/runner/work/giselle/giselle

<a href="http://opensource.org/licenses/mit-license">MIT</a> permitted



<a name="sonic-boom"></a>
### sonic-boom v4.2.0
#### 

##### Paths
* /home/runner/work/giselle/giselle

<a href="http://opensource.org/licenses/mit-license">MIT</a> permitted



<a name="sonner"></a>
### sonner v2.0.3
#### 

##### Paths
* /home/runner/work/giselle/giselle

<a href="http://opensource.org/licenses/mit-license">MIT</a> permitted



<a name="source-map"></a>
### source-map v0.6.1
#### 

##### Paths
* /home/runner/work/giselle/giselle

<a href="http://opensource.org/licenses/BSD-3-Clause">New BSD</a> permitted



<a name="source-map-js"></a>
### source-map-js v1.2.1
#### 

##### Paths
* /home/runner/work/giselle/giselle

<a href="http://opensource.org/licenses/BSD-3-Clause">New BSD</a> permitted



<a name="source-map-support"></a>
### source-map-support v0.5.21
#### 

##### Paths
* /home/runner/work/giselle/giselle

<a href="http://opensource.org/licenses/mit-license">MIT</a> permitted



<a name="space-separated-tokens"></a>
### space-separated-tokens v2.0.2
#### 

##### Paths
* /home/runner/work/giselle/giselle

<a href="http://opensource.org/licenses/mit-license">MIT</a> permitted



<a name="spamc"></a>
### spamc v0.0.5
#### 

##### Paths
* /home/runner/work/giselle/giselle

Unknown manually approved

>spamc is brought in by @react-email/preview-server, and the upstream react-email project is MIT licensed. https://github.com/resend/react-email/blob/main/LICENSE

><cite> shige 2025-11-10</cite>



<a name="spawndamnit"></a>
### spawndamnit v3.0.1
#### 

##### Paths
* /home/runner/work/giselle/giselle

Unknown manually approved

>See https://github.com/jamiebuilds/spawndamnit/pull/11

><cite> sakito 2025-03-10</cite>



<a name="split2"></a>
### split2 v4.2.0
#### 

##### Paths
* /home/runner/work/giselle/giselle

<a href="http://en.wikipedia.org/wiki/ISC_license">ISC</a> permitted



<a name="sprintf-js"></a>
### sprintf-js v1.0.3
#### 

##### Paths
* /home/runner/work/giselle/giselle

<a href="http://opensource.org/licenses/BSD-3-Clause">New BSD</a> permitted



<a name="stackback"></a>
### stackback v0.0.2
#### 

##### Paths
* /home/runner/work/giselle/giselle

<a href="http://opensource.org/licenses/mit-license">MIT</a> permitted



<a name="stacktrace-parser"></a>
### stacktrace-parser v0.1.10
#### 

##### Paths
* /home/runner/work/giselle/giselle

<a href="http://opensource.org/licenses/mit-license">MIT</a> permitted



<a name="std-env"></a>
### std-env v3.9.0
#### 

##### Paths
* /home/runner/work/giselle/giselle

<a href="http://opensource.org/licenses/mit-license">MIT</a> permitted



<a name="stdin-discarder"></a>
### stdin-discarder v0.2.2
#### 

##### Paths
* /home/runner/work/giselle/giselle

<a href="http://opensource.org/licenses/mit-license">MIT</a> permitted



<a name="string-width"></a>
### string-width v4.2.3
#### 

##### Paths
* /home/runner/work/giselle/giselle

<a href="http://opensource.org/licenses/mit-license">MIT</a> permitted



<a name="string_decoder"></a>
### string_decoder v1.3.0
#### 

##### Paths
* /home/runner/work/giselle/giselle

<a href="http://opensource.org/licenses/mit-license">MIT</a> permitted



<a name="stringify-entities"></a>
### stringify-entities v4.0.4
#### 

##### Paths
* /home/runner/work/giselle/giselle

<a href="http://opensource.org/licenses/mit-license">MIT</a> permitted



<a name="strip-ansi"></a>
### strip-ansi v6.0.1
#### 

##### Paths
* /home/runner/work/giselle/giselle

<a href="http://opensource.org/licenses/mit-license">MIT</a> permitted



<a name="strip-bom"></a>
### strip-bom v3.0.0
#### 

##### Paths
* /home/runner/work/giselle/giselle

<a href="http://opensource.org/licenses/mit-license">MIT</a> permitted



<a name="strip-final-newline"></a>
### strip-final-newline v3.0.0
#### 

##### Paths
* /home/runner/work/giselle/giselle

<a href="http://opensource.org/licenses/mit-license">MIT</a> permitted



<a name="strip-json-comments"></a>
### strip-json-comments v3.1.1
#### 

##### Paths
* /home/runner/work/giselle/giselle

<a href="http://opensource.org/licenses/mit-license">MIT</a> permitted



<a name="strip-literal"></a>
### strip-literal v3.0.0
#### 

##### Paths
* /home/runner/work/giselle/giselle

<a href="http://opensource.org/licenses/mit-license">MIT</a> permitted



<a name="stripe"></a>
### stripe v20.0.0
#### 

##### Paths
* /home/runner/work/giselle/giselle

<a href="http://opensource.org/licenses/mit-license">MIT</a> permitted



<a name="strnum"></a>
### strnum v1.1.2
#### 

##### Paths
* /home/runner/work/giselle/giselle

<a href="http://opensource.org/licenses/mit-license">MIT</a> permitted



<a name="style-to-object"></a>
### style-to-object v1.0.8
#### 

##### Paths
* /home/runner/work/giselle/giselle

<a href="http://opensource.org/licenses/mit-license">MIT</a> permitted



<a name="styled-jsx"></a>
### styled-jsx v5.1.6
#### 

##### Paths
* /home/runner/work/giselle/giselle

<a href="http://opensource.org/licenses/mit-license">MIT</a> permitted



<a name="sucrase"></a>
### sucrase v3.35.0
#### 

##### Paths
* /home/runner/work/giselle/giselle

<a href="http://opensource.org/licenses/mit-license">MIT</a> permitted



<a name="superjson"></a>
### superjson v2.2.2
#### 

##### Paths
* /home/runner/work/giselle/giselle

<a href="http://opensource.org/licenses/mit-license">MIT</a> permitted



<a name="supports-color"></a>
### supports-color v7.2.0
#### 

##### Paths
* /home/runner/work/giselle/giselle

<a href="http://opensource.org/licenses/mit-license">MIT</a> permitted



<a name="supports-preserve-symlinks-flag"></a>
### supports-preserve-symlinks-flag v1.0.0
#### 

##### Paths
* /home/runner/work/giselle/giselle

<a href="http://opensource.org/licenses/mit-license">MIT</a> permitted



<a name="swr"></a>
### swr v2.3.6
#### 

##### Paths
* /home/runner/work/giselle/giselle

<a href="http://opensource.org/licenses/mit-license">MIT</a> permitted



<a name="symbol-tree"></a>
### symbol-tree v3.2.4
#### 

##### Paths
* /home/runner/work/giselle/giselle

<a href="http://opensource.org/licenses/mit-license">MIT</a> permitted



<a name="tailwind-merge"></a>
### tailwind-merge v2.6.0
#### 

##### Paths
* /home/runner/work/giselle/giselle

<a href="http://opensource.org/licenses/mit-license">MIT</a> permitted



<a name="tailwindcss"></a>
### tailwindcss v3.4.0
#### 

##### Paths
* /home/runner/work/giselle/giselle

<a href="http://opensource.org/licenses/mit-license">MIT</a> permitted



<a name="tailwindcss-animate"></a>
### tailwindcss-animate v1.0.7
#### 

##### Paths
* /home/runner/work/giselle/giselle

<a href="http://opensource.org/licenses/mit-license">MIT</a> permitted



<a name="tapable"></a>
### tapable v2.3.0
#### 

##### Paths
* /home/runner/work/giselle/giselle

<a href="http://opensource.org/licenses/mit-license">MIT</a> permitted



<a name="tar"></a>
### tar v7.4.3
#### 

##### Paths
* /home/runner/work/giselle/giselle

<a href="http://en.wikipedia.org/wiki/ISC_license">ISC</a> permitted



<a name="tdigest"></a>
### tdigest v0.1.2
#### 

##### Paths
* /home/runner/work/giselle/giselle

<a href="http://opensource.org/licenses/mit-license">MIT</a> permitted



<a name="temml"></a>
### temml v0.11.7
#### 

##### Paths
* /home/runner/work/giselle/giselle

<a href="http://opensource.org/licenses/mit-license">MIT</a> permitted



<a name="term-size"></a>
### term-size v2.2.1
#### 

##### Paths
* /home/runner/work/giselle/giselle

<a href="http://opensource.org/licenses/mit-license">MIT</a> permitted



<a name="terser"></a>
### terser v5.44.0
#### 

##### Paths
* /home/runner/work/giselle/giselle

<a href="http://opensource.org/licenses/bsd-license">Simplified BSD</a> permitted



<a name="terser-webpack-plugin"></a>
### terser-webpack-plugin v5.3.14
#### 

##### Paths
* /home/runner/work/giselle/giselle

<a href="http://opensource.org/licenses/mit-license">MIT</a> permitted



<a name="thenify"></a>
### thenify v3.3.1
#### 

##### Paths
* /home/runner/work/giselle/giselle

<a href="http://opensource.org/licenses/mit-license">MIT</a> permitted



<a name="thenify-all"></a>
### thenify-all v1.6.0
#### 

##### Paths
* /home/runner/work/giselle/giselle

<a href="http://opensource.org/licenses/mit-license">MIT</a> permitted



<a name="third-party-capital"></a>
### third-party-capital v1.0.20
#### 

##### Paths
* /home/runner/work/giselle/giselle

<a href="http://en.wikipedia.org/wiki/ISC_license">ISC</a> permitted



<a name="thread-stream"></a>
### thread-stream v3.1.0
#### 

##### Paths
* /home/runner/work/giselle/giselle

<a href="http://opensource.org/licenses/mit-license">MIT</a> permitted



<a name="throttleit"></a>
### throttleit v2.1.0
#### 

##### Paths
* /home/runner/work/giselle/giselle

<a href="http://opensource.org/licenses/mit-license">MIT</a> permitted



<a name="tiktoken"></a>
### tiktoken v1.0.22
#### 

##### Paths
* /home/runner/work/giselle/giselle

<a href="http://opensource.org/licenses/mit-license">MIT</a> permitted



<a name="tiny-invariant"></a>
### tiny-invariant v1.3.3
#### 

##### Paths
* /home/runner/work/giselle/giselle

<a href="http://opensource.org/licenses/mit-license">MIT</a> permitted



<a name="tinybench"></a>
### tinybench v2.9.0
#### 

##### Paths
* /home/runner/work/giselle/giselle

<a href="http://opensource.org/licenses/mit-license">MIT</a> permitted



<a name="tinyexec"></a>
### tinyexec v0.3.2
#### 

##### Paths
* /home/runner/work/giselle/giselle

<a href="http://opensource.org/licenses/mit-license">MIT</a> permitted



<a name="tinyglobby"></a>
### tinyglobby v0.2.14
#### 

##### Paths
* /home/runner/work/giselle/giselle

<a href="http://opensource.org/licenses/mit-license">MIT</a> permitted



<a name="tinypool"></a>
### tinypool v1.1.1
#### 

##### Paths
* /home/runner/work/giselle/giselle

<a href="http://opensource.org/licenses/mit-license">MIT</a> permitted



<a name="tinyrainbow"></a>
### tinyrainbow v2.0.0
#### 

##### Paths
* /home/runner/work/giselle/giselle

<a href="http://opensource.org/licenses/mit-license">MIT</a> permitted



<a name="tinyspy"></a>
### tinyspy v4.0.3
#### 

##### Paths
* /home/runner/work/giselle/giselle

<a href="http://opensource.org/licenses/mit-license">MIT</a> permitted



<a name="tippy.js"></a>
### tippy.js v6.3.7
#### 

##### Paths
* /home/runner/work/giselle/giselle

<a href="http://opensource.org/licenses/mit-license">MIT</a> permitted



<a name="title-case"></a>
### title-case v4.3.2
#### 

##### Paths
* /home/runner/work/giselle/giselle

<a href="http://opensource.org/licenses/mit-license">MIT</a> permitted



<a name="tldts"></a>
### tldts v6.1.86
#### 

##### Paths
* /home/runner/work/giselle/giselle

<a href="http://opensource.org/licenses/mit-license">MIT</a> permitted



<a name="tldts-core"></a>
### tldts-core v6.1.86
#### 

##### Paths
* /home/runner/work/giselle/giselle

<a href="http://opensource.org/licenses/mit-license">MIT</a> permitted



<a name="tmp"></a>
### tmp v0.0.33
#### 

##### Paths
* /home/runner/work/giselle/giselle

<a href="http://opensource.org/licenses/mit-license">MIT</a> permitted



<a name="to-regex-range"></a>
### to-regex-range v5.0.1
#### 

##### Paths
* /home/runner/work/giselle/giselle

<a href="http://opensource.org/licenses/mit-license">MIT</a> permitted



<a name="toad-cache"></a>
### toad-cache v3.7.0
#### 

##### Paths
* /home/runner/work/giselle/giselle

<a href="http://opensource.org/licenses/mit-license">MIT</a> permitted



<a name="totalist"></a>
### totalist v3.0.1
#### 

##### Paths
* /home/runner/work/giselle/giselle

<a href="http://opensource.org/licenses/mit-license">MIT</a> permitted



<a name="tough-cookie"></a>
### tough-cookie v5.1.2
#### 

##### Paths
* /home/runner/work/giselle/giselle

<a href="http://opensource.org/licenses/BSD-3-Clause">New BSD</a> permitted



<a name="tr46"></a>
### tr46 v0.0.3
#### 

##### Paths
* /home/runner/work/giselle/giselle

<a href="http://opensource.org/licenses/mit-license">MIT</a> permitted



<a name="tree-kill"></a>
### tree-kill v1.2.2
#### 

##### Paths
* /home/runner/work/giselle/giselle

<a href="http://opensource.org/licenses/mit-license">MIT</a> permitted



<a name="trim-lines"></a>
### trim-lines v3.0.1
#### 

##### Paths
* /home/runner/work/giselle/giselle

<a href="http://opensource.org/licenses/mit-license">MIT</a> permitted



<a name="trough"></a>
### trough v2.2.0
#### 

##### Paths
* /home/runner/work/giselle/giselle

<a href="http://opensource.org/licenses/mit-license">MIT</a> permitted



<a name="ts-interface-checker"></a>
### ts-interface-checker v0.1.13
#### 

##### Paths
* /home/runner/work/giselle/giselle

<a href="http://www.apache.org/licenses/LICENSE-2.0.txt">Apache 2.0</a> permitted



<a name="tsafe"></a>
### tsafe v1.8.10
#### 

##### Paths
* /home/runner/work/giselle/giselle

<a href="http://opensource.org/licenses/mit-license">MIT</a> permitted



<a name="tsconfck"></a>
### tsconfck v3.1.4
#### 

##### Paths
* /home/runner/work/giselle/giselle

<a href="http://opensource.org/licenses/mit-license">MIT</a> permitted



<a name="tsconfig-paths"></a>
### tsconfig-paths v4.2.0
#### 

##### Paths
* /home/runner/work/giselle/giselle

<a href="http://opensource.org/licenses/mit-license">MIT</a> permitted



<a name="tslib"></a>
### tslib v2.8.1
#### 

##### Paths
* /home/runner/work/giselle/giselle

<a href="https://opensource.org/licenses/0BSD">BSD Zero Clause License</a> permitted



<a name="tsup"></a>
### tsup v8.3.5
#### 

##### Paths
* /home/runner/work/giselle/giselle

<a href="http://opensource.org/licenses/mit-license">MIT</a> permitted



<a name="tsx"></a>
### tsx v4.20.6
#### 

##### Paths
* /home/runner/work/giselle/giselle

<a href="http://opensource.org/licenses/mit-license">MIT</a> permitted



<a name="turbo"></a>
### turbo v2.4.2
#### 

##### Paths
* /home/runner/work/giselle/giselle

<a href="http://opensource.org/licenses/mit-license">MIT</a> permitted



<a name="turbo-linux-64"></a>
### turbo-linux-64 v2.4.2
#### 

##### Paths
* /home/runner/work/giselle/giselle

<a href="http://opensource.org/licenses/mit-license">MIT</a> permitted



<a name="turndown"></a>
### turndown v7.2.0
#### 

##### Paths
* /home/runner/work/giselle/giselle

<a href="http://opensource.org/licenses/mit-license">MIT</a> permitted



<a name="type-fest"></a>
### type-fest v0.7.1
#### 

##### Paths
* /home/runner/work/giselle/giselle

(MIT OR CC0-1.0) permitted



<a name="typescript"></a>
### typescript v5.7.3
#### 

##### Paths
* /home/runner/work/giselle/giselle

<a href="http://www.apache.org/licenses/LICENSE-2.0.txt">Apache 2.0</a> permitted



<a name="uc.micro"></a>
### uc.micro v2.1.0
#### 

##### Paths
* /home/runner/work/giselle/giselle

<a href="http://opensource.org/licenses/mit-license">MIT</a> permitted



<a name="ulid"></a>
### ulid v2.4.0
#### 

##### Paths
* /home/runner/work/giselle/giselle

<a href="http://opensource.org/licenses/mit-license">MIT</a> permitted



<a name="uncrypto"></a>
### uncrypto v0.1.3
#### 

##### Paths
* /home/runner/work/giselle/giselle

<a href="http://opensource.org/licenses/mit-license">MIT</a> permitted



<a name="undici"></a>
### undici v5.28.5
#### 

##### Paths
* /home/runner/work/giselle/giselle

<a href="http://opensource.org/licenses/mit-license">MIT</a> permitted



<a name="undici-types"></a>
### undici-types v6.21.0
#### 

##### Paths
* /home/runner/work/giselle/giselle

<a href="http://opensource.org/licenses/mit-license">MIT</a> permitted



<a name="unified"></a>
### unified v11.0.5
#### 

##### Paths
* /home/runner/work/giselle/giselle

<a href="http://opensource.org/licenses/mit-license">MIT</a> permitted



<a name="unist-util-is"></a>
### unist-util-is v6.0.0
#### 

##### Paths
* /home/runner/work/giselle/giselle

<a href="http://opensource.org/licenses/mit-license">MIT</a> permitted



<a name="unist-util-position"></a>
### unist-util-position v5.0.0
#### 

##### Paths
* /home/runner/work/giselle/giselle

<a href="http://opensource.org/licenses/mit-license">MIT</a> permitted



<a name="unist-util-stringify-position"></a>
### unist-util-stringify-position v4.0.0
#### 

##### Paths
* /home/runner/work/giselle/giselle

<a href="http://opensource.org/licenses/mit-license">MIT</a> permitted



<a name="unist-util-visit"></a>
### unist-util-visit v5.0.0
#### 

##### Paths
* /home/runner/work/giselle/giselle

<a href="http://opensource.org/licenses/mit-license">MIT</a> permitted



<a name="unist-util-visit-parents"></a>
### unist-util-visit-parents v6.0.1
#### 

##### Paths
* /home/runner/work/giselle/giselle

<a href="http://opensource.org/licenses/mit-license">MIT</a> permitted



<a name="universal-github-app-jwt"></a>
### universal-github-app-jwt v2.2.0
#### 

##### Paths
* /home/runner/work/giselle/giselle

<a href="http://opensource.org/licenses/mit-license">MIT</a> permitted



<a name="universal-user-agent"></a>
### universal-user-agent v7.0.2
#### 

##### Paths
* /home/runner/work/giselle/giselle

<a href="http://en.wikipedia.org/wiki/ISC_license">ISC</a> permitted



<a name="universalify"></a>
### universalify v0.1.2
#### 

##### Paths
* /home/runner/work/giselle/giselle

<a href="http://opensource.org/licenses/mit-license">MIT</a> permitted



<a name="unplugin"></a>
### unplugin v1.0.1
#### 

##### Paths
* /home/runner/work/giselle/giselle

<a href="http://opensource.org/licenses/mit-license">MIT</a> permitted



<a name="update-browserslist-db"></a>
### update-browserslist-db v1.1.4
#### 

##### Paths
* /home/runner/work/giselle/giselle

<a href="http://opensource.org/licenses/mit-license">MIT</a> permitted



<a name="uri-js"></a>
### uri-js v4.4.1
#### 

##### Paths
* /home/runner/work/giselle/giselle

<a href="http://opensource.org/licenses/bsd-license">Simplified BSD</a> permitted



<a name="url-template"></a>
### url-template v2.0.8
#### 

##### Paths
* /home/runner/work/giselle/giselle

<a href="https://directory.fsf.org/wiki/License:BSD-4-Clause">BSD</a> manually approved

>The BSD license is ambiguous. The license is now BSD 3-Clause from url-template v3.1.0. See https://github.com/bramstein/url-template/pull/47

><cite>  2024-11-22</cite>



<a name="urql"></a>
### urql v4.2.2
#### 

##### Paths
* /home/runner/work/giselle/giselle

<a href="http://opensource.org/licenses/mit-license">MIT</a> permitted



<a name="use-callback-ref"></a>
### use-callback-ref v1.3.3
#### 

##### Paths
* /home/runner/work/giselle/giselle

<a href="http://opensource.org/licenses/mit-license">MIT</a> permitted



<a name="use-debounce"></a>
### use-debounce v10.0.4
#### 

##### Paths
* /home/runner/work/giselle/giselle

<a href="http://opensource.org/licenses/mit-license">MIT</a> permitted



<a name="use-sidecar"></a>
### use-sidecar v1.1.3
#### 

##### Paths
* /home/runner/work/giselle/giselle

<a href="http://opensource.org/licenses/mit-license">MIT</a> permitted



<a name="use-sync-external-store"></a>
### use-sync-external-store v1.4.0
#### 

##### Paths
* /home/runner/work/giselle/giselle

<a href="http://opensource.org/licenses/mit-license">MIT</a> permitted



<a name="utf-8-validate"></a>
### utf-8-validate v6.0.5
#### 

##### Paths
* /home/runner/work/giselle/giselle

<a href="http://opensource.org/licenses/mit-license">MIT</a> permitted



<a name="util-deprecate"></a>
### util-deprecate v1.0.2
#### 

##### Paths
* /home/runner/work/giselle/giselle

<a href="http://opensource.org/licenses/mit-license">MIT</a> permitted



<a name="uuid"></a>
### uuid v9.0.1
#### 

##### Paths
* /home/runner/work/giselle/giselle

<a href="http://opensource.org/licenses/mit-license">MIT</a> permitted



<a name="valibot"></a>
### valibot v0.37.0
#### 

##### Paths
* /home/runner/work/giselle/giselle

<a href="http://opensource.org/licenses/mit-license">MIT</a> permitted



<a name="vary"></a>
### vary v1.1.2
#### 

##### Paths
* /home/runner/work/giselle/giselle

<a href="http://opensource.org/licenses/mit-license">MIT</a> permitted



<a name="vfile"></a>
### vfile v6.0.3
#### 

##### Paths
* /home/runner/work/giselle/giselle

<a href="http://opensource.org/licenses/mit-license">MIT</a> permitted



<a name="vfile-location"></a>
### vfile-location v5.0.3
#### 

##### Paths
* /home/runner/work/giselle/giselle

<a href="http://opensource.org/licenses/mit-license">MIT</a> permitted



<a name="vfile-message"></a>
### vfile-message v4.0.2
#### 

##### Paths
* /home/runner/work/giselle/giselle

<a href="http://opensource.org/licenses/mit-license">MIT</a> permitted



<a name="vite"></a>
### vite v7.1.3
#### 

##### Paths
* /home/runner/work/giselle/giselle

<a href="http://opensource.org/licenses/mit-license">MIT</a> permitted



<a name="vite-node"></a>
### vite-node v3.2.4
#### 

##### Paths
* /home/runner/work/giselle/giselle

<a href="http://opensource.org/licenses/mit-license">MIT</a> permitted



<a name="vite-tsconfig-paths"></a>
### vite-tsconfig-paths v5.1.4
#### 

##### Paths
* /home/runner/work/giselle/giselle

<a href="http://opensource.org/licenses/mit-license">MIT</a> permitted



<a name="vitest"></a>
### vitest v3.2.4
#### 

##### Paths
* /home/runner/work/giselle/giselle

<a href="http://opensource.org/licenses/mit-license">MIT</a> permitted



<a name="w3c-keyname"></a>
### w3c-keyname v2.2.8
#### 

##### Paths
* /home/runner/work/giselle/giselle

<a href="http://opensource.org/licenses/mit-license">MIT</a> permitted



<a name="w3c-xmlserializer"></a>
### w3c-xmlserializer v5.0.0
#### 

##### Paths
* /home/runner/work/giselle/giselle

<a href="http://opensource.org/licenses/mit-license">MIT</a> permitted



<a name="walk-up-path"></a>
### walk-up-path v4.0.0
#### 

##### Paths
* /home/runner/work/giselle/giselle

<a href="http://en.wikipedia.org/wiki/ISC_license">ISC</a> permitted



<a name="watchpack"></a>
### watchpack v2.4.4
#### 

##### Paths
* /home/runner/work/giselle/giselle

<a href="http://opensource.org/licenses/mit-license">MIT</a> permitted



<a name="wcwidth"></a>
### wcwidth v1.0.1
#### 

##### Paths
* /home/runner/work/giselle/giselle

<a href="http://opensource.org/licenses/mit-license">MIT</a> permitted



<a name="web-namespaces"></a>
### web-namespaces v2.0.1
#### 

##### Paths
* /home/runner/work/giselle/giselle

<a href="http://opensource.org/licenses/mit-license">MIT</a> permitted



<a name="web-vitals"></a>
### web-vitals v4.2.4
#### 

##### Paths
* /home/runner/work/giselle/giselle

<a href="http://www.apache.org/licenses/LICENSE-2.0.txt">Apache 2.0</a> permitted



<a name="webidl-conversions"></a>
### webidl-conversions v3.0.1
#### 

##### Paths
* /home/runner/work/giselle/giselle

<a href="http://opensource.org/licenses/bsd-license">Simplified BSD</a> permitted



<a name="webpack"></a>
### webpack v5.97.1
#### 

##### Paths
* /home/runner/work/giselle/giselle

<a href="http://opensource.org/licenses/mit-license">MIT</a> permitted



<a name="webpack-bundle-analyzer"></a>
### webpack-bundle-analyzer v4.10.1
#### 

##### Paths
* /home/runner/work/giselle/giselle

<a href="http://opensource.org/licenses/mit-license">MIT</a> permitted



<a name="webpack-sources"></a>
### webpack-sources v3.2.3
#### 

##### Paths
* /home/runner/work/giselle/giselle

<a href="http://opensource.org/licenses/mit-license">MIT</a> permitted



<a name="webpack-virtual-modules"></a>
### webpack-virtual-modules v0.5.0
#### 

##### Paths
* /home/runner/work/giselle/giselle

<a href="http://opensource.org/licenses/mit-license">MIT</a> permitted



<a name="whatwg-encoding"></a>
### whatwg-encoding v3.1.1
#### 

##### Paths
* /home/runner/work/giselle/giselle

<a href="http://opensource.org/licenses/mit-license">MIT</a> permitted



<a name="whatwg-mimetype"></a>
### whatwg-mimetype v3.0.0
#### 

##### Paths
* /home/runner/work/giselle/giselle

<a href="http://opensource.org/licenses/mit-license">MIT</a> permitted



<a name="whatwg-url"></a>
### whatwg-url v5.0.0
#### 

##### Paths
* /home/runner/work/giselle/giselle

<a href="http://opensource.org/licenses/mit-license">MIT</a> permitted



<a name="which"></a>
### which v2.0.2
#### 

##### Paths
* /home/runner/work/giselle/giselle

<a href="http://en.wikipedia.org/wiki/ISC_license">ISC</a> permitted



<a name="why-is-node-running"></a>
### why-is-node-running v2.3.0
#### 

##### Paths
* /home/runner/work/giselle/giselle

<a href="http://opensource.org/licenses/mit-license">MIT</a> permitted



<a name="wonka"></a>
### wonka v6.3.5
#### 

##### Paths
* /home/runner/work/giselle/giselle

<a href="http://opensource.org/licenses/mit-license">MIT</a> permitted



<a name="wrap-ansi"></a>
### wrap-ansi v7.0.0
#### 

##### Paths
* /home/runner/work/giselle/giselle

<a href="http://opensource.org/licenses/mit-license">MIT</a> permitted



<a name="wrappy"></a>
### wrappy v1.0.2
#### 

##### Paths
* /home/runner/work/giselle/giselle

<a href="http://en.wikipedia.org/wiki/ISC_license">ISC</a> permitted



<a name="ws"></a>
### ws v7.5.10
#### 

##### Paths
* /home/runner/work/giselle/giselle

<a href="http://opensource.org/licenses/mit-license">MIT</a> permitted



<a name="xml-name-validator"></a>
### xml-name-validator v5.0.0
#### 

##### Paths
* /home/runner/work/giselle/giselle

<a href="http://www.apache.org/licenses/LICENSE-2.0.txt">Apache 2.0</a> permitted



<a name="xmlchars"></a>
### xmlchars v2.2.0
#### 

##### Paths
* /home/runner/work/giselle/giselle

<a href="http://opensource.org/licenses/mit-license">MIT</a> permitted



<a name="xmlhttprequest-ssl"></a>
### xmlhttprequest-ssl v2.0.0
#### 

##### Paths
* /home/runner/work/giselle/giselle

<a href="http://opensource.org/licenses/mit-license">MIT</a> permitted



<a name="xtend"></a>
### xtend v4.0.2
#### 

##### Paths
* /home/runner/work/giselle/giselle

<a href="http://opensource.org/licenses/mit-license">MIT</a> permitted



<a name="y18n"></a>
### y18n v5.0.8
#### 

##### Paths
* /home/runner/work/giselle/giselle

<a href="http://en.wikipedia.org/wiki/ISC_license">ISC</a> permitted



<a name="yallist"></a>
### yallist v3.1.1
#### 

##### Paths
* /home/runner/work/giselle/giselle

<a href="http://en.wikipedia.org/wiki/ISC_license">ISC</a> permitted



<a name="yallist"></a>
### yallist v5.0.0
#### 

##### Paths
* /home/runner/work/giselle/giselle

BlueOak-1.0.0 permitted



<a name="yaml"></a>
### yaml v2.7.0
#### 

##### Paths
* /home/runner/work/giselle/giselle

<a href="http://en.wikipedia.org/wiki/ISC_license">ISC</a> permitted



<a name="yargs"></a>
### yargs v17.7.2
#### 

##### Paths
* /home/runner/work/giselle/giselle

<a href="http://opensource.org/licenses/mit-license">MIT</a> permitted



<a name="yargs-parser"></a>
### yargs-parser v21.1.1
#### 

##### Paths
* /home/runner/work/giselle/giselle

<a href="http://en.wikipedia.org/wiki/ISC_license">ISC</a> permitted



<a name="yocto-queue"></a>
### yocto-queue v0.1.0
#### 

##### Paths
* /home/runner/work/giselle/giselle

<a href="http://opensource.org/licenses/mit-license">MIT</a> permitted



<a name="yoctocolors"></a>
### yoctocolors v2.1.2
#### 

##### Paths
* /home/runner/work/giselle/giselle

<a href="http://opensource.org/licenses/mit-license">MIT</a> permitted



<a name="zeed-dom"></a>
### zeed-dom v0.15.1
#### 

##### Paths
* /home/runner/work/giselle/giselle

<a href="http://opensource.org/licenses/mit-license">MIT</a> permitted



<a name="zod"></a>
### zod v3.24.3
#### 

##### Paths
* /home/runner/work/giselle/giselle

<a href="http://opensource.org/licenses/mit-license">MIT</a> permitted



<a name="zod-error"></a>
### zod-error v1.5.0
#### 

##### Paths
* /home/runner/work/giselle/giselle

<a href="http://opensource.org/licenses/mit-license">MIT</a> permitted



<a name="zod-validation-error"></a>
### zod-validation-error v1.5.0
#### 

##### Paths
* /home/runner/work/giselle/giselle

<a href="http://opensource.org/licenses/mit-license">MIT</a> permitted



<a name="zustand"></a>
### zustand v4.5.6
#### 

##### Paths
* /home/runner/work/giselle/giselle

<a href="http://opensource.org/licenses/mit-license">MIT</a> permitted



<a name="zwitch"></a>
### zwitch v2.0.4
#### 

##### Paths
* /home/runner/work/giselle/giselle

<a href="http://opensource.org/licenses/mit-license">MIT</a> permitted

<|MERGE_RESOLUTION|>--- conflicted
+++ resolved
@@ -8,15 +8,10 @@
 * 28 New BSD
 * 18 Simplified BSD
 * 6 BlueOak-1.0.0
-<<<<<<< HEAD
 * 3 Mozilla Public License 2.0
 * 3 MIT OR Apache-2.0
-=======
-* 2 MIT OR Apache-2.0
->>>>>>> 6f962cb9
 * 2 MIT-0
 * 2 Unknown
-* 2 Mozilla Public License 2.0
 * 1 BSD
 * 1 (MIT OR CC0-1.0)
 * 1 BSD Zero Clause License
