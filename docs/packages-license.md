# giselle


## Summary
<<<<<<< HEAD
* 841 MIT
=======
* 842 MIT
>>>>>>> ec8a48a2
* 186 Apache 2.0
* 46 ISC
* 27 New BSD
* 13 Simplified BSD
* 5 BlueOak-1.0.0
<<<<<<< HEAD
* 2 MIT OR Apache-2.0
=======
* 3 MIT OR Apache-2.0
>>>>>>> ec8a48a2
* 2 MIT-0
* 2 Mozilla Public License 2.0
* 1 BSD
* 1 (MIT OR CC0-1.0)
* 1 BSD Zero Clause License
* 1 Unknown
* 1 (WTFPL OR MIT)
* 1 (AFL-2.1 OR BSD-3-Clause)
* 1 The Unlicense
* 1 CC-BY-4.0
* 1 Python-2.0
* 1 LGPL-3.0-or-later



## Items


<a name="@0no-co/graphql.web"></a>
### @0no-co/graphql.web v1.1.2
#### 

##### Paths
* /home/runner/work/giselle/giselle

<a href="http://opensource.org/licenses/mit-license">MIT</a> permitted



<a name="@0no-co/graphqlsp"></a>
### @0no-co/graphqlsp v1.12.16
#### 

##### Paths
* /home/runner/work/giselle/giselle

<a href="http://opensource.org/licenses/mit-license">MIT</a> permitted



<a name="@ai-sdk/anthropic"></a>
### @ai-sdk/anthropic v2.0.17
#### 

##### Paths
* /home/runner/work/giselle/giselle

<a href="http://www.apache.org/licenses/LICENSE-2.0.txt">Apache 2.0</a> permitted



<a name="@ai-sdk/fal"></a>
### @ai-sdk/fal v1.0.13
#### 

##### Paths
* /home/runner/work/giselle/giselle

<a href="http://www.apache.org/licenses/LICENSE-2.0.txt">Apache 2.0</a> permitted



<a name="@ai-sdk/gateway"></a>
### @ai-sdk/gateway v1.0.23
#### 

##### Paths
* /home/runner/work/giselle/giselle

<a href="http://www.apache.org/licenses/LICENSE-2.0.txt">Apache 2.0</a> permitted



<a name="@ai-sdk/google"></a>
### @ai-sdk/google v2.0.14
#### 

##### Paths
* /home/runner/work/giselle/giselle

<a href="http://www.apache.org/licenses/LICENSE-2.0.txt">Apache 2.0</a> permitted



<a name="@ai-sdk/openai"></a>
### @ai-sdk/openai v2.0.30
#### 

##### Paths
* /home/runner/work/giselle/giselle

<a href="http://www.apache.org/licenses/LICENSE-2.0.txt">Apache 2.0</a> permitted



<a name="@ai-sdk/provider"></a>
### @ai-sdk/provider v2.0.0
#### 

##### Paths
* /home/runner/work/giselle/giselle

<a href="http://www.apache.org/licenses/LICENSE-2.0.txt">Apache 2.0</a> permitted



<a name="@ai-sdk/provider-utils"></a>
### @ai-sdk/provider-utils v3.0.9
#### 

##### Paths
* /home/runner/work/giselle/giselle

<a href="http://www.apache.org/licenses/LICENSE-2.0.txt">Apache 2.0</a> permitted



<a name="@alloc/quick-lru"></a>
### @alloc/quick-lru v5.2.0
#### 

##### Paths
* /home/runner/work/giselle/giselle

<a href="http://opensource.org/licenses/mit-license">MIT</a> permitted



<a name="@ampproject/remapping"></a>
### @ampproject/remapping v2.3.0
#### 

##### Paths
* /home/runner/work/giselle/giselle

<a href="http://www.apache.org/licenses/LICENSE-2.0.txt">Apache 2.0</a> permitted



<a name="@asamuzakjp/css-color"></a>
### @asamuzakjp/css-color v3.1.5
#### 

##### Paths
* /home/runner/work/giselle/giselle

<a href="http://opensource.org/licenses/mit-license">MIT</a> permitted



<a name="@aws-crypto/crc32"></a>
### @aws-crypto/crc32 v5.2.0
#### 

##### Paths
* /home/runner/work/giselle/giselle

<a href="http://www.apache.org/licenses/LICENSE-2.0.txt">Apache 2.0</a> permitted



<a name="@aws-crypto/crc32c"></a>
### @aws-crypto/crc32c v5.2.0
#### 

##### Paths
* /home/runner/work/giselle/giselle

<a href="http://www.apache.org/licenses/LICENSE-2.0.txt">Apache 2.0</a> permitted



<a name="@aws-crypto/sha1-browser"></a>
### @aws-crypto/sha1-browser v5.2.0
#### 

##### Paths
* /home/runner/work/giselle/giselle

<a href="http://www.apache.org/licenses/LICENSE-2.0.txt">Apache 2.0</a> permitted



<a name="@aws-crypto/sha256-browser"></a>
### @aws-crypto/sha256-browser v5.2.0
#### 

##### Paths
* /home/runner/work/giselle/giselle

<a href="http://www.apache.org/licenses/LICENSE-2.0.txt">Apache 2.0</a> permitted



<a name="@aws-crypto/sha256-js"></a>
### @aws-crypto/sha256-js v5.2.0
#### 

##### Paths
* /home/runner/work/giselle/giselle

<a href="http://www.apache.org/licenses/LICENSE-2.0.txt">Apache 2.0</a> permitted



<a name="@aws-crypto/supports-web-crypto"></a>
### @aws-crypto/supports-web-crypto v5.2.0
#### 

##### Paths
* /home/runner/work/giselle/giselle

<a href="http://www.apache.org/licenses/LICENSE-2.0.txt">Apache 2.0</a> permitted



<a name="@aws-crypto/util"></a>
### @aws-crypto/util v5.2.0
#### 

##### Paths
* /home/runner/work/giselle/giselle

<a href="http://www.apache.org/licenses/LICENSE-2.0.txt">Apache 2.0</a> permitted



<a name="@aws-sdk/client-s3"></a>
### @aws-sdk/client-s3 v3.842.0
#### 

##### Paths
* /home/runner/work/giselle/giselle

<a href="http://www.apache.org/licenses/LICENSE-2.0.txt">Apache 2.0</a> permitted



<a name="@aws-sdk/client-sso"></a>
### @aws-sdk/client-sso v3.840.0
#### 

##### Paths
* /home/runner/work/giselle/giselle

<a href="http://www.apache.org/licenses/LICENSE-2.0.txt">Apache 2.0</a> permitted



<a name="@aws-sdk/core"></a>
### @aws-sdk/core v3.840.0
#### 

##### Paths
* /home/runner/work/giselle/giselle

<a href="http://www.apache.org/licenses/LICENSE-2.0.txt">Apache 2.0</a> permitted



<a name="@aws-sdk/credential-provider-env"></a>
### @aws-sdk/credential-provider-env v3.840.0
#### 

##### Paths
* /home/runner/work/giselle/giselle

<a href="http://www.apache.org/licenses/LICENSE-2.0.txt">Apache 2.0</a> permitted



<a name="@aws-sdk/credential-provider-http"></a>
### @aws-sdk/credential-provider-http v3.840.0
#### 

##### Paths
* /home/runner/work/giselle/giselle

<a href="http://www.apache.org/licenses/LICENSE-2.0.txt">Apache 2.0</a> permitted



<a name="@aws-sdk/credential-provider-ini"></a>
### @aws-sdk/credential-provider-ini v3.840.0
#### 

##### Paths
* /home/runner/work/giselle/giselle

<a href="http://www.apache.org/licenses/LICENSE-2.0.txt">Apache 2.0</a> permitted



<a name="@aws-sdk/credential-provider-node"></a>
### @aws-sdk/credential-provider-node v3.840.0
#### 

##### Paths
* /home/runner/work/giselle/giselle

<a href="http://www.apache.org/licenses/LICENSE-2.0.txt">Apache 2.0</a> permitted



<a name="@aws-sdk/credential-provider-process"></a>
### @aws-sdk/credential-provider-process v3.840.0
#### 

##### Paths
* /home/runner/work/giselle/giselle

<a href="http://www.apache.org/licenses/LICENSE-2.0.txt">Apache 2.0</a> permitted



<a name="@aws-sdk/credential-provider-sso"></a>
### @aws-sdk/credential-provider-sso v3.840.0
#### 

##### Paths
* /home/runner/work/giselle/giselle

<a href="http://www.apache.org/licenses/LICENSE-2.0.txt">Apache 2.0</a> permitted



<a name="@aws-sdk/credential-provider-web-identity"></a>
### @aws-sdk/credential-provider-web-identity v3.840.0
#### 

##### Paths
* /home/runner/work/giselle/giselle

<a href="http://www.apache.org/licenses/LICENSE-2.0.txt">Apache 2.0</a> permitted



<a name="@aws-sdk/middleware-bucket-endpoint"></a>
### @aws-sdk/middleware-bucket-endpoint v3.840.0
#### 

##### Paths
* /home/runner/work/giselle/giselle

<a href="http://www.apache.org/licenses/LICENSE-2.0.txt">Apache 2.0</a> permitted



<a name="@aws-sdk/middleware-expect-continue"></a>
### @aws-sdk/middleware-expect-continue v3.840.0
#### 

##### Paths
* /home/runner/work/giselle/giselle

<a href="http://www.apache.org/licenses/LICENSE-2.0.txt">Apache 2.0</a> permitted



<a name="@aws-sdk/middleware-flexible-checksums"></a>
### @aws-sdk/middleware-flexible-checksums v3.840.0
#### 

##### Paths
* /home/runner/work/giselle/giselle

<a href="http://www.apache.org/licenses/LICENSE-2.0.txt">Apache 2.0</a> permitted



<a name="@aws-sdk/middleware-host-header"></a>
### @aws-sdk/middleware-host-header v3.840.0
#### 

##### Paths
* /home/runner/work/giselle/giselle

<a href="http://www.apache.org/licenses/LICENSE-2.0.txt">Apache 2.0</a> permitted



<a name="@aws-sdk/middleware-location-constraint"></a>
### @aws-sdk/middleware-location-constraint v3.840.0
#### 

##### Paths
* /home/runner/work/giselle/giselle

<a href="http://www.apache.org/licenses/LICENSE-2.0.txt">Apache 2.0</a> permitted



<a name="@aws-sdk/middleware-logger"></a>
### @aws-sdk/middleware-logger v3.840.0
#### 

##### Paths
* /home/runner/work/giselle/giselle

<a href="http://www.apache.org/licenses/LICENSE-2.0.txt">Apache 2.0</a> permitted



<a name="@aws-sdk/middleware-recursion-detection"></a>
### @aws-sdk/middleware-recursion-detection v3.840.0
#### 

##### Paths
* /home/runner/work/giselle/giselle

<a href="http://www.apache.org/licenses/LICENSE-2.0.txt">Apache 2.0</a> permitted



<a name="@aws-sdk/middleware-sdk-s3"></a>
### @aws-sdk/middleware-sdk-s3 v3.840.0
#### 

##### Paths
* /home/runner/work/giselle/giselle

<a href="http://www.apache.org/licenses/LICENSE-2.0.txt">Apache 2.0</a> permitted



<a name="@aws-sdk/middleware-ssec"></a>
### @aws-sdk/middleware-ssec v3.840.0
#### 

##### Paths
* /home/runner/work/giselle/giselle

<a href="http://www.apache.org/licenses/LICENSE-2.0.txt">Apache 2.0</a> permitted



<a name="@aws-sdk/middleware-user-agent"></a>
### @aws-sdk/middleware-user-agent v3.840.0
#### 

##### Paths
* /home/runner/work/giselle/giselle

<a href="http://www.apache.org/licenses/LICENSE-2.0.txt">Apache 2.0</a> permitted



<a name="@aws-sdk/nested-clients"></a>
### @aws-sdk/nested-clients v3.840.0
#### 

##### Paths
* /home/runner/work/giselle/giselle

<a href="http://www.apache.org/licenses/LICENSE-2.0.txt">Apache 2.0</a> permitted



<a name="@aws-sdk/region-config-resolver"></a>
### @aws-sdk/region-config-resolver v3.840.0
#### 

##### Paths
* /home/runner/work/giselle/giselle

<a href="http://www.apache.org/licenses/LICENSE-2.0.txt">Apache 2.0</a> permitted



<a name="@aws-sdk/signature-v4-multi-region"></a>
### @aws-sdk/signature-v4-multi-region v3.840.0
#### 

##### Paths
* /home/runner/work/giselle/giselle

<a href="http://www.apache.org/licenses/LICENSE-2.0.txt">Apache 2.0</a> permitted



<a name="@aws-sdk/token-providers"></a>
### @aws-sdk/token-providers v3.840.0
#### 

##### Paths
* /home/runner/work/giselle/giselle

<a href="http://www.apache.org/licenses/LICENSE-2.0.txt">Apache 2.0</a> permitted



<a name="@aws-sdk/types"></a>
### @aws-sdk/types v3.840.0
#### 

##### Paths
* /home/runner/work/giselle/giselle

<a href="http://www.apache.org/licenses/LICENSE-2.0.txt">Apache 2.0</a> permitted



<a name="@aws-sdk/util-arn-parser"></a>
### @aws-sdk/util-arn-parser v3.804.0
#### 

##### Paths
* /home/runner/work/giselle/giselle

<a href="http://www.apache.org/licenses/LICENSE-2.0.txt">Apache 2.0</a> permitted



<a name="@aws-sdk/util-endpoints"></a>
### @aws-sdk/util-endpoints v3.840.0
#### 

##### Paths
* /home/runner/work/giselle/giselle

<a href="http://www.apache.org/licenses/LICENSE-2.0.txt">Apache 2.0</a> permitted



<a name="@aws-sdk/util-locate-window"></a>
### @aws-sdk/util-locate-window v3.804.0
#### 

##### Paths
* /home/runner/work/giselle/giselle

<a href="http://www.apache.org/licenses/LICENSE-2.0.txt">Apache 2.0</a> permitted



<a name="@aws-sdk/util-user-agent-browser"></a>
### @aws-sdk/util-user-agent-browser v3.840.0
#### 

##### Paths
* /home/runner/work/giselle/giselle

<a href="http://www.apache.org/licenses/LICENSE-2.0.txt">Apache 2.0</a> permitted



<a name="@aws-sdk/util-user-agent-node"></a>
### @aws-sdk/util-user-agent-node v3.840.0
#### 

##### Paths
* /home/runner/work/giselle/giselle

<a href="http://www.apache.org/licenses/LICENSE-2.0.txt">Apache 2.0</a> permitted



<a name="@aws-sdk/xml-builder"></a>
### @aws-sdk/xml-builder v3.821.0
#### 

##### Paths
* /home/runner/work/giselle/giselle

<a href="http://www.apache.org/licenses/LICENSE-2.0.txt">Apache 2.0</a> permitted



<a name="@babel/code-frame"></a>
### @babel/code-frame v7.26.2
#### 

##### Paths
* /home/runner/work/giselle/giselle

<a href="http://opensource.org/licenses/mit-license">MIT</a> permitted



<a name="@babel/compat-data"></a>
### @babel/compat-data v7.26.5
#### 

##### Paths
* /home/runner/work/giselle/giselle

<a href="http://opensource.org/licenses/mit-license">MIT</a> permitted



<a name="@babel/core"></a>
### @babel/core v7.26.7
#### 

##### Paths
* /home/runner/work/giselle/giselle

<a href="http://opensource.org/licenses/mit-license">MIT</a> permitted



<a name="@babel/generator"></a>
### @babel/generator v7.26.5
#### 

##### Paths
* /home/runner/work/giselle/giselle

<a href="http://opensource.org/licenses/mit-license">MIT</a> permitted



<a name="@babel/helper-compilation-targets"></a>
### @babel/helper-compilation-targets v7.26.5
#### 

##### Paths
* /home/runner/work/giselle/giselle

<a href="http://opensource.org/licenses/mit-license">MIT</a> permitted



<a name="@babel/helper-module-imports"></a>
### @babel/helper-module-imports v7.25.9
#### 

##### Paths
* /home/runner/work/giselle/giselle

<a href="http://opensource.org/licenses/mit-license">MIT</a> permitted



<a name="@babel/helper-module-transforms"></a>
### @babel/helper-module-transforms v7.26.0
#### 

##### Paths
* /home/runner/work/giselle/giselle

<a href="http://opensource.org/licenses/mit-license">MIT</a> permitted



<a name="@babel/helper-string-parser"></a>
### @babel/helper-string-parser v7.25.9
#### 

##### Paths
* /home/runner/work/giselle/giselle

<a href="http://opensource.org/licenses/mit-license">MIT</a> permitted



<a name="@babel/helper-validator-identifier"></a>
### @babel/helper-validator-identifier v7.25.9
#### 

##### Paths
* /home/runner/work/giselle/giselle

<a href="http://opensource.org/licenses/mit-license">MIT</a> permitted



<a name="@babel/helper-validator-option"></a>
### @babel/helper-validator-option v7.25.9
#### 

##### Paths
* /home/runner/work/giselle/giselle

<a href="http://opensource.org/licenses/mit-license">MIT</a> permitted



<a name="@babel/helpers"></a>
### @babel/helpers v7.26.7
#### 

##### Paths
* /home/runner/work/giselle/giselle

<a href="http://opensource.org/licenses/mit-license">MIT</a> permitted



<a name="@babel/parser"></a>
### @babel/parser v7.26.7
#### 

##### Paths
* /home/runner/work/giselle/giselle

<a href="http://opensource.org/licenses/mit-license">MIT</a> permitted



<a name="@babel/runtime"></a>
### @babel/runtime v7.26.9
#### 

##### Paths
* /home/runner/work/giselle/giselle

<a href="http://opensource.org/licenses/mit-license">MIT</a> permitted



<a name="@babel/template"></a>
### @babel/template v7.25.9
#### 

##### Paths
* /home/runner/work/giselle/giselle

<a href="http://opensource.org/licenses/mit-license">MIT</a> permitted



<a name="@babel/traverse"></a>
### @babel/traverse v7.26.7
#### 

##### Paths
* /home/runner/work/giselle/giselle

<a href="http://opensource.org/licenses/mit-license">MIT</a> permitted



<a name="@babel/types"></a>
### @babel/types v7.26.7
#### 

##### Paths
* /home/runner/work/giselle/giselle

<a href="http://opensource.org/licenses/mit-license">MIT</a> permitted



<a name="@biomejs/biome"></a>
### @biomejs/biome v2.0.6
#### 

##### Paths
* /home/runner/work/giselle/giselle

MIT OR Apache-2.0 permitted



<a name="@biomejs/cli-linux-x64"></a>
### @biomejs/cli-linux-x64 v2.0.6
#### 

##### Paths
* /home/runner/work/giselle/giselle

MIT OR Apache-2.0 permitted



<a name="@biomejs/cli-linux-x64-musl"></a>
### @biomejs/cli-linux-x64-musl v2.0.6
#### 

##### Paths
* /home/runner/work/giselle/giselle

MIT OR Apache-2.0 permitted



<a name="@bugsnag/cuid"></a>
### @bugsnag/cuid v3.2.1
#### 

##### Paths
* /home/runner/work/giselle/giselle

<a href="http://opensource.org/licenses/mit-license">MIT</a> permitted



<a name="@changesets/apply-release-plan"></a>
### @changesets/apply-release-plan v7.0.10
#### 

##### Paths
* /home/runner/work/giselle/giselle

<a href="http://opensource.org/licenses/mit-license">MIT</a> permitted



<a name="@changesets/assemble-release-plan"></a>
### @changesets/assemble-release-plan v6.0.6
#### 

##### Paths
* /home/runner/work/giselle/giselle

<a href="http://opensource.org/licenses/mit-license">MIT</a> permitted



<a name="@changesets/changelog-git"></a>
### @changesets/changelog-git v0.2.1
#### 

##### Paths
* /home/runner/work/giselle/giselle

<a href="http://opensource.org/licenses/mit-license">MIT</a> permitted



<a name="@changesets/cli"></a>
### @changesets/cli v2.28.1
#### 

##### Paths
* /home/runner/work/giselle/giselle

<a href="http://opensource.org/licenses/mit-license">MIT</a> permitted



<a name="@changesets/config"></a>
### @changesets/config v3.1.1
#### 

##### Paths
* /home/runner/work/giselle/giselle

<a href="http://opensource.org/licenses/mit-license">MIT</a> permitted



<a name="@changesets/errors"></a>
### @changesets/errors v0.2.0
#### 

##### Paths
* /home/runner/work/giselle/giselle

<a href="http://opensource.org/licenses/mit-license">MIT</a> permitted



<a name="@changesets/get-dependents-graph"></a>
### @changesets/get-dependents-graph v2.1.3
#### 

##### Paths
* /home/runner/work/giselle/giselle

<a href="http://opensource.org/licenses/mit-license">MIT</a> permitted



<a name="@changesets/get-release-plan"></a>
### @changesets/get-release-plan v4.0.8
#### 

##### Paths
* /home/runner/work/giselle/giselle

<a href="http://opensource.org/licenses/mit-license">MIT</a> permitted



<a name="@changesets/get-version-range-type"></a>
### @changesets/get-version-range-type v0.4.0
#### 

##### Paths
* /home/runner/work/giselle/giselle

<a href="http://opensource.org/licenses/mit-license">MIT</a> permitted



<a name="@changesets/git"></a>
### @changesets/git v3.0.2
#### 

##### Paths
* /home/runner/work/giselle/giselle

<a href="http://opensource.org/licenses/mit-license">MIT</a> permitted



<a name="@changesets/logger"></a>
### @changesets/logger v0.1.1
#### 

##### Paths
* /home/runner/work/giselle/giselle

<a href="http://opensource.org/licenses/mit-license">MIT</a> permitted



<a name="@changesets/parse"></a>
### @changesets/parse v0.4.1
#### 

##### Paths
* /home/runner/work/giselle/giselle

<a href="http://opensource.org/licenses/mit-license">MIT</a> permitted



<a name="@changesets/pre"></a>
### @changesets/pre v2.0.2
#### 

##### Paths
* /home/runner/work/giselle/giselle

<a href="http://opensource.org/licenses/mit-license">MIT</a> permitted



<a name="@changesets/read"></a>
### @changesets/read v0.6.3
#### 

##### Paths
* /home/runner/work/giselle/giselle

<a href="http://opensource.org/licenses/mit-license">MIT</a> permitted



<a name="@changesets/should-skip-package"></a>
### @changesets/should-skip-package v0.1.2
#### 

##### Paths
* /home/runner/work/giselle/giselle

<a href="http://opensource.org/licenses/mit-license">MIT</a> permitted



<a name="@changesets/types"></a>
### @changesets/types v4.1.0
#### 

##### Paths
* /home/runner/work/giselle/giselle

<a href="http://opensource.org/licenses/mit-license">MIT</a> permitted



<a name="@changesets/write"></a>
### @changesets/write v0.4.0
#### 

##### Paths
* /home/runner/work/giselle/giselle

<a href="http://opensource.org/licenses/mit-license">MIT</a> permitted



<a name="@csstools/color-helpers"></a>
### @csstools/color-helpers v5.0.2
#### 

##### Paths
* /home/runner/work/giselle/giselle

MIT-0 permitted



<a name="@csstools/css-calc"></a>
### @csstools/css-calc v2.1.3
#### 

##### Paths
* /home/runner/work/giselle/giselle

<a href="http://opensource.org/licenses/mit-license">MIT</a> permitted



<a name="@csstools/css-color-parser"></a>
### @csstools/css-color-parser v3.0.9
#### 

##### Paths
* /home/runner/work/giselle/giselle

<a href="http://opensource.org/licenses/mit-license">MIT</a> permitted



<a name="@csstools/css-parser-algorithms"></a>
### @csstools/css-parser-algorithms v3.0.4
#### 

##### Paths
* /home/runner/work/giselle/giselle

<a href="http://opensource.org/licenses/mit-license">MIT</a> permitted



<a name="@csstools/css-tokenizer"></a>
### @csstools/css-tokenizer v3.0.3
#### 

##### Paths
* /home/runner/work/giselle/giselle

<a href="http://opensource.org/licenses/mit-license">MIT</a> permitted



<a name="@discoveryjs/json-ext"></a>
### @discoveryjs/json-ext v0.5.7
#### 

##### Paths
* /home/runner/work/giselle/giselle

<a href="http://opensource.org/licenses/mit-license">MIT</a> permitted



<a name="@drizzle-team/brocli"></a>
### @drizzle-team/brocli v0.10.2
#### 

##### Paths
* /home/runner/work/giselle/giselle

<a href="http://www.apache.org/licenses/LICENSE-2.0.txt">Apache 2.0</a> permitted



<a name="@edge-runtime/cookies"></a>
### @edge-runtime/cookies v5.0.2
#### 

##### Paths
* /home/runner/work/giselle/giselle

<a href="http://opensource.org/licenses/mit-license">MIT</a> permitted



<a name="@electric-sql/client"></a>
### @electric-sql/client v1.0.10
#### 

##### Paths
* /home/runner/work/giselle/giselle

<a href="http://www.apache.org/licenses/LICENSE-2.0.txt">Apache 2.0</a> permitted



<a name="@embedpdf/pdfium"></a>
### @embedpdf/pdfium v1.2.1
#### 

##### Paths
* /home/runner/work/giselle/giselle

<a href="http://opensource.org/licenses/mit-license">MIT</a> permitted



<a name="@esbuild-kit/core-utils"></a>
### @esbuild-kit/core-utils v3.3.2
#### 

##### Paths
* /home/runner/work/giselle/giselle

<a href="http://opensource.org/licenses/mit-license">MIT</a> permitted



<a name="@esbuild-kit/esm-loader"></a>
### @esbuild-kit/esm-loader v2.6.5
#### 

##### Paths
* /home/runner/work/giselle/giselle

<a href="http://opensource.org/licenses/mit-license">MIT</a> permitted



<a name="@esbuild/linux-x64"></a>
### @esbuild/linux-x64 v0.18.20
#### 

##### Paths
* /home/runner/work/giselle/giselle

<a href="http://opensource.org/licenses/mit-license">MIT</a> permitted



<a name="@fastify/busboy"></a>
### @fastify/busboy v2.1.1
#### 

##### Paths
* /home/runner/work/giselle/giselle

<a href="http://opensource.org/licenses/mit-license">MIT</a> permitted



<a name="@floating-ui/core"></a>
### @floating-ui/core v1.6.9
#### 

##### Paths
* /home/runner/work/giselle/giselle

<a href="http://opensource.org/licenses/mit-license">MIT</a> permitted



<a name="@floating-ui/dom"></a>
### @floating-ui/dom v1.6.13
#### 

##### Paths
* /home/runner/work/giselle/giselle

<a href="http://opensource.org/licenses/mit-license">MIT</a> permitted



<a name="@floating-ui/react-dom"></a>
### @floating-ui/react-dom v2.1.2
#### 

##### Paths
* /home/runner/work/giselle/giselle

<a href="http://opensource.org/licenses/mit-license">MIT</a> permitted



<a name="@floating-ui/utils"></a>
### @floating-ui/utils v0.2.9
#### 

##### Paths
* /home/runner/work/giselle/giselle

<a href="http://opensource.org/licenses/mit-license">MIT</a> permitted



<a name="@google-cloud/precise-date"></a>
### @google-cloud/precise-date v4.0.0
#### 

##### Paths
* /home/runner/work/giselle/giselle

<a href="http://www.apache.org/licenses/LICENSE-2.0.txt">Apache 2.0</a> permitted



<a name="@gql.tada/cli-utils"></a>
### @gql.tada/cli-utils v1.6.3
#### 

##### Paths
* /home/runner/work/giselle/giselle

<a href="http://opensource.org/licenses/mit-license">MIT</a> permitted



<a name="@gql.tada/internal"></a>
### @gql.tada/internal v1.0.8
#### 

##### Paths
* /home/runner/work/giselle/giselle

<a href="http://opensource.org/licenses/mit-license">MIT</a> permitted



<a name="@grpc/grpc-js"></a>
### @grpc/grpc-js v1.12.5
#### 

##### Paths
* /home/runner/work/giselle/giselle

<a href="http://www.apache.org/licenses/LICENSE-2.0.txt">Apache 2.0</a> permitted



<a name="@grpc/proto-loader"></a>
### @grpc/proto-loader v0.7.13
#### 

##### Paths
* /home/runner/work/giselle/giselle

<a href="http://www.apache.org/licenses/LICENSE-2.0.txt">Apache 2.0</a> permitted



<a name="@icons-pack/react-simple-icons"></a>
### @icons-pack/react-simple-icons v10.0.0
#### 

##### Paths
* /home/runner/work/giselle/giselle

<a href="http://opensource.org/licenses/mit-license">MIT</a> permitted



<a name="@img/sharp-libvips-linux-x64"></a>
### @img/sharp-libvips-linux-x64 v1.2.0
#### 

##### Paths
* /home/runner/work/giselle/giselle

LGPL-3.0-or-later permitted



<a name="@img/sharp-linux-x64"></a>
### @img/sharp-linux-x64 v0.34.3
#### 

##### Paths
* /home/runner/work/giselle/giselle

<a href="http://www.apache.org/licenses/LICENSE-2.0.txt">Apache 2.0</a> permitted



<a name="@isaacs/cliui"></a>
### @isaacs/cliui v8.0.2
#### 

##### Paths
* /home/runner/work/giselle/giselle

<a href="http://en.wikipedia.org/wiki/ISC_license">ISC</a> permitted



<a name="@isaacs/fs-minipass"></a>
### @isaacs/fs-minipass v4.0.1
#### 

##### Paths
* /home/runner/work/giselle/giselle

<a href="http://en.wikipedia.org/wiki/ISC_license">ISC</a> permitted



<a name="@jridgewell/gen-mapping"></a>
### @jridgewell/gen-mapping v0.3.13
#### 

##### Paths
* /home/runner/work/giselle/giselle

<a href="http://opensource.org/licenses/mit-license">MIT</a> permitted



<a name="@jridgewell/resolve-uri"></a>
### @jridgewell/resolve-uri v3.1.2
#### 

##### Paths
* /home/runner/work/giselle/giselle

<a href="http://opensource.org/licenses/mit-license">MIT</a> permitted



<a name="@jridgewell/source-map"></a>
### @jridgewell/source-map v0.3.11
#### 

##### Paths
* /home/runner/work/giselle/giselle

<a href="http://opensource.org/licenses/mit-license">MIT</a> permitted



<a name="@jridgewell/sourcemap-codec"></a>
### @jridgewell/sourcemap-codec v1.5.5
#### 

##### Paths
* /home/runner/work/giselle/giselle

<a href="http://opensource.org/licenses/mit-license">MIT</a> permitted



<a name="@jridgewell/trace-mapping"></a>
### @jridgewell/trace-mapping v0.3.31
#### 

##### Paths
* /home/runner/work/giselle/giselle

<a href="http://opensource.org/licenses/mit-license">MIT</a> permitted



<a name="@js-sdsl/ordered-map"></a>
### @js-sdsl/ordered-map v4.4.2
#### 

##### Paths
* /home/runner/work/giselle/giselle

<a href="http://opensource.org/licenses/mit-license">MIT</a> permitted



<a name="@jsonhero/path"></a>
### @jsonhero/path v1.0.21
#### 

##### Paths
* /home/runner/work/giselle/giselle

<a href="http://opensource.org/licenses/mit-license">MIT</a> permitted



<a name="@manypkg/find-root"></a>
### @manypkg/find-root v1.1.0
#### 

##### Paths
* /home/runner/work/giselle/giselle

<a href="http://opensource.org/licenses/mit-license">MIT</a> permitted



<a name="@manypkg/get-packages"></a>
### @manypkg/get-packages v1.1.3
#### 

##### Paths
* /home/runner/work/giselle/giselle

<a href="http://opensource.org/licenses/mit-license">MIT</a> permitted



<a name="@microsoft/fetch-event-source"></a>
### @microsoft/fetch-event-source v2.0.1
#### 

##### Paths
* /home/runner/work/giselle/giselle

<a href="http://opensource.org/licenses/mit-license">MIT</a> permitted



<a name="@mixmark-io/domino"></a>
### @mixmark-io/domino v2.2.0
#### 

##### Paths
* /home/runner/work/giselle/giselle

<a href="http://opensource.org/licenses/bsd-license">Simplified BSD</a> permitted



<a name="@neondatabase/serverless"></a>
### @neondatabase/serverless v0.9.5
#### 

##### Paths
* /home/runner/work/giselle/giselle

<a href="http://opensource.org/licenses/mit-license">MIT</a> permitted



<a name="@next/bundle-analyzer"></a>
### @next/bundle-analyzer v15.3.4
#### 

##### Paths
* /home/runner/work/giselle/giselle

<a href="http://opensource.org/licenses/mit-license">MIT</a> permitted



<a name="@next/env"></a>
### @next/env v15.5.2
#### 

##### Paths
* /home/runner/work/giselle/giselle

<a href="http://opensource.org/licenses/mit-license">MIT</a> permitted



<a name="@next/swc-linux-x64-gnu"></a>
### @next/swc-linux-x64-gnu v15.5.2
#### 

##### Paths
* /home/runner/work/giselle/giselle

<a href="http://opensource.org/licenses/mit-license">MIT</a> permitted



<a name="@next/third-parties"></a>
### @next/third-parties v15.5.2
#### 

##### Paths
* /home/runner/work/giselle/giselle

<a href="http://opensource.org/licenses/mit-license">MIT</a> permitted



<a name="@noble/hashes"></a>
### @noble/hashes v1.7.1
#### 

##### Paths
* /home/runner/work/giselle/giselle

<a href="http://opensource.org/licenses/mit-license">MIT</a> permitted



<a name="@nodelib/fs.scandir"></a>
### @nodelib/fs.scandir v2.1.5
#### 

##### Paths
* /home/runner/work/giselle/giselle

<a href="http://opensource.org/licenses/mit-license">MIT</a> permitted



<a name="@nodelib/fs.stat"></a>
### @nodelib/fs.stat v2.0.5
#### 

##### Paths
* /home/runner/work/giselle/giselle

<a href="http://opensource.org/licenses/mit-license">MIT</a> permitted



<a name="@nodelib/fs.walk"></a>
### @nodelib/fs.walk v1.2.8
#### 

##### Paths
* /home/runner/work/giselle/giselle

<a href="http://opensource.org/licenses/mit-license">MIT</a> permitted



<a name="@octokit/auth-app"></a>
### @octokit/auth-app v8.0.1
#### 

##### Paths
* /home/runner/work/giselle/giselle

<a href="http://opensource.org/licenses/mit-license">MIT</a> permitted



<a name="@octokit/auth-oauth-app"></a>
### @octokit/auth-oauth-app v9.0.1
#### 

##### Paths
* /home/runner/work/giselle/giselle

<a href="http://opensource.org/licenses/mit-license">MIT</a> permitted



<a name="@octokit/auth-oauth-device"></a>
### @octokit/auth-oauth-device v8.0.1
#### 

##### Paths
* /home/runner/work/giselle/giselle

<a href="http://opensource.org/licenses/mit-license">MIT</a> permitted



<a name="@octokit/auth-oauth-user"></a>
### @octokit/auth-oauth-user v6.0.0
#### 

##### Paths
* /home/runner/work/giselle/giselle

<a href="http://opensource.org/licenses/mit-license">MIT</a> permitted



<a name="@octokit/auth-token"></a>
### @octokit/auth-token v6.0.0
#### 

##### Paths
* /home/runner/work/giselle/giselle

<a href="http://opensource.org/licenses/mit-license">MIT</a> permitted



<a name="@octokit/core"></a>
### @octokit/core v7.0.2
#### 

##### Paths
* /home/runner/work/giselle/giselle

<a href="http://opensource.org/licenses/mit-license">MIT</a> permitted



<a name="@octokit/endpoint"></a>
### @octokit/endpoint v11.0.0
#### 

##### Paths
* /home/runner/work/giselle/giselle

<a href="http://opensource.org/licenses/mit-license">MIT</a> permitted



<a name="@octokit/graphql"></a>
### @octokit/graphql v9.0.1
#### 

##### Paths
* /home/runner/work/giselle/giselle

<a href="http://opensource.org/licenses/mit-license">MIT</a> permitted



<a name="@octokit/oauth-authorization-url"></a>
### @octokit/oauth-authorization-url v8.0.0
#### 

##### Paths
* /home/runner/work/giselle/giselle

<a href="http://opensource.org/licenses/mit-license">MIT</a> permitted



<a name="@octokit/oauth-methods"></a>
### @octokit/oauth-methods v6.0.0
#### 

##### Paths
* /home/runner/work/giselle/giselle

<a href="http://opensource.org/licenses/mit-license">MIT</a> permitted



<a name="@octokit/openapi-types"></a>
### @octokit/openapi-types v25.1.0
#### 

##### Paths
* /home/runner/work/giselle/giselle

<a href="http://opensource.org/licenses/mit-license">MIT</a> permitted



<a name="@octokit/openapi-webhooks-types"></a>
### @octokit/openapi-webhooks-types v12.0.3
#### 

##### Paths
* /home/runner/work/giselle/giselle

<a href="http://opensource.org/licenses/mit-license">MIT</a> permitted



<a name="@octokit/request"></a>
### @octokit/request v10.0.2
#### 

##### Paths
* /home/runner/work/giselle/giselle

<a href="http://opensource.org/licenses/mit-license">MIT</a> permitted



<a name="@octokit/request-error"></a>
### @octokit/request-error v7.0.0
#### 

##### Paths
* /home/runner/work/giselle/giselle

<a href="http://opensource.org/licenses/mit-license">MIT</a> permitted



<a name="@octokit/types"></a>
### @octokit/types v14.1.0
#### 

##### Paths
* /home/runner/work/giselle/giselle

<a href="http://opensource.org/licenses/mit-license">MIT</a> permitted



<a name="@octokit/webhooks"></a>
### @octokit/webhooks v14.0.2
#### 

##### Paths
* /home/runner/work/giselle/giselle

<a href="http://opensource.org/licenses/mit-license">MIT</a> permitted



<a name="@octokit/webhooks-methods"></a>
### @octokit/webhooks-methods v6.0.0
#### 

##### Paths
* /home/runner/work/giselle/giselle

<a href="http://opensource.org/licenses/mit-license">MIT</a> permitted



<a name="@opentelemetry/api"></a>
### @opentelemetry/api v1.9.0
#### 

##### Paths
* /home/runner/work/giselle/giselle

<a href="http://www.apache.org/licenses/LICENSE-2.0.txt">Apache 2.0</a> permitted



<a name="@opentelemetry/api-logs"></a>
### @opentelemetry/api-logs v0.51.1
#### 

##### Paths
* /home/runner/work/giselle/giselle

<a href="http://www.apache.org/licenses/LICENSE-2.0.txt">Apache 2.0</a> permitted



<a name="@opentelemetry/context-async-hooks"></a>
### @opentelemetry/context-async-hooks v1.24.1
#### 

##### Paths
* /home/runner/work/giselle/giselle

<a href="http://www.apache.org/licenses/LICENSE-2.0.txt">Apache 2.0</a> permitted



<a name="@opentelemetry/core"></a>
### @opentelemetry/core v1.24.1
#### 

##### Paths
* /home/runner/work/giselle/giselle

<a href="http://www.apache.org/licenses/LICENSE-2.0.txt">Apache 2.0</a> permitted



<a name="@opentelemetry/exporter-logs-otlp-http"></a>
### @opentelemetry/exporter-logs-otlp-http v0.203.0
#### 

##### Paths
* /home/runner/work/giselle/giselle

<a href="http://www.apache.org/licenses/LICENSE-2.0.txt">Apache 2.0</a> permitted



<a name="@opentelemetry/exporter-trace-otlp-grpc"></a>
### @opentelemetry/exporter-trace-otlp-grpc v0.51.1
#### 

##### Paths
* /home/runner/work/giselle/giselle

<a href="http://www.apache.org/licenses/LICENSE-2.0.txt">Apache 2.0</a> permitted



<a name="@opentelemetry/exporter-trace-otlp-http"></a>
### @opentelemetry/exporter-trace-otlp-http v0.51.1
#### 

##### Paths
* /home/runner/work/giselle/giselle

<a href="http://www.apache.org/licenses/LICENSE-2.0.txt">Apache 2.0</a> permitted



<a name="@opentelemetry/exporter-trace-otlp-proto"></a>
### @opentelemetry/exporter-trace-otlp-proto v0.51.1
#### 

##### Paths
* /home/runner/work/giselle/giselle

<a href="http://www.apache.org/licenses/LICENSE-2.0.txt">Apache 2.0</a> permitted



<a name="@opentelemetry/exporter-zipkin"></a>
### @opentelemetry/exporter-zipkin v1.24.1
#### 

##### Paths
* /home/runner/work/giselle/giselle

<a href="http://www.apache.org/licenses/LICENSE-2.0.txt">Apache 2.0</a> permitted



<a name="@opentelemetry/instrumentation"></a>
### @opentelemetry/instrumentation v0.51.1
#### 

##### Paths
* /home/runner/work/giselle/giselle

<a href="http://www.apache.org/licenses/LICENSE-2.0.txt">Apache 2.0</a> permitted



<a name="@opentelemetry/instrumentation-amqplib"></a>
### @opentelemetry/instrumentation-amqplib v0.46.1
#### 

##### Paths
* /home/runner/work/giselle/giselle

<a href="http://www.apache.org/licenses/LICENSE-2.0.txt">Apache 2.0</a> permitted



<a name="@opentelemetry/instrumentation-connect"></a>
### @opentelemetry/instrumentation-connect v0.43.1
#### 

##### Paths
* /home/runner/work/giselle/giselle

<a href="http://www.apache.org/licenses/LICENSE-2.0.txt">Apache 2.0</a> permitted



<a name="@opentelemetry/instrumentation-dataloader"></a>
### @opentelemetry/instrumentation-dataloader v0.16.1
#### 

##### Paths
* /home/runner/work/giselle/giselle

<a href="http://www.apache.org/licenses/LICENSE-2.0.txt">Apache 2.0</a> permitted



<a name="@opentelemetry/instrumentation-express"></a>
### @opentelemetry/instrumentation-express v0.47.1
#### 

##### Paths
* /home/runner/work/giselle/giselle

<a href="http://www.apache.org/licenses/LICENSE-2.0.txt">Apache 2.0</a> permitted



<a name="@opentelemetry/instrumentation-fs"></a>
### @opentelemetry/instrumentation-fs v0.19.1
#### 

##### Paths
* /home/runner/work/giselle/giselle

<a href="http://www.apache.org/licenses/LICENSE-2.0.txt">Apache 2.0</a> permitted



<a name="@opentelemetry/instrumentation-generic-pool"></a>
### @opentelemetry/instrumentation-generic-pool v0.43.1
#### 

##### Paths
* /home/runner/work/giselle/giselle

<a href="http://www.apache.org/licenses/LICENSE-2.0.txt">Apache 2.0</a> permitted



<a name="@opentelemetry/instrumentation-graphql"></a>
### @opentelemetry/instrumentation-graphql v0.47.1
#### 

##### Paths
* /home/runner/work/giselle/giselle

<a href="http://www.apache.org/licenses/LICENSE-2.0.txt">Apache 2.0</a> permitted



<a name="@opentelemetry/instrumentation-hapi"></a>
### @opentelemetry/instrumentation-hapi v0.45.2
#### 

##### Paths
* /home/runner/work/giselle/giselle

<a href="http://www.apache.org/licenses/LICENSE-2.0.txt">Apache 2.0</a> permitted



<a name="@opentelemetry/instrumentation-http"></a>
### @opentelemetry/instrumentation-http v0.57.2
#### 

##### Paths
* /home/runner/work/giselle/giselle

<a href="http://www.apache.org/licenses/LICENSE-2.0.txt">Apache 2.0</a> permitted



<a name="@opentelemetry/instrumentation-ioredis"></a>
### @opentelemetry/instrumentation-ioredis v0.47.1
#### 

##### Paths
* /home/runner/work/giselle/giselle

<a href="http://www.apache.org/licenses/LICENSE-2.0.txt">Apache 2.0</a> permitted



<a name="@opentelemetry/instrumentation-kafkajs"></a>
### @opentelemetry/instrumentation-kafkajs v0.7.1
#### 

##### Paths
* /home/runner/work/giselle/giselle

<a href="http://www.apache.org/licenses/LICENSE-2.0.txt">Apache 2.0</a> permitted



<a name="@opentelemetry/instrumentation-knex"></a>
### @opentelemetry/instrumentation-knex v0.44.1
#### 

##### Paths
* /home/runner/work/giselle/giselle

<a href="http://www.apache.org/licenses/LICENSE-2.0.txt">Apache 2.0</a> permitted



<a name="@opentelemetry/instrumentation-koa"></a>
### @opentelemetry/instrumentation-koa v0.47.1
#### 

##### Paths
* /home/runner/work/giselle/giselle

<a href="http://www.apache.org/licenses/LICENSE-2.0.txt">Apache 2.0</a> permitted



<a name="@opentelemetry/instrumentation-lru-memoizer"></a>
### @opentelemetry/instrumentation-lru-memoizer v0.44.1
#### 

##### Paths
* /home/runner/work/giselle/giselle

<a href="http://www.apache.org/licenses/LICENSE-2.0.txt">Apache 2.0</a> permitted



<a name="@opentelemetry/instrumentation-mongodb"></a>
### @opentelemetry/instrumentation-mongodb v0.52.0
#### 

##### Paths
* /home/runner/work/giselle/giselle

<a href="http://www.apache.org/licenses/LICENSE-2.0.txt">Apache 2.0</a> permitted



<a name="@opentelemetry/instrumentation-mongoose"></a>
### @opentelemetry/instrumentation-mongoose v0.46.1
#### 

##### Paths
* /home/runner/work/giselle/giselle

<a href="http://www.apache.org/licenses/LICENSE-2.0.txt">Apache 2.0</a> permitted



<a name="@opentelemetry/instrumentation-mysql"></a>
### @opentelemetry/instrumentation-mysql v0.45.1
#### 

##### Paths
* /home/runner/work/giselle/giselle

<a href="http://www.apache.org/licenses/LICENSE-2.0.txt">Apache 2.0</a> permitted



<a name="@opentelemetry/instrumentation-mysql2"></a>
### @opentelemetry/instrumentation-mysql2 v0.45.2
#### 

##### Paths
* /home/runner/work/giselle/giselle

<a href="http://www.apache.org/licenses/LICENSE-2.0.txt">Apache 2.0</a> permitted



<a name="@opentelemetry/instrumentation-pg"></a>
### @opentelemetry/instrumentation-pg v0.51.1
#### 

##### Paths
* /home/runner/work/giselle/giselle

<a href="http://www.apache.org/licenses/LICENSE-2.0.txt">Apache 2.0</a> permitted



<a name="@opentelemetry/instrumentation-redis-4"></a>
### @opentelemetry/instrumentation-redis-4 v0.46.1
#### 

##### Paths
* /home/runner/work/giselle/giselle

<a href="http://www.apache.org/licenses/LICENSE-2.0.txt">Apache 2.0</a> permitted



<a name="@opentelemetry/instrumentation-tedious"></a>
### @opentelemetry/instrumentation-tedious v0.18.1
#### 

##### Paths
* /home/runner/work/giselle/giselle

<a href="http://www.apache.org/licenses/LICENSE-2.0.txt">Apache 2.0</a> permitted



<a name="@opentelemetry/instrumentation-undici"></a>
### @opentelemetry/instrumentation-undici v0.10.1
#### 

##### Paths
* /home/runner/work/giselle/giselle

<a href="http://www.apache.org/licenses/LICENSE-2.0.txt">Apache 2.0</a> permitted



<a name="@opentelemetry/otlp-exporter-base"></a>
### @opentelemetry/otlp-exporter-base v0.51.1
#### 

##### Paths
* /home/runner/work/giselle/giselle

<a href="http://www.apache.org/licenses/LICENSE-2.0.txt">Apache 2.0</a> permitted



<a name="@opentelemetry/otlp-grpc-exporter-base"></a>
### @opentelemetry/otlp-grpc-exporter-base v0.51.1
#### 

##### Paths
* /home/runner/work/giselle/giselle

<a href="http://www.apache.org/licenses/LICENSE-2.0.txt">Apache 2.0</a> permitted



<a name="@opentelemetry/otlp-proto-exporter-base"></a>
### @opentelemetry/otlp-proto-exporter-base v0.51.1
#### 

##### Paths
* /home/runner/work/giselle/giselle

<a href="http://www.apache.org/licenses/LICENSE-2.0.txt">Apache 2.0</a> permitted



<a name="@opentelemetry/otlp-transformer"></a>
### @opentelemetry/otlp-transformer v0.51.1
#### 

##### Paths
* /home/runner/work/giselle/giselle

<a href="http://www.apache.org/licenses/LICENSE-2.0.txt">Apache 2.0</a> permitted



<a name="@opentelemetry/propagator-b3"></a>
### @opentelemetry/propagator-b3 v1.24.1
#### 

##### Paths
* /home/runner/work/giselle/giselle

<a href="http://www.apache.org/licenses/LICENSE-2.0.txt">Apache 2.0</a> permitted



<a name="@opentelemetry/propagator-jaeger"></a>
### @opentelemetry/propagator-jaeger v1.24.1
#### 

##### Paths
* /home/runner/work/giselle/giselle

<a href="http://www.apache.org/licenses/LICENSE-2.0.txt">Apache 2.0</a> permitted



<a name="@opentelemetry/redis-common"></a>
### @opentelemetry/redis-common v0.36.2
#### 

##### Paths
* /home/runner/work/giselle/giselle

<a href="http://www.apache.org/licenses/LICENSE-2.0.txt">Apache 2.0</a> permitted



<a name="@opentelemetry/resources"></a>
### @opentelemetry/resources v1.24.1
#### 

##### Paths
* /home/runner/work/giselle/giselle

<a href="http://www.apache.org/licenses/LICENSE-2.0.txt">Apache 2.0</a> permitted



<a name="@opentelemetry/sdk-logs"></a>
### @opentelemetry/sdk-logs v0.51.1
#### 

##### Paths
* /home/runner/work/giselle/giselle

<a href="http://www.apache.org/licenses/LICENSE-2.0.txt">Apache 2.0</a> permitted



<a name="@opentelemetry/sdk-metrics"></a>
### @opentelemetry/sdk-metrics v1.24.1
#### 

##### Paths
* /home/runner/work/giselle/giselle

<a href="http://www.apache.org/licenses/LICENSE-2.0.txt">Apache 2.0</a> permitted



<a name="@opentelemetry/sdk-node"></a>
### @opentelemetry/sdk-node v0.51.1
#### 

##### Paths
* /home/runner/work/giselle/giselle

<a href="http://www.apache.org/licenses/LICENSE-2.0.txt">Apache 2.0</a> permitted



<a name="@opentelemetry/sdk-trace-base"></a>
### @opentelemetry/sdk-trace-base v1.24.1
#### 

##### Paths
* /home/runner/work/giselle/giselle

<a href="http://www.apache.org/licenses/LICENSE-2.0.txt">Apache 2.0</a> permitted



<a name="@opentelemetry/sdk-trace-node"></a>
### @opentelemetry/sdk-trace-node v1.24.1
#### 

##### Paths
* /home/runner/work/giselle/giselle

<a href="http://www.apache.org/licenses/LICENSE-2.0.txt">Apache 2.0</a> permitted



<a name="@opentelemetry/semantic-conventions"></a>
### @opentelemetry/semantic-conventions v1.24.1
#### 

##### Paths
* /home/runner/work/giselle/giselle

<a href="http://www.apache.org/licenses/LICENSE-2.0.txt">Apache 2.0</a> permitted



<a name="@opentelemetry/sql-common"></a>
### @opentelemetry/sql-common v0.40.1
#### 

##### Paths
* /home/runner/work/giselle/giselle

<a href="http://www.apache.org/licenses/LICENSE-2.0.txt">Apache 2.0</a> permitted



<a name="@oxc-resolver/binding-linux-x64-gnu"></a>
### @oxc-resolver/binding-linux-x64-gnu v11.5.2
#### 

##### Paths
* /home/runner/work/giselle/giselle

<a href="http://opensource.org/licenses/mit-license">MIT</a> permitted



<a name="@paralleldrive/cuid2"></a>
### @paralleldrive/cuid2 v2.2.2
#### 

##### Paths
* /home/runner/work/giselle/giselle

<a href="http://opensource.org/licenses/mit-license">MIT</a> permitted



<a name="@pkgjs/parseargs"></a>
### @pkgjs/parseargs v0.11.0
#### 

##### Paths
* /home/runner/work/giselle/giselle

<a href="http://opensource.org/licenses/mit-license">MIT</a> permitted



<a name="@playwright/test"></a>
### @playwright/test v1.56.1
#### 

##### Paths
* /home/runner/work/giselle/giselle

<a href="http://www.apache.org/licenses/LICENSE-2.0.txt">Apache 2.0</a> permitted



<a name="@polka/url"></a>
### @polka/url v1.0.0-next.29
#### 

##### Paths
* /home/runner/work/giselle/giselle

<a href="http://opensource.org/licenses/mit-license">MIT</a> permitted



<a name="@popperjs/core"></a>
### @popperjs/core v2.11.8
#### 

##### Paths
* /home/runner/work/giselle/giselle

<a href="http://opensource.org/licenses/mit-license">MIT</a> permitted



<a name="@prisma/instrumentation"></a>
### @prisma/instrumentation v6.8.2
#### 

##### Paths
* /home/runner/work/giselle/giselle

<a href="http://www.apache.org/licenses/LICENSE-2.0.txt">Apache 2.0</a> permitted



<a name="@protobufjs/aspromise"></a>
### @protobufjs/aspromise v1.1.2
#### 

##### Paths
* /home/runner/work/giselle/giselle

<a href="http://opensource.org/licenses/BSD-3-Clause">New BSD</a> permitted



<a name="@protobufjs/base64"></a>
### @protobufjs/base64 v1.1.2
#### 

##### Paths
* /home/runner/work/giselle/giselle

<a href="http://opensource.org/licenses/BSD-3-Clause">New BSD</a> permitted



<a name="@protobufjs/codegen"></a>
### @protobufjs/codegen v2.0.4
#### 

##### Paths
* /home/runner/work/giselle/giselle

<a href="http://opensource.org/licenses/BSD-3-Clause">New BSD</a> permitted



<a name="@protobufjs/eventemitter"></a>
### @protobufjs/eventemitter v1.1.0
#### 

##### Paths
* /home/runner/work/giselle/giselle

<a href="http://opensource.org/licenses/BSD-3-Clause">New BSD</a> permitted



<a name="@protobufjs/fetch"></a>
### @protobufjs/fetch v1.1.0
#### 

##### Paths
* /home/runner/work/giselle/giselle

<a href="http://opensource.org/licenses/BSD-3-Clause">New BSD</a> permitted



<a name="@protobufjs/float"></a>
### @protobufjs/float v1.0.2
#### 

##### Paths
* /home/runner/work/giselle/giselle

<a href="http://opensource.org/licenses/BSD-3-Clause">New BSD</a> permitted



<a name="@protobufjs/inquire"></a>
### @protobufjs/inquire v1.1.0
#### 

##### Paths
* /home/runner/work/giselle/giselle

<a href="http://opensource.org/licenses/BSD-3-Clause">New BSD</a> permitted



<a name="@protobufjs/path"></a>
### @protobufjs/path v1.1.2
#### 

##### Paths
* /home/runner/work/giselle/giselle

<a href="http://opensource.org/licenses/BSD-3-Clause">New BSD</a> permitted



<a name="@protobufjs/pool"></a>
### @protobufjs/pool v1.1.0
#### 

##### Paths
* /home/runner/work/giselle/giselle

<a href="http://opensource.org/licenses/BSD-3-Clause">New BSD</a> permitted



<a name="@protobufjs/utf8"></a>
### @protobufjs/utf8 v1.1.0
#### 

##### Paths
* /home/runner/work/giselle/giselle

<a href="http://opensource.org/licenses/BSD-3-Clause">New BSD</a> permitted



<a name="@radix-ui/number"></a>
### @radix-ui/number v1.1.0
#### 

##### Paths
* /home/runner/work/giselle/giselle

<a href="http://opensource.org/licenses/mit-license">MIT</a> permitted



<a name="@radix-ui/primitive"></a>
### @radix-ui/primitive v1.1.0
#### 

##### Paths
* /home/runner/work/giselle/giselle

<a href="http://opensource.org/licenses/mit-license">MIT</a> permitted



<a name="@radix-ui/react-accessible-icon"></a>
### @radix-ui/react-accessible-icon v1.1.1
#### 

##### Paths
* /home/runner/work/giselle/giselle

<a href="http://opensource.org/licenses/mit-license">MIT</a> permitted



<a name="@radix-ui/react-accordion"></a>
### @radix-ui/react-accordion v1.2.2
#### 

##### Paths
* /home/runner/work/giselle/giselle

<a href="http://opensource.org/licenses/mit-license">MIT</a> permitted



<a name="@radix-ui/react-alert-dialog"></a>
### @radix-ui/react-alert-dialog v1.1.5
#### 

##### Paths
* /home/runner/work/giselle/giselle

<a href="http://opensource.org/licenses/mit-license">MIT</a> permitted



<a name="@radix-ui/react-arrow"></a>
### @radix-ui/react-arrow v1.1.0
#### 

##### Paths
* /home/runner/work/giselle/giselle

<a href="http://opensource.org/licenses/mit-license">MIT</a> permitted



<a name="@radix-ui/react-aspect-ratio"></a>
### @radix-ui/react-aspect-ratio v1.1.1
#### 

##### Paths
* /home/runner/work/giselle/giselle

<a href="http://opensource.org/licenses/mit-license">MIT</a> permitted



<a name="@radix-ui/react-avatar"></a>
### @radix-ui/react-avatar v1.1.2
#### 

##### Paths
* /home/runner/work/giselle/giselle

<a href="http://opensource.org/licenses/mit-license">MIT</a> permitted



<a name="@radix-ui/react-checkbox"></a>
### @radix-ui/react-checkbox v1.1.3
#### 

##### Paths
* /home/runner/work/giselle/giselle

<a href="http://opensource.org/licenses/mit-license">MIT</a> permitted



<a name="@radix-ui/react-collapsible"></a>
### @radix-ui/react-collapsible v1.1.2
#### 

##### Paths
* /home/runner/work/giselle/giselle

<a href="http://opensource.org/licenses/mit-license">MIT</a> permitted



<a name="@radix-ui/react-collection"></a>
### @radix-ui/react-collection v1.1.0
#### 

##### Paths
* /home/runner/work/giselle/giselle

<a href="http://opensource.org/licenses/mit-license">MIT</a> permitted



<a name="@radix-ui/react-compose-refs"></a>
### @radix-ui/react-compose-refs v1.1.0
#### 

##### Paths
* /home/runner/work/giselle/giselle

<a href="http://opensource.org/licenses/mit-license">MIT</a> permitted



<a name="@radix-ui/react-context"></a>
### @radix-ui/react-context v1.1.0
#### 

##### Paths
* /home/runner/work/giselle/giselle

<a href="http://opensource.org/licenses/mit-license">MIT</a> permitted



<a name="@radix-ui/react-context-menu"></a>
### @radix-ui/react-context-menu v2.2.5
#### 

##### Paths
* /home/runner/work/giselle/giselle

<a href="http://opensource.org/licenses/mit-license">MIT</a> permitted



<a name="@radix-ui/react-dialog"></a>
### @radix-ui/react-dialog v1.1.5
#### 

##### Paths
* /home/runner/work/giselle/giselle

<a href="http://opensource.org/licenses/mit-license">MIT</a> permitted



<a name="@radix-ui/react-direction"></a>
### @radix-ui/react-direction v1.1.0
#### 

##### Paths
* /home/runner/work/giselle/giselle

<a href="http://opensource.org/licenses/mit-license">MIT</a> permitted



<a name="@radix-ui/react-dismissable-layer"></a>
### @radix-ui/react-dismissable-layer v1.1.1
#### 

##### Paths
* /home/runner/work/giselle/giselle

<a href="http://opensource.org/licenses/mit-license">MIT</a> permitted



<a name="@radix-ui/react-dropdown-menu"></a>
### @radix-ui/react-dropdown-menu v2.1.4
#### 

##### Paths
* /home/runner/work/giselle/giselle

<a href="http://opensource.org/licenses/mit-license">MIT</a> permitted



<a name="@radix-ui/react-focus-guards"></a>
### @radix-ui/react-focus-guards v1.1.1
#### 

##### Paths
* /home/runner/work/giselle/giselle

<a href="http://opensource.org/licenses/mit-license">MIT</a> permitted



<a name="@radix-ui/react-focus-scope"></a>
### @radix-ui/react-focus-scope v1.1.1
#### 

##### Paths
* /home/runner/work/giselle/giselle

<a href="http://opensource.org/licenses/mit-license">MIT</a> permitted



<a name="@radix-ui/react-form"></a>
### @radix-ui/react-form v0.1.1
#### 

##### Paths
* /home/runner/work/giselle/giselle

<a href="http://opensource.org/licenses/mit-license">MIT</a> permitted



<a name="@radix-ui/react-hover-card"></a>
### @radix-ui/react-hover-card v1.1.5
#### 

##### Paths
* /home/runner/work/giselle/giselle

<a href="http://opensource.org/licenses/mit-license">MIT</a> permitted



<a name="@radix-ui/react-icons"></a>
### @radix-ui/react-icons v1.3.2
#### 

##### Paths
* /home/runner/work/giselle/giselle

<a href="http://opensource.org/licenses/mit-license">MIT</a> permitted



<a name="@radix-ui/react-id"></a>
### @radix-ui/react-id v1.1.0
#### 

##### Paths
* /home/runner/work/giselle/giselle

<a href="http://opensource.org/licenses/mit-license">MIT</a> permitted



<a name="@radix-ui/react-label"></a>
### @radix-ui/react-label v2.1.1
#### 

##### Paths
* /home/runner/work/giselle/giselle

<a href="http://opensource.org/licenses/mit-license">MIT</a> permitted



<a name="@radix-ui/react-menu"></a>
### @radix-ui/react-menu v2.1.4
#### 

##### Paths
* /home/runner/work/giselle/giselle

<a href="http://opensource.org/licenses/mit-license">MIT</a> permitted



<a name="@radix-ui/react-menubar"></a>
### @radix-ui/react-menubar v1.1.5
#### 

##### Paths
* /home/runner/work/giselle/giselle

<a href="http://opensource.org/licenses/mit-license">MIT</a> permitted



<a name="@radix-ui/react-navigation-menu"></a>
### @radix-ui/react-navigation-menu v1.2.4
#### 

##### Paths
* /home/runner/work/giselle/giselle

<a href="http://opensource.org/licenses/mit-license">MIT</a> permitted



<a name="@radix-ui/react-popover"></a>
### @radix-ui/react-popover v1.1.5
#### 

##### Paths
* /home/runner/work/giselle/giselle

<a href="http://opensource.org/licenses/mit-license">MIT</a> permitted



<a name="@radix-ui/react-popper"></a>
### @radix-ui/react-popper v1.2.0
#### 

##### Paths
* /home/runner/work/giselle/giselle

<a href="http://opensource.org/licenses/mit-license">MIT</a> permitted



<a name="@radix-ui/react-portal"></a>
### @radix-ui/react-portal v1.1.2
#### 

##### Paths
* /home/runner/work/giselle/giselle

<a href="http://opensource.org/licenses/mit-license">MIT</a> permitted



<a name="@radix-ui/react-presence"></a>
### @radix-ui/react-presence v1.1.1
#### 

##### Paths
* /home/runner/work/giselle/giselle

<a href="http://opensource.org/licenses/mit-license">MIT</a> permitted



<a name="@radix-ui/react-primitive"></a>
### @radix-ui/react-primitive v2.0.0
#### 

##### Paths
* /home/runner/work/giselle/giselle

<a href="http://opensource.org/licenses/mit-license">MIT</a> permitted



<a name="@radix-ui/react-progress"></a>
### @radix-ui/react-progress v1.1.1
#### 

##### Paths
* /home/runner/work/giselle/giselle

<a href="http://opensource.org/licenses/mit-license">MIT</a> permitted



<a name="@radix-ui/react-radio-group"></a>
### @radix-ui/react-radio-group v1.2.2
#### 

##### Paths
* /home/runner/work/giselle/giselle

<a href="http://opensource.org/licenses/mit-license">MIT</a> permitted



<a name="@radix-ui/react-roving-focus"></a>
### @radix-ui/react-roving-focus v1.1.1
#### 

##### Paths
* /home/runner/work/giselle/giselle

<a href="http://opensource.org/licenses/mit-license">MIT</a> permitted



<a name="@radix-ui/react-scroll-area"></a>
### @radix-ui/react-scroll-area v1.2.2
#### 

##### Paths
* /home/runner/work/giselle/giselle

<a href="http://opensource.org/licenses/mit-license">MIT</a> permitted



<a name="@radix-ui/react-select"></a>
### @radix-ui/react-select v2.1.4
#### 

##### Paths
* /home/runner/work/giselle/giselle

<a href="http://opensource.org/licenses/mit-license">MIT</a> permitted



<a name="@radix-ui/react-separator"></a>
### @radix-ui/react-separator v1.1.1
#### 

##### Paths
* /home/runner/work/giselle/giselle

<a href="http://opensource.org/licenses/mit-license">MIT</a> permitted



<a name="@radix-ui/react-slider"></a>
### @radix-ui/react-slider v1.2.2
#### 

##### Paths
* /home/runner/work/giselle/giselle

<a href="http://opensource.org/licenses/mit-license">MIT</a> permitted



<a name="@radix-ui/react-slot"></a>
### @radix-ui/react-slot v1.1.0
#### 

##### Paths
* /home/runner/work/giselle/giselle

<a href="http://opensource.org/licenses/mit-license">MIT</a> permitted



<a name="@radix-ui/react-switch"></a>
### @radix-ui/react-switch v1.1.2
#### 

##### Paths
* /home/runner/work/giselle/giselle

<a href="http://opensource.org/licenses/mit-license">MIT</a> permitted



<a name="@radix-ui/react-tabs"></a>
### @radix-ui/react-tabs v1.1.2
#### 

##### Paths
* /home/runner/work/giselle/giselle

<a href="http://opensource.org/licenses/mit-license">MIT</a> permitted



<a name="@radix-ui/react-toast"></a>
### @radix-ui/react-toast v1.2.2
#### 

##### Paths
* /home/runner/work/giselle/giselle

<a href="http://opensource.org/licenses/mit-license">MIT</a> permitted



<a name="@radix-ui/react-toggle"></a>
### @radix-ui/react-toggle v1.1.1
#### 

##### Paths
* /home/runner/work/giselle/giselle

<a href="http://opensource.org/licenses/mit-license">MIT</a> permitted



<a name="@radix-ui/react-toggle-group"></a>
### @radix-ui/react-toggle-group v1.1.1
#### 

##### Paths
* /home/runner/work/giselle/giselle

<a href="http://opensource.org/licenses/mit-license">MIT</a> permitted



<a name="@radix-ui/react-toolbar"></a>
### @radix-ui/react-toolbar v1.1.1
#### 

##### Paths
* /home/runner/work/giselle/giselle

<a href="http://opensource.org/licenses/mit-license">MIT</a> permitted



<a name="@radix-ui/react-tooltip"></a>
### @radix-ui/react-tooltip v1.1.4
#### 

##### Paths
* /home/runner/work/giselle/giselle

<a href="http://opensource.org/licenses/mit-license">MIT</a> permitted



<a name="@radix-ui/react-use-callback-ref"></a>
### @radix-ui/react-use-callback-ref v1.1.0
#### 

##### Paths
* /home/runner/work/giselle/giselle

<a href="http://opensource.org/licenses/mit-license">MIT</a> permitted



<a name="@radix-ui/react-use-controllable-state"></a>
### @radix-ui/react-use-controllable-state v1.1.0
#### 

##### Paths
* /home/runner/work/giselle/giselle

<a href="http://opensource.org/licenses/mit-license">MIT</a> permitted



<a name="@radix-ui/react-use-escape-keydown"></a>
### @radix-ui/react-use-escape-keydown v1.1.0
#### 

##### Paths
* /home/runner/work/giselle/giselle

<a href="http://opensource.org/licenses/mit-license">MIT</a> permitted



<a name="@radix-ui/react-use-layout-effect"></a>
### @radix-ui/react-use-layout-effect v1.1.0
#### 

##### Paths
* /home/runner/work/giselle/giselle

<a href="http://opensource.org/licenses/mit-license">MIT</a> permitted



<a name="@radix-ui/react-use-previous"></a>
### @radix-ui/react-use-previous v1.1.0
#### 

##### Paths
* /home/runner/work/giselle/giselle

<a href="http://opensource.org/licenses/mit-license">MIT</a> permitted



<a name="@radix-ui/react-use-rect"></a>
### @radix-ui/react-use-rect v1.1.0
#### 

##### Paths
* /home/runner/work/giselle/giselle

<a href="http://opensource.org/licenses/mit-license">MIT</a> permitted



<a name="@radix-ui/react-use-size"></a>
### @radix-ui/react-use-size v1.1.0
#### 

##### Paths
* /home/runner/work/giselle/giselle

<a href="http://opensource.org/licenses/mit-license">MIT</a> permitted



<a name="@radix-ui/react-visually-hidden"></a>
### @radix-ui/react-visually-hidden v1.1.0
#### 

##### Paths
* /home/runner/work/giselle/giselle

<a href="http://opensource.org/licenses/mit-license">MIT</a> permitted



<a name="@radix-ui/rect"></a>
### @radix-ui/rect v1.1.0
#### 

##### Paths
* /home/runner/work/giselle/giselle

<a href="http://opensource.org/licenses/mit-license">MIT</a> permitted



<a name="@remirror/core-constants"></a>
### @remirror/core-constants v3.0.0
#### 

##### Paths
* /home/runner/work/giselle/giselle

<a href="http://opensource.org/licenses/mit-license">MIT</a> permitted



<a name="@rollup/plugin-commonjs"></a>
### @rollup/plugin-commonjs v28.0.1
#### 

##### Paths
* /home/runner/work/giselle/giselle

<a href="http://opensource.org/licenses/mit-license">MIT</a> permitted



<a name="@rollup/pluginutils"></a>
### @rollup/pluginutils v5.1.4
#### 

##### Paths
* /home/runner/work/giselle/giselle

<a href="http://opensource.org/licenses/mit-license">MIT</a> permitted



<a name="@rollup/rollup-linux-x64-gnu"></a>
### @rollup/rollup-linux-x64-gnu v4.35.0
#### 

##### Paths
* /home/runner/work/giselle/giselle

<a href="http://opensource.org/licenses/mit-license">MIT</a> permitted



<a name="@sentry-internal/browser-utils"></a>
### @sentry-internal/browser-utils v9.30.0
#### 

##### Paths
* /home/runner/work/giselle/giselle

<a href="http://opensource.org/licenses/mit-license">MIT</a> permitted



<a name="@sentry-internal/feedback"></a>
### @sentry-internal/feedback v9.30.0
#### 

##### Paths
* /home/runner/work/giselle/giselle

<a href="http://opensource.org/licenses/mit-license">MIT</a> permitted



<a name="@sentry-internal/replay"></a>
### @sentry-internal/replay v9.30.0
#### 

##### Paths
* /home/runner/work/giselle/giselle

<a href="http://opensource.org/licenses/mit-license">MIT</a> permitted



<a name="@sentry-internal/replay-canvas"></a>
### @sentry-internal/replay-canvas v9.30.0
#### 

##### Paths
* /home/runner/work/giselle/giselle

<a href="http://opensource.org/licenses/mit-license">MIT</a> permitted



<a name="@sentry/babel-plugin-component-annotate"></a>
### @sentry/babel-plugin-component-annotate v3.5.0
#### 

##### Paths
* /home/runner/work/giselle/giselle

<a href="http://opensource.org/licenses/mit-license">MIT</a> permitted



<a name="@sentry/browser"></a>
### @sentry/browser v9.30.0
#### 

##### Paths
* /home/runner/work/giselle/giselle

<a href="http://opensource.org/licenses/mit-license">MIT</a> permitted



<a name="@sentry/bundler-plugin-core"></a>
### @sentry/bundler-plugin-core v3.5.0
#### 

##### Paths
* /home/runner/work/giselle/giselle

<a href="http://opensource.org/licenses/mit-license">MIT</a> permitted



<a name="@sentry/cli"></a>
### @sentry/cli v2.42.2
#### 

##### Paths
* /home/runner/work/giselle/giselle

<a href="http://opensource.org/licenses/BSD-3-Clause">New BSD</a> permitted



<a name="@sentry/cli-linux-x64"></a>
### @sentry/cli-linux-x64 v2.42.2
#### 

##### Paths
* /home/runner/work/giselle/giselle

<a href="http://opensource.org/licenses/BSD-3-Clause">New BSD</a> permitted



<a name="@sentry/core"></a>
### @sentry/core v9.30.0
#### 

##### Paths
* /home/runner/work/giselle/giselle

<a href="http://opensource.org/licenses/mit-license">MIT</a> permitted



<a name="@sentry/nextjs"></a>
### @sentry/nextjs v9.30.0
#### 

##### Paths
* /home/runner/work/giselle/giselle

<a href="http://opensource.org/licenses/mit-license">MIT</a> permitted



<a name="@sentry/node"></a>
### @sentry/node v9.30.0
#### 

##### Paths
* /home/runner/work/giselle/giselle

<a href="http://opensource.org/licenses/mit-license">MIT</a> permitted



<a name="@sentry/opentelemetry"></a>
### @sentry/opentelemetry v9.30.0
#### 

##### Paths
* /home/runner/work/giselle/giselle

<a href="http://opensource.org/licenses/mit-license">MIT</a> permitted



<a name="@sentry/react"></a>
### @sentry/react v9.30.0
#### 

##### Paths
* /home/runner/work/giselle/giselle

<a href="http://opensource.org/licenses/mit-license">MIT</a> permitted



<a name="@sentry/vercel-edge"></a>
### @sentry/vercel-edge v9.30.0
#### 

##### Paths
* /home/runner/work/giselle/giselle

<a href="http://opensource.org/licenses/mit-license">MIT</a> permitted



<a name="@sentry/webpack-plugin"></a>
### @sentry/webpack-plugin v3.5.0
#### 

##### Paths
* /home/runner/work/giselle/giselle

<a href="http://opensource.org/licenses/mit-license">MIT</a> permitted



<a name="@smithy/abort-controller"></a>
### @smithy/abort-controller v4.0.4
#### 

##### Paths
* /home/runner/work/giselle/giselle

<a href="http://www.apache.org/licenses/LICENSE-2.0.txt">Apache 2.0</a> permitted



<a name="@smithy/chunked-blob-reader"></a>
### @smithy/chunked-blob-reader v5.0.0
#### 

##### Paths
* /home/runner/work/giselle/giselle

<a href="http://www.apache.org/licenses/LICENSE-2.0.txt">Apache 2.0</a> permitted



<a name="@smithy/chunked-blob-reader-native"></a>
### @smithy/chunked-blob-reader-native v4.0.0
#### 

##### Paths
* /home/runner/work/giselle/giselle

<a href="http://www.apache.org/licenses/LICENSE-2.0.txt">Apache 2.0</a> permitted



<a name="@smithy/config-resolver"></a>
### @smithy/config-resolver v4.1.4
#### 

##### Paths
* /home/runner/work/giselle/giselle

<a href="http://www.apache.org/licenses/LICENSE-2.0.txt">Apache 2.0</a> permitted



<a name="@smithy/core"></a>
### @smithy/core v3.6.0
#### 

##### Paths
* /home/runner/work/giselle/giselle

<a href="http://www.apache.org/licenses/LICENSE-2.0.txt">Apache 2.0</a> permitted



<a name="@smithy/credential-provider-imds"></a>
### @smithy/credential-provider-imds v4.0.6
#### 

##### Paths
* /home/runner/work/giselle/giselle

<a href="http://www.apache.org/licenses/LICENSE-2.0.txt">Apache 2.0</a> permitted



<a name="@smithy/eventstream-codec"></a>
### @smithy/eventstream-codec v4.0.4
#### 

##### Paths
* /home/runner/work/giselle/giselle

<a href="http://www.apache.org/licenses/LICENSE-2.0.txt">Apache 2.0</a> permitted



<a name="@smithy/eventstream-serde-browser"></a>
### @smithy/eventstream-serde-browser v4.0.4
#### 

##### Paths
* /home/runner/work/giselle/giselle

<a href="http://www.apache.org/licenses/LICENSE-2.0.txt">Apache 2.0</a> permitted



<a name="@smithy/eventstream-serde-config-resolver"></a>
### @smithy/eventstream-serde-config-resolver v4.1.2
#### 

##### Paths
* /home/runner/work/giselle/giselle

<a href="http://www.apache.org/licenses/LICENSE-2.0.txt">Apache 2.0</a> permitted



<a name="@smithy/eventstream-serde-node"></a>
### @smithy/eventstream-serde-node v4.0.4
#### 

##### Paths
* /home/runner/work/giselle/giselle

<a href="http://www.apache.org/licenses/LICENSE-2.0.txt">Apache 2.0</a> permitted



<a name="@smithy/eventstream-serde-universal"></a>
### @smithy/eventstream-serde-universal v4.0.4
#### 

##### Paths
* /home/runner/work/giselle/giselle

<a href="http://www.apache.org/licenses/LICENSE-2.0.txt">Apache 2.0</a> permitted



<a name="@smithy/fetch-http-handler"></a>
### @smithy/fetch-http-handler v5.0.4
#### 

##### Paths
* /home/runner/work/giselle/giselle

<a href="http://www.apache.org/licenses/LICENSE-2.0.txt">Apache 2.0</a> permitted



<a name="@smithy/hash-blob-browser"></a>
### @smithy/hash-blob-browser v4.0.4
#### 

##### Paths
* /home/runner/work/giselle/giselle

<a href="http://www.apache.org/licenses/LICENSE-2.0.txt">Apache 2.0</a> permitted



<a name="@smithy/hash-node"></a>
### @smithy/hash-node v4.0.4
#### 

##### Paths
* /home/runner/work/giselle/giselle

<a href="http://www.apache.org/licenses/LICENSE-2.0.txt">Apache 2.0</a> permitted



<a name="@smithy/hash-stream-node"></a>
### @smithy/hash-stream-node v4.0.4
#### 

##### Paths
* /home/runner/work/giselle/giselle

<a href="http://www.apache.org/licenses/LICENSE-2.0.txt">Apache 2.0</a> permitted



<a name="@smithy/invalid-dependency"></a>
### @smithy/invalid-dependency v4.0.4
#### 

##### Paths
* /home/runner/work/giselle/giselle

<a href="http://www.apache.org/licenses/LICENSE-2.0.txt">Apache 2.0</a> permitted



<a name="@smithy/is-array-buffer"></a>
### @smithy/is-array-buffer v2.2.0
#### 

##### Paths
* /home/runner/work/giselle/giselle

<a href="http://www.apache.org/licenses/LICENSE-2.0.txt">Apache 2.0</a> permitted



<a name="@smithy/md5-js"></a>
### @smithy/md5-js v4.0.4
#### 

##### Paths
* /home/runner/work/giselle/giselle

<a href="http://www.apache.org/licenses/LICENSE-2.0.txt">Apache 2.0</a> permitted



<a name="@smithy/middleware-content-length"></a>
### @smithy/middleware-content-length v4.0.4
#### 

##### Paths
* /home/runner/work/giselle/giselle

<a href="http://www.apache.org/licenses/LICENSE-2.0.txt">Apache 2.0</a> permitted



<a name="@smithy/middleware-endpoint"></a>
### @smithy/middleware-endpoint v4.1.13
#### 

##### Paths
* /home/runner/work/giselle/giselle

<a href="http://www.apache.org/licenses/LICENSE-2.0.txt">Apache 2.0</a> permitted



<a name="@smithy/middleware-retry"></a>
### @smithy/middleware-retry v4.1.14
#### 

##### Paths
* /home/runner/work/giselle/giselle

<a href="http://www.apache.org/licenses/LICENSE-2.0.txt">Apache 2.0</a> permitted



<a name="@smithy/middleware-serde"></a>
### @smithy/middleware-serde v4.0.8
#### 

##### Paths
* /home/runner/work/giselle/giselle

<a href="http://www.apache.org/licenses/LICENSE-2.0.txt">Apache 2.0</a> permitted



<a name="@smithy/middleware-stack"></a>
### @smithy/middleware-stack v4.0.4
#### 

##### Paths
* /home/runner/work/giselle/giselle

<a href="http://www.apache.org/licenses/LICENSE-2.0.txt">Apache 2.0</a> permitted



<a name="@smithy/node-config-provider"></a>
### @smithy/node-config-provider v4.1.3
#### 

##### Paths
* /home/runner/work/giselle/giselle

<a href="http://www.apache.org/licenses/LICENSE-2.0.txt">Apache 2.0</a> permitted



<a name="@smithy/node-http-handler"></a>
### @smithy/node-http-handler v4.0.6
#### 

##### Paths
* /home/runner/work/giselle/giselle

<a href="http://www.apache.org/licenses/LICENSE-2.0.txt">Apache 2.0</a> permitted



<a name="@smithy/property-provider"></a>
### @smithy/property-provider v4.0.4
#### 

##### Paths
* /home/runner/work/giselle/giselle

<a href="http://www.apache.org/licenses/LICENSE-2.0.txt">Apache 2.0</a> permitted



<a name="@smithy/protocol-http"></a>
### @smithy/protocol-http v5.1.2
#### 

##### Paths
* /home/runner/work/giselle/giselle

<a href="http://www.apache.org/licenses/LICENSE-2.0.txt">Apache 2.0</a> permitted



<a name="@smithy/querystring-builder"></a>
### @smithy/querystring-builder v4.0.4
#### 

##### Paths
* /home/runner/work/giselle/giselle

<a href="http://www.apache.org/licenses/LICENSE-2.0.txt">Apache 2.0</a> permitted



<a name="@smithy/querystring-parser"></a>
### @smithy/querystring-parser v4.0.4
#### 

##### Paths
* /home/runner/work/giselle/giselle

<a href="http://www.apache.org/licenses/LICENSE-2.0.txt">Apache 2.0</a> permitted



<a name="@smithy/service-error-classification"></a>
### @smithy/service-error-classification v4.0.6
#### 

##### Paths
* /home/runner/work/giselle/giselle

<a href="http://www.apache.org/licenses/LICENSE-2.0.txt">Apache 2.0</a> permitted



<a name="@smithy/shared-ini-file-loader"></a>
### @smithy/shared-ini-file-loader v4.0.4
#### 

##### Paths
* /home/runner/work/giselle/giselle

<a href="http://www.apache.org/licenses/LICENSE-2.0.txt">Apache 2.0</a> permitted



<a name="@smithy/signature-v4"></a>
### @smithy/signature-v4 v5.1.2
#### 

##### Paths
* /home/runner/work/giselle/giselle

<a href="http://www.apache.org/licenses/LICENSE-2.0.txt">Apache 2.0</a> permitted



<a name="@smithy/smithy-client"></a>
### @smithy/smithy-client v4.4.5
#### 

##### Paths
* /home/runner/work/giselle/giselle

<a href="http://www.apache.org/licenses/LICENSE-2.0.txt">Apache 2.0</a> permitted



<a name="@smithy/types"></a>
### @smithy/types v4.3.1
#### 

##### Paths
* /home/runner/work/giselle/giselle

<a href="http://www.apache.org/licenses/LICENSE-2.0.txt">Apache 2.0</a> permitted



<a name="@smithy/url-parser"></a>
### @smithy/url-parser v4.0.4
#### 

##### Paths
* /home/runner/work/giselle/giselle

<a href="http://www.apache.org/licenses/LICENSE-2.0.txt">Apache 2.0</a> permitted



<a name="@smithy/util-base64"></a>
### @smithy/util-base64 v4.0.0
#### 

##### Paths
* /home/runner/work/giselle/giselle

<a href="http://www.apache.org/licenses/LICENSE-2.0.txt">Apache 2.0</a> permitted



<a name="@smithy/util-body-length-browser"></a>
### @smithy/util-body-length-browser v4.0.0
#### 

##### Paths
* /home/runner/work/giselle/giselle

<a href="http://www.apache.org/licenses/LICENSE-2.0.txt">Apache 2.0</a> permitted



<a name="@smithy/util-body-length-node"></a>
### @smithy/util-body-length-node v4.0.0
#### 

##### Paths
* /home/runner/work/giselle/giselle

<a href="http://www.apache.org/licenses/LICENSE-2.0.txt">Apache 2.0</a> permitted



<a name="@smithy/util-buffer-from"></a>
### @smithy/util-buffer-from v2.2.0
#### 

##### Paths
* /home/runner/work/giselle/giselle

<a href="http://www.apache.org/licenses/LICENSE-2.0.txt">Apache 2.0</a> permitted



<a name="@smithy/util-config-provider"></a>
### @smithy/util-config-provider v4.0.0
#### 

##### Paths
* /home/runner/work/giselle/giselle

<a href="http://www.apache.org/licenses/LICENSE-2.0.txt">Apache 2.0</a> permitted



<a name="@smithy/util-defaults-mode-browser"></a>
### @smithy/util-defaults-mode-browser v4.0.21
#### 

##### Paths
* /home/runner/work/giselle/giselle

<a href="http://www.apache.org/licenses/LICENSE-2.0.txt">Apache 2.0</a> permitted



<a name="@smithy/util-defaults-mode-node"></a>
### @smithy/util-defaults-mode-node v4.0.21
#### 

##### Paths
* /home/runner/work/giselle/giselle

<a href="http://www.apache.org/licenses/LICENSE-2.0.txt">Apache 2.0</a> permitted



<a name="@smithy/util-endpoints"></a>
### @smithy/util-endpoints v3.0.6
#### 

##### Paths
* /home/runner/work/giselle/giselle

<a href="http://www.apache.org/licenses/LICENSE-2.0.txt">Apache 2.0</a> permitted



<a name="@smithy/util-hex-encoding"></a>
### @smithy/util-hex-encoding v4.0.0
#### 

##### Paths
* /home/runner/work/giselle/giselle

<a href="http://www.apache.org/licenses/LICENSE-2.0.txt">Apache 2.0</a> permitted



<a name="@smithy/util-middleware"></a>
### @smithy/util-middleware v4.0.4
#### 

##### Paths
* /home/runner/work/giselle/giselle

<a href="http://www.apache.org/licenses/LICENSE-2.0.txt">Apache 2.0</a> permitted



<a name="@smithy/util-retry"></a>
### @smithy/util-retry v4.0.6
#### 

##### Paths
* /home/runner/work/giselle/giselle

<a href="http://www.apache.org/licenses/LICENSE-2.0.txt">Apache 2.0</a> permitted



<a name="@smithy/util-stream"></a>
### @smithy/util-stream v4.2.2
#### 

##### Paths
* /home/runner/work/giselle/giselle

<a href="http://www.apache.org/licenses/LICENSE-2.0.txt">Apache 2.0</a> permitted



<a name="@smithy/util-uri-escape"></a>
### @smithy/util-uri-escape v4.0.0
#### 

##### Paths
* /home/runner/work/giselle/giselle

<a href="http://www.apache.org/licenses/LICENSE-2.0.txt">Apache 2.0</a> permitted



<a name="@smithy/util-utf8"></a>
### @smithy/util-utf8 v2.3.0
#### 

##### Paths
* /home/runner/work/giselle/giselle

<a href="http://www.apache.org/licenses/LICENSE-2.0.txt">Apache 2.0</a> permitted



<a name="@smithy/util-waiter"></a>
### @smithy/util-waiter v4.0.6
#### 

##### Paths
* /home/runner/work/giselle/giselle

<a href="http://www.apache.org/licenses/LICENSE-2.0.txt">Apache 2.0</a> permitted



<a name="@socket.io/component-emitter"></a>
### @socket.io/component-emitter v3.1.2
#### 

##### Paths
* /home/runner/work/giselle/giselle

<a href="http://opensource.org/licenses/mit-license">MIT</a> permitted



<a name="@standard-schema/spec"></a>
### @standard-schema/spec v1.0.0
#### 

##### Paths
* /home/runner/work/giselle/giselle

<a href="http://opensource.org/licenses/mit-license">MIT</a> permitted



<a name="@supabase/auth-js"></a>
### @supabase/auth-js v2.70.0
#### 

##### Paths
* /home/runner/work/giselle/giselle

<a href="http://opensource.org/licenses/mit-license">MIT</a> permitted



<a name="@supabase/functions-js"></a>
### @supabase/functions-js v2.4.5
#### 

##### Paths
* /home/runner/work/giselle/giselle

<a href="http://opensource.org/licenses/mit-license">MIT</a> permitted



<a name="@supabase/node-fetch"></a>
### @supabase/node-fetch v2.6.15
#### 

##### Paths
* /home/runner/work/giselle/giselle

<a href="http://opensource.org/licenses/mit-license">MIT</a> permitted



<a name="@supabase/postgrest-js"></a>
### @supabase/postgrest-js v1.19.4
#### 

##### Paths
* /home/runner/work/giselle/giselle

<a href="http://opensource.org/licenses/mit-license">MIT</a> permitted



<a name="@supabase/realtime-js"></a>
### @supabase/realtime-js v2.11.15
#### 

##### Paths
* /home/runner/work/giselle/giselle

<a href="http://opensource.org/licenses/mit-license">MIT</a> permitted



<a name="@supabase/ssr"></a>
### @supabase/ssr v0.6.1
#### 

##### Paths
* /home/runner/work/giselle/giselle

<a href="http://opensource.org/licenses/mit-license">MIT</a> permitted



<a name="@supabase/storage-js"></a>
### @supabase/storage-js v2.7.1
#### 

##### Paths
* /home/runner/work/giselle/giselle

<a href="http://opensource.org/licenses/mit-license">MIT</a> permitted



<a name="@supabase/supabase-js"></a>
### @supabase/supabase-js v2.50.5
#### 

##### Paths
* /home/runner/work/giselle/giselle

<a href="http://opensource.org/licenses/mit-license">MIT</a> permitted



<a name="@swc/helpers"></a>
### @swc/helpers v0.5.15
#### 

##### Paths
* /home/runner/work/giselle/giselle

<a href="http://www.apache.org/licenses/LICENSE-2.0.txt">Apache 2.0</a> permitted



<a name="@tailwindcss/node"></a>
### @tailwindcss/node v4.1.10
#### 

##### Paths
* /home/runner/work/giselle/giselle

<a href="http://opensource.org/licenses/mit-license">MIT</a> permitted



<a name="@tailwindcss/oxide"></a>
### @tailwindcss/oxide v4.1.10
#### 

##### Paths
* /home/runner/work/giselle/giselle

<a href="http://opensource.org/licenses/mit-license">MIT</a> permitted



<a name="@tailwindcss/oxide-linux-x64-gnu"></a>
### @tailwindcss/oxide-linux-x64-gnu v4.1.10
#### 

##### Paths
* /home/runner/work/giselle/giselle

<a href="http://opensource.org/licenses/mit-license">MIT</a> permitted



<a name="@tailwindcss/postcss"></a>
### @tailwindcss/postcss v4.1.10
#### 

##### Paths
* /home/runner/work/giselle/giselle

<a href="http://opensource.org/licenses/mit-license">MIT</a> permitted



<a name="@tailwindcss/typography"></a>
### @tailwindcss/typography v0.5.15
#### 

##### Paths
* /home/runner/work/giselle/giselle

<a href="http://opensource.org/licenses/mit-license">MIT</a> permitted



<a name="@tiptap/core"></a>
### @tiptap/core v2.11.5
#### 

##### Paths
* /home/runner/work/giselle/giselle

<a href="http://opensource.org/licenses/mit-license">MIT</a> permitted



<a name="@tiptap/extension-blockquote"></a>
### @tiptap/extension-blockquote v2.12.0
#### 

##### Paths
* /home/runner/work/giselle/giselle

<a href="http://opensource.org/licenses/mit-license">MIT</a> permitted



<a name="@tiptap/extension-bold"></a>
### @tiptap/extension-bold v2.11.5
#### 

##### Paths
* /home/runner/work/giselle/giselle

<a href="http://opensource.org/licenses/mit-license">MIT</a> permitted



<a name="@tiptap/extension-bubble-menu"></a>
### @tiptap/extension-bubble-menu v2.11.5
#### 

##### Paths
* /home/runner/work/giselle/giselle

<a href="http://opensource.org/licenses/mit-license">MIT</a> permitted



<a name="@tiptap/extension-bullet-list"></a>
### @tiptap/extension-bullet-list v2.11.5
#### 

##### Paths
* /home/runner/work/giselle/giselle

<a href="http://opensource.org/licenses/mit-license">MIT</a> permitted



<a name="@tiptap/extension-code"></a>
### @tiptap/extension-code v2.11.5
#### 

##### Paths
* /home/runner/work/giselle/giselle

<a href="http://opensource.org/licenses/mit-license">MIT</a> permitted



<a name="@tiptap/extension-code-block"></a>
### @tiptap/extension-code-block v2.11.5
#### 

##### Paths
* /home/runner/work/giselle/giselle

<a href="http://opensource.org/licenses/mit-license">MIT</a> permitted



<a name="@tiptap/extension-code-block-lowlight"></a>
### @tiptap/extension-code-block-lowlight v2.11.5
#### 

##### Paths
* /home/runner/work/giselle/giselle

<a href="http://opensource.org/licenses/mit-license">MIT</a> permitted



<a name="@tiptap/extension-document"></a>
### @tiptap/extension-document v2.11.5
#### 

##### Paths
* /home/runner/work/giselle/giselle

<a href="http://opensource.org/licenses/mit-license">MIT</a> permitted



<a name="@tiptap/extension-dropcursor"></a>
### @tiptap/extension-dropcursor v2.12.0
#### 

##### Paths
* /home/runner/work/giselle/giselle

<a href="http://opensource.org/licenses/mit-license">MIT</a> permitted



<a name="@tiptap/extension-floating-menu"></a>
### @tiptap/extension-floating-menu v2.11.5
#### 

##### Paths
* /home/runner/work/giselle/giselle

<a href="http://opensource.org/licenses/mit-license">MIT</a> permitted



<a name="@tiptap/extension-gapcursor"></a>
### @tiptap/extension-gapcursor v2.12.0
#### 

##### Paths
* /home/runner/work/giselle/giselle

<a href="http://opensource.org/licenses/mit-license">MIT</a> permitted



<a name="@tiptap/extension-hard-break"></a>
### @tiptap/extension-hard-break v2.12.0
#### 

##### Paths
* /home/runner/work/giselle/giselle

<a href="http://opensource.org/licenses/mit-license">MIT</a> permitted



<a name="@tiptap/extension-heading"></a>
### @tiptap/extension-heading v2.12.0
#### 

##### Paths
* /home/runner/work/giselle/giselle

<a href="http://opensource.org/licenses/mit-license">MIT</a> permitted



<a name="@tiptap/extension-history"></a>
### @tiptap/extension-history v2.11.5
#### 

##### Paths
* /home/runner/work/giselle/giselle

<a href="http://opensource.org/licenses/mit-license">MIT</a> permitted



<a name="@tiptap/extension-horizontal-rule"></a>
### @tiptap/extension-horizontal-rule v2.12.0
#### 

##### Paths
* /home/runner/work/giselle/giselle

<a href="http://opensource.org/licenses/mit-license">MIT</a> permitted



<a name="@tiptap/extension-italic"></a>
### @tiptap/extension-italic v2.11.5
#### 

##### Paths
* /home/runner/work/giselle/giselle

<a href="http://opensource.org/licenses/mit-license">MIT</a> permitted



<a name="@tiptap/extension-list-item"></a>
### @tiptap/extension-list-item v2.11.5
#### 

##### Paths
* /home/runner/work/giselle/giselle

<a href="http://opensource.org/licenses/mit-license">MIT</a> permitted



<a name="@tiptap/extension-mention"></a>
### @tiptap/extension-mention v2.11.5
#### 

##### Paths
* /home/runner/work/giselle/giselle

<a href="http://opensource.org/licenses/mit-license">MIT</a> permitted



<a name="@tiptap/extension-ordered-list"></a>
### @tiptap/extension-ordered-list v2.11.5
#### 

##### Paths
* /home/runner/work/giselle/giselle

<a href="http://opensource.org/licenses/mit-license">MIT</a> permitted



<a name="@tiptap/extension-paragraph"></a>
### @tiptap/extension-paragraph v2.11.5
#### 

##### Paths
* /home/runner/work/giselle/giselle

<a href="http://opensource.org/licenses/mit-license">MIT</a> permitted



<a name="@tiptap/extension-placeholder"></a>
### @tiptap/extension-placeholder v2.11.5
#### 

##### Paths
* /home/runner/work/giselle/giselle

<a href="http://opensource.org/licenses/mit-license">MIT</a> permitted



<a name="@tiptap/extension-strike"></a>
### @tiptap/extension-strike v2.11.5
#### 

##### Paths
* /home/runner/work/giselle/giselle

<a href="http://opensource.org/licenses/mit-license">MIT</a> permitted



<a name="@tiptap/extension-text"></a>
### @tiptap/extension-text v2.11.5
#### 

##### Paths
* /home/runner/work/giselle/giselle

<a href="http://opensource.org/licenses/mit-license">MIT</a> permitted



<a name="@tiptap/extension-text-style"></a>
### @tiptap/extension-text-style v2.12.0
#### 

##### Paths
* /home/runner/work/giselle/giselle

<a href="http://opensource.org/licenses/mit-license">MIT</a> permitted



<a name="@tiptap/html"></a>
### @tiptap/html v2.11.5
#### 

##### Paths
* /home/runner/work/giselle/giselle

<a href="http://opensource.org/licenses/mit-license">MIT</a> permitted



<a name="@tiptap/pm"></a>
### @tiptap/pm v2.11.5
#### 

##### Paths
* /home/runner/work/giselle/giselle

<a href="http://opensource.org/licenses/mit-license">MIT</a> permitted



<a name="@tiptap/react"></a>
### @tiptap/react v2.11.5
#### 

##### Paths
* /home/runner/work/giselle/giselle

<a href="http://opensource.org/licenses/mit-license">MIT</a> permitted



<a name="@tiptap/starter-kit"></a>
### @tiptap/starter-kit v2.11.5
#### 

##### Paths
* /home/runner/work/giselle/giselle

<a href="http://opensource.org/licenses/mit-license">MIT</a> permitted



<a name="@tiptap/suggestion"></a>
### @tiptap/suggestion v2.11.5
#### 

##### Paths
* /home/runner/work/giselle/giselle

<a href="http://opensource.org/licenses/mit-license">MIT</a> permitted



<a name="@trigger.dev/core"></a>
### @trigger.dev/core v4.0.5
#### 

##### Paths
* /home/runner/work/giselle/giselle

<a href="http://opensource.org/licenses/mit-license">MIT</a> permitted



<a name="@trigger.dev/sdk"></a>
### @trigger.dev/sdk v4.0.5
#### 

##### Paths
* /home/runner/work/giselle/giselle

<a href="http://opensource.org/licenses/mit-license">MIT</a> permitted



<a name="@types/chai"></a>
### @types/chai v5.2.2
#### 

##### Paths
* /home/runner/work/giselle/giselle

<a href="http://opensource.org/licenses/mit-license">MIT</a> permitted



<a name="@types/connect"></a>
### @types/connect v3.4.38
#### 

##### Paths
* /home/runner/work/giselle/giselle

<a href="http://opensource.org/licenses/mit-license">MIT</a> permitted



<a name="@types/cookie"></a>
### @types/cookie v0.4.1
#### 

##### Paths
* /home/runner/work/giselle/giselle

<a href="http://opensource.org/licenses/mit-license">MIT</a> permitted



<a name="@types/cors"></a>
### @types/cors v2.8.19
#### 

##### Paths
* /home/runner/work/giselle/giselle

<a href="http://opensource.org/licenses/mit-license">MIT</a> permitted



<a name="@types/d3-color"></a>
### @types/d3-color v3.1.3
#### 

##### Paths
* /home/runner/work/giselle/giselle

<a href="http://opensource.org/licenses/mit-license">MIT</a> permitted



<a name="@types/d3-drag"></a>
### @types/d3-drag v3.0.7
#### 

##### Paths
* /home/runner/work/giselle/giselle

<a href="http://opensource.org/licenses/mit-license">MIT</a> permitted



<a name="@types/d3-interpolate"></a>
### @types/d3-interpolate v3.0.4
#### 

##### Paths
* /home/runner/work/giselle/giselle

<a href="http://opensource.org/licenses/mit-license">MIT</a> permitted



<a name="@types/d3-selection"></a>
### @types/d3-selection v3.0.11
#### 

##### Paths
* /home/runner/work/giselle/giselle

<a href="http://opensource.org/licenses/mit-license">MIT</a> permitted



<a name="@types/d3-transition"></a>
### @types/d3-transition v3.0.9
#### 

##### Paths
* /home/runner/work/giselle/giselle

<a href="http://opensource.org/licenses/mit-license">MIT</a> permitted



<a name="@types/d3-zoom"></a>
### @types/d3-zoom v3.0.8
#### 

##### Paths
* /home/runner/work/giselle/giselle

<a href="http://opensource.org/licenses/mit-license">MIT</a> permitted



<a name="@types/debug"></a>
### @types/debug v4.1.12
#### 

##### Paths
* /home/runner/work/giselle/giselle

<a href="http://opensource.org/licenses/mit-license">MIT</a> permitted



<a name="@types/deep-eql"></a>
### @types/deep-eql v4.0.2
#### 

##### Paths
* /home/runner/work/giselle/giselle

<a href="http://opensource.org/licenses/mit-license">MIT</a> permitted



<a name="@types/eslint"></a>
### @types/eslint v9.6.1
#### 

##### Paths
* /home/runner/work/giselle/giselle

<a href="http://opensource.org/licenses/mit-license">MIT</a> permitted



<a name="@types/eslint-scope"></a>
### @types/eslint-scope v3.7.7
#### 

##### Paths
* /home/runner/work/giselle/giselle

<a href="http://opensource.org/licenses/mit-license">MIT</a> permitted



<a name="@types/estree"></a>
### @types/estree v1.0.6
#### 

##### Paths
* /home/runner/work/giselle/giselle

<a href="http://opensource.org/licenses/mit-license">MIT</a> permitted



<a name="@types/estree-jsx"></a>
### @types/estree-jsx v1.0.5
#### 

##### Paths
* /home/runner/work/giselle/giselle

<a href="http://opensource.org/licenses/mit-license">MIT</a> permitted



<a name="@types/fast-levenshtein"></a>
### @types/fast-levenshtein v0.0.4
#### 

##### Paths
* /home/runner/work/giselle/giselle

<a href="http://opensource.org/licenses/mit-license">MIT</a> permitted



<a name="@types/hast"></a>
### @types/hast v3.0.4
#### 

##### Paths
* /home/runner/work/giselle/giselle

<a href="http://opensource.org/licenses/mit-license">MIT</a> permitted



<a name="@types/json-schema"></a>
### @types/json-schema v7.0.15
#### 

##### Paths
* /home/runner/work/giselle/giselle

<a href="http://opensource.org/licenses/mit-license">MIT</a> permitted



<a name="@types/linkify-it"></a>
### @types/linkify-it v5.0.0
#### 

##### Paths
* /home/runner/work/giselle/giselle

<a href="http://opensource.org/licenses/mit-license">MIT</a> permitted



<a name="@types/markdown-it"></a>
### @types/markdown-it v14.1.2
#### 

##### Paths
* /home/runner/work/giselle/giselle

<a href="http://opensource.org/licenses/mit-license">MIT</a> permitted



<a name="@types/mdast"></a>
### @types/mdast v4.0.4
#### 

##### Paths
* /home/runner/work/giselle/giselle

<a href="http://opensource.org/licenses/mit-license">MIT</a> permitted



<a name="@types/mdurl"></a>
### @types/mdurl v2.0.0
#### 

##### Paths
* /home/runner/work/giselle/giselle

<a href="http://opensource.org/licenses/mit-license">MIT</a> permitted



<a name="@types/ms"></a>
### @types/ms v2.1.0
#### 

##### Paths
* /home/runner/work/giselle/giselle

<a href="http://opensource.org/licenses/mit-license">MIT</a> permitted



<a name="@types/mysql"></a>
### @types/mysql v2.15.26
#### 

##### Paths
* /home/runner/work/giselle/giselle

<a href="http://opensource.org/licenses/mit-license">MIT</a> permitted



<a name="@types/node"></a>
### @types/node v12.20.55
#### 

##### Paths
* /home/runner/work/giselle/giselle

<a href="http://opensource.org/licenses/mit-license">MIT</a> permitted



<a name="@types/nodemailer"></a>
### @types/nodemailer v6.4.17
#### 

##### Paths
* /home/runner/work/giselle/giselle

<a href="http://opensource.org/licenses/mit-license">MIT</a> permitted



<a name="@types/pg"></a>
### @types/pg v8.6.1
#### 

##### Paths
* /home/runner/work/giselle/giselle

<a href="http://opensource.org/licenses/mit-license">MIT</a> permitted



<a name="@types/pg-pool"></a>
### @types/pg-pool v2.0.6
#### 

##### Paths
* /home/runner/work/giselle/giselle

<a href="http://opensource.org/licenses/mit-license">MIT</a> permitted



<a name="@types/phoenix"></a>
### @types/phoenix v1.6.6
#### 

##### Paths
* /home/runner/work/giselle/giselle

<a href="http://opensource.org/licenses/mit-license">MIT</a> permitted



<a name="@types/pngjs"></a>
### @types/pngjs v6.0.5
#### 

##### Paths
* /home/runner/work/giselle/giselle

<a href="http://opensource.org/licenses/mit-license">MIT</a> permitted



<a name="@types/react"></a>
### @types/react v19.1.10
#### 

##### Paths
* /home/runner/work/giselle/giselle

<a href="http://opensource.org/licenses/mit-license">MIT</a> permitted



<a name="@types/react-dom"></a>
### @types/react-dom v19.1.7
#### 

##### Paths
* /home/runner/work/giselle/giselle

<a href="http://opensource.org/licenses/mit-license">MIT</a> permitted



<a name="@types/shimmer"></a>
### @types/shimmer v1.2.0
#### 

##### Paths
* /home/runner/work/giselle/giselle

<a href="http://opensource.org/licenses/mit-license">MIT</a> permitted



<a name="@types/tedious"></a>
### @types/tedious v4.0.14
#### 

##### Paths
* /home/runner/work/giselle/giselle

<a href="http://opensource.org/licenses/mit-license">MIT</a> permitted



<a name="@types/turndown"></a>
### @types/turndown v5.0.5
#### 

##### Paths
* /home/runner/work/giselle/giselle

<a href="http://opensource.org/licenses/mit-license">MIT</a> permitted



<a name="@types/unist"></a>
### @types/unist v2.0.11
#### 

##### Paths
* /home/runner/work/giselle/giselle

<a href="http://opensource.org/licenses/mit-license">MIT</a> permitted



<a name="@types/use-sync-external-store"></a>
### @types/use-sync-external-store v0.0.6
#### 

##### Paths
* /home/runner/work/giselle/giselle

<a href="http://opensource.org/licenses/mit-license">MIT</a> permitted



<a name="@types/uuid"></a>
### @types/uuid v9.0.8
#### 

##### Paths
* /home/runner/work/giselle/giselle

<a href="http://opensource.org/licenses/mit-license">MIT</a> permitted



<a name="@types/whatwg-mimetype"></a>
### @types/whatwg-mimetype v3.0.2
#### 

##### Paths
* /home/runner/work/giselle/giselle

<a href="http://opensource.org/licenses/mit-license">MIT</a> permitted



<a name="@types/ws"></a>
### @types/ws v8.18.1
#### 

##### Paths
* /home/runner/work/giselle/giselle

<a href="http://opensource.org/licenses/mit-license">MIT</a> permitted



<a name="@ungap/structured-clone"></a>
### @ungap/structured-clone v1.2.1
#### 

##### Paths
* /home/runner/work/giselle/giselle

<a href="http://en.wikipedia.org/wiki/ISC_license">ISC</a> permitted



<a name="@urql/core"></a>
### @urql/core v5.1.1
#### 

##### Paths
* /home/runner/work/giselle/giselle

<a href="http://opensource.org/licenses/mit-license">MIT</a> permitted



<a name="@vercel/blob"></a>
### @vercel/blob v0.27.3
#### 

##### Paths
* /home/runner/work/giselle/giselle

<a href="http://www.apache.org/licenses/LICENSE-2.0.txt">Apache 2.0</a> permitted



<a name="@vercel/edge-config"></a>
### @vercel/edge-config v1.4.0
#### 

##### Paths
* /home/runner/work/giselle/giselle

<a href="http://www.apache.org/licenses/LICENSE-2.0.txt">Apache 2.0</a> permitted



<a name="@vercel/edge-config-fs"></a>
### @vercel/edge-config-fs v0.1.0
#### 

##### Paths
* /home/runner/work/giselle/giselle

<a href="http://www.apache.org/licenses/LICENSE-2.0.txt">Apache 2.0</a> permitted



<a name="@vercel/functions"></a>
### @vercel/functions v2.2.11
#### 

##### Paths
* /home/runner/work/giselle/giselle

<a href="http://www.apache.org/licenses/LICENSE-2.0.txt">Apache 2.0</a> permitted



<a name="@vercel/oidc"></a>
### @vercel/oidc v2.0.0
#### 

##### Paths
* /home/runner/work/giselle/giselle

<a href="http://www.apache.org/licenses/LICENSE-2.0.txt">Apache 2.0</a> permitted



<a name="@vercel/otel"></a>
### @vercel/otel v1.10.0
#### 

##### Paths
* /home/runner/work/giselle/giselle

<a href="http://opensource.org/licenses/mit-license">MIT</a> permitted



<a name="@vercel/postgres"></a>
### @vercel/postgres v0.9.0
#### 

##### Paths
* /home/runner/work/giselle/giselle

<a href="http://www.apache.org/licenses/LICENSE-2.0.txt">Apache 2.0</a> permitted



<a name="@vercel/speed-insights"></a>
### @vercel/speed-insights v1.0.12
#### 

##### Paths
* /home/runner/work/giselle/giselle

<a href="http://www.apache.org/licenses/LICENSE-2.0.txt">Apache 2.0</a> permitted



<a name="@vitest/expect"></a>
### @vitest/expect v3.2.4
#### 

##### Paths
* /home/runner/work/giselle/giselle

<a href="http://opensource.org/licenses/mit-license">MIT</a> permitted



<a name="@vitest/mocker"></a>
### @vitest/mocker v3.2.4
#### 

##### Paths
* /home/runner/work/giselle/giselle

<a href="http://opensource.org/licenses/mit-license">MIT</a> permitted



<a name="@vitest/pretty-format"></a>
### @vitest/pretty-format v3.2.4
#### 

##### Paths
* /home/runner/work/giselle/giselle

<a href="http://opensource.org/licenses/mit-license">MIT</a> permitted



<a name="@vitest/runner"></a>
### @vitest/runner v3.2.4
#### 

##### Paths
* /home/runner/work/giselle/giselle

<a href="http://opensource.org/licenses/mit-license">MIT</a> permitted



<a name="@vitest/snapshot"></a>
### @vitest/snapshot v3.2.4
#### 

##### Paths
* /home/runner/work/giselle/giselle

<a href="http://opensource.org/licenses/mit-license">MIT</a> permitted



<a name="@vitest/spy"></a>
### @vitest/spy v3.2.4
#### 

##### Paths
* /home/runner/work/giselle/giselle

<a href="http://opensource.org/licenses/mit-license">MIT</a> permitted



<a name="@vitest/utils"></a>
### @vitest/utils v3.2.4
#### 

##### Paths
* /home/runner/work/giselle/giselle

<a href="http://opensource.org/licenses/mit-license">MIT</a> permitted



<a name="@webassemblyjs/ast"></a>
### @webassemblyjs/ast v1.14.1
#### 

##### Paths
* /home/runner/work/giselle/giselle

<a href="http://opensource.org/licenses/mit-license">MIT</a> permitted



<a name="@webassemblyjs/floating-point-hex-parser"></a>
### @webassemblyjs/floating-point-hex-parser v1.13.2
#### 

##### Paths
* /home/runner/work/giselle/giselle

<a href="http://opensource.org/licenses/mit-license">MIT</a> permitted



<a name="@webassemblyjs/helper-api-error"></a>
### @webassemblyjs/helper-api-error v1.13.2
#### 

##### Paths
* /home/runner/work/giselle/giselle

<a href="http://opensource.org/licenses/mit-license">MIT</a> permitted



<a name="@webassemblyjs/helper-buffer"></a>
### @webassemblyjs/helper-buffer v1.14.1
#### 

##### Paths
* /home/runner/work/giselle/giselle

<a href="http://opensource.org/licenses/mit-license">MIT</a> permitted



<a name="@webassemblyjs/helper-numbers"></a>
### @webassemblyjs/helper-numbers v1.13.2
#### 

##### Paths
* /home/runner/work/giselle/giselle

<a href="http://opensource.org/licenses/mit-license">MIT</a> permitted



<a name="@webassemblyjs/helper-wasm-bytecode"></a>
### @webassemblyjs/helper-wasm-bytecode v1.13.2
#### 

##### Paths
* /home/runner/work/giselle/giselle

<a href="http://opensource.org/licenses/mit-license">MIT</a> permitted



<a name="@webassemblyjs/helper-wasm-section"></a>
### @webassemblyjs/helper-wasm-section v1.14.1
#### 

##### Paths
* /home/runner/work/giselle/giselle

<a href="http://opensource.org/licenses/mit-license">MIT</a> permitted



<a name="@webassemblyjs/ieee754"></a>
### @webassemblyjs/ieee754 v1.13.2
#### 

##### Paths
* /home/runner/work/giselle/giselle

<a href="http://opensource.org/licenses/mit-license">MIT</a> permitted



<a name="@webassemblyjs/leb128"></a>
### @webassemblyjs/leb128 v1.13.2
#### 

##### Paths
* /home/runner/work/giselle/giselle

<a href="http://www.apache.org/licenses/LICENSE-2.0.txt">Apache 2.0</a> permitted



<a name="@webassemblyjs/utf8"></a>
### @webassemblyjs/utf8 v1.13.2
#### 

##### Paths
* /home/runner/work/giselle/giselle

<a href="http://opensource.org/licenses/mit-license">MIT</a> permitted



<a name="@webassemblyjs/wasm-edit"></a>
### @webassemblyjs/wasm-edit v1.14.1
#### 

##### Paths
* /home/runner/work/giselle/giselle

<a href="http://opensource.org/licenses/mit-license">MIT</a> permitted



<a name="@webassemblyjs/wasm-gen"></a>
### @webassemblyjs/wasm-gen v1.14.1
#### 

##### Paths
* /home/runner/work/giselle/giselle

<a href="http://opensource.org/licenses/mit-license">MIT</a> permitted



<a name="@webassemblyjs/wasm-opt"></a>
### @webassemblyjs/wasm-opt v1.14.1
#### 

##### Paths
* /home/runner/work/giselle/giselle

<a href="http://opensource.org/licenses/mit-license">MIT</a> permitted



<a name="@webassemblyjs/wasm-parser"></a>
### @webassemblyjs/wasm-parser v1.14.1
#### 

##### Paths
* /home/runner/work/giselle/giselle

<a href="http://opensource.org/licenses/mit-license">MIT</a> permitted



<a name="@webassemblyjs/wast-printer"></a>
### @webassemblyjs/wast-printer v1.14.1
#### 

##### Paths
* /home/runner/work/giselle/giselle

<a href="http://opensource.org/licenses/mit-license">MIT</a> permitted



<a name="@xmldom/xmldom"></a>
### @xmldom/xmldom v0.8.10
#### 

##### Paths
* /home/runner/work/giselle/giselle

<a href="http://opensource.org/licenses/mit-license">MIT</a> permitted



<a name="@xtuc/ieee754"></a>
### @xtuc/ieee754 v1.2.0
#### 

##### Paths
* /home/runner/work/giselle/giselle

<a href="http://opensource.org/licenses/BSD-3-Clause">New BSD</a> permitted



<a name="@xtuc/long"></a>
### @xtuc/long v4.2.2
#### 

##### Paths
* /home/runner/work/giselle/giselle

<a href="http://www.apache.org/licenses/LICENSE-2.0.txt">Apache 2.0</a> permitted



<a name="@xyflow/react"></a>
### @xyflow/react v12.8.3
#### 

##### Paths
* /home/runner/work/giselle/giselle

<a href="http://opensource.org/licenses/mit-license">MIT</a> permitted



<a name="@xyflow/system"></a>
### @xyflow/system v0.0.67
#### 

##### Paths
* /home/runner/work/giselle/giselle

<a href="http://opensource.org/licenses/mit-license">MIT</a> permitted



<a name="@zod/core"></a>
### @zod/core v0.11.6
#### 

##### Paths
* /home/runner/work/giselle/giselle

<a href="http://opensource.org/licenses/mit-license">MIT</a> permitted



<a name="accepts"></a>
### accepts v1.3.8
#### 

##### Paths
* /home/runner/work/giselle/giselle

<a href="http://opensource.org/licenses/mit-license">MIT</a> permitted



<a name="acorn"></a>
### acorn v8.14.0
#### 

##### Paths
* /home/runner/work/giselle/giselle

<a href="http://opensource.org/licenses/mit-license">MIT</a> permitted



<a name="acorn-import-attributes"></a>
### acorn-import-attributes v1.9.5
#### 

##### Paths
* /home/runner/work/giselle/giselle

<a href="http://opensource.org/licenses/mit-license">MIT</a> permitted



<a name="acorn-walk"></a>
### acorn-walk v8.3.4
#### 

##### Paths
* /home/runner/work/giselle/giselle

<a href="http://opensource.org/licenses/mit-license">MIT</a> permitted



<a name="agent-base"></a>
### agent-base v6.0.2
#### 

##### Paths
* /home/runner/work/giselle/giselle

<a href="http://opensource.org/licenses/mit-license">MIT</a> permitted



<a name="ai"></a>
### ai v5.0.51
#### 

##### Paths
* /home/runner/work/giselle/giselle

<a href="http://www.apache.org/licenses/LICENSE-2.0.txt">Apache 2.0</a> permitted



<a name="ajv"></a>
### ajv v6.12.6
#### 

##### Paths
* /home/runner/work/giselle/giselle

<a href="http://opensource.org/licenses/mit-license">MIT</a> permitted



<a name="ajv-formats"></a>
### ajv-formats v2.1.1
#### 

##### Paths
* /home/runner/work/giselle/giselle

<a href="http://opensource.org/licenses/mit-license">MIT</a> permitted



<a name="ajv-keywords"></a>
### ajv-keywords v3.5.2
#### 

##### Paths
* /home/runner/work/giselle/giselle

<a href="http://opensource.org/licenses/mit-license">MIT</a> permitted



<a name="ansi-colors"></a>
### ansi-colors v4.1.3
#### 

##### Paths
* /home/runner/work/giselle/giselle

<a href="http://opensource.org/licenses/mit-license">MIT</a> permitted



<a name="ansi-regex"></a>
### ansi-regex v5.0.1
#### 

##### Paths
* /home/runner/work/giselle/giselle

<a href="http://opensource.org/licenses/mit-license">MIT</a> permitted



<a name="ansi-styles"></a>
### ansi-styles v4.3.0
#### 

##### Paths
* /home/runner/work/giselle/giselle

<a href="http://opensource.org/licenses/mit-license">MIT</a> permitted



<a name="any-promise"></a>
### any-promise v1.3.0
#### 

##### Paths
* /home/runner/work/giselle/giselle

<a href="http://opensource.org/licenses/mit-license">MIT</a> permitted



<a name="anymatch"></a>
### anymatch v3.1.3
#### 

##### Paths
* /home/runner/work/giselle/giselle

<a href="http://en.wikipedia.org/wiki/ISC_license">ISC</a> permitted



<a name="argparse"></a>
### argparse v1.0.10
#### 

##### Paths
* /home/runner/work/giselle/giselle

<a href="http://opensource.org/licenses/mit-license">MIT</a> permitted



<a name="argparse"></a>
### argparse v2.0.1
#### 

##### Paths
* /home/runner/work/giselle/giselle

Python-2.0 manually approved

>Python 2.0 license is compatible with Apache-2.0. But License Finder does not support the name "Python-2.0". See https://github.com/pivotal/LicenseFinder/pull/1053

><cite> OSPO @masutaka 2025-02-17</cite>



<a name="aria-hidden"></a>
### aria-hidden v1.2.4
#### 

##### Paths
* /home/runner/work/giselle/giselle

<a href="http://opensource.org/licenses/mit-license">MIT</a> permitted



<a name="array-union"></a>
### array-union v2.1.0
#### 

##### Paths
* /home/runner/work/giselle/giselle

<a href="http://opensource.org/licenses/mit-license">MIT</a> permitted



<a name="assertion-error"></a>
### assertion-error v2.0.1
#### 

##### Paths
* /home/runner/work/giselle/giselle

<a href="http://opensource.org/licenses/mit-license">MIT</a> permitted



<a name="async-retry"></a>
### async-retry v1.3.3
#### 

##### Paths
* /home/runner/work/giselle/giselle

<a href="http://opensource.org/licenses/mit-license">MIT</a> permitted



<a name="atomic-sleep"></a>
### atomic-sleep v1.0.0
#### 

##### Paths
* /home/runner/work/giselle/giselle

<a href="http://opensource.org/licenses/mit-license">MIT</a> permitted



<a name="bail"></a>
### bail v2.0.2
#### 

##### Paths
* /home/runner/work/giselle/giselle

<a href="http://opensource.org/licenses/mit-license">MIT</a> permitted



<a name="balanced-match"></a>
### balanced-match v1.0.2
#### 

##### Paths
* /home/runner/work/giselle/giselle

<a href="http://opensource.org/licenses/mit-license">MIT</a> permitted



<a name="base64-js"></a>
### base64-js v1.5.1
#### 

##### Paths
* /home/runner/work/giselle/giselle

<a href="http://opensource.org/licenses/mit-license">MIT</a> permitted



<a name="base64id"></a>
### base64id v2.0.0
#### 

##### Paths
* /home/runner/work/giselle/giselle

<a href="http://opensource.org/licenses/mit-license">MIT</a> permitted



<a name="baseline-browser-mapping"></a>
### baseline-browser-mapping v2.8.23
#### 

##### Paths
* /home/runner/work/giselle/giselle

<a href="http://www.apache.org/licenses/LICENSE-2.0.txt">Apache 2.0</a> permitted



<a name="before-after-hook"></a>
### before-after-hook v4.0.0
#### 

##### Paths
* /home/runner/work/giselle/giselle

<a href="http://www.apache.org/licenses/LICENSE-2.0.txt">Apache 2.0</a> permitted



<a name="better-path-resolve"></a>
### better-path-resolve v1.0.0
#### 

##### Paths
* /home/runner/work/giselle/giselle

<a href="http://opensource.org/licenses/mit-license">MIT</a> permitted



<a name="bignumber.js"></a>
### bignumber.js v9.1.2
#### 

##### Paths
* /home/runner/work/giselle/giselle

<a href="http://opensource.org/licenses/mit-license">MIT</a> permitted



<a name="binary-extensions"></a>
### binary-extensions v2.3.0
#### 

##### Paths
* /home/runner/work/giselle/giselle

<a href="http://opensource.org/licenses/mit-license">MIT</a> permitted



<a name="bintrees"></a>
### bintrees v1.0.2
#### 

##### Paths
* /home/runner/work/giselle/giselle

<a href="http://opensource.org/licenses/mit-license">MIT</a> permitted



<a name="boring-avatars"></a>
### boring-avatars v1.11.1
#### 

##### Paths
* /home/runner/work/giselle/giselle

<a href="http://opensource.org/licenses/mit-license">MIT</a> permitted



<a name="bowser"></a>
### bowser v2.11.0
#### 

##### Paths
* /home/runner/work/giselle/giselle

<a href="http://opensource.org/licenses/mit-license">MIT</a> permitted



<a name="brace-expansion"></a>
### brace-expansion v2.0.1
#### 

##### Paths
* /home/runner/work/giselle/giselle

<a href="http://opensource.org/licenses/mit-license">MIT</a> permitted



<a name="braces"></a>
### braces v3.0.3
#### 

##### Paths
* /home/runner/work/giselle/giselle

<a href="http://opensource.org/licenses/mit-license">MIT</a> permitted



<a name="browserslist"></a>
### browserslist v4.24.4
#### 

##### Paths
* /home/runner/work/giselle/giselle

<a href="http://opensource.org/licenses/mit-license">MIT</a> permitted



<a name="buffer-equal-constant-time"></a>
### buffer-equal-constant-time v1.0.1
#### 

##### Paths
* /home/runner/work/giselle/giselle

<a href="http://opensource.org/licenses/BSD-3-Clause">New BSD</a> permitted



<a name="buffer-from"></a>
### buffer-from v1.1.2
#### 

##### Paths
* /home/runner/work/giselle/giselle

<a href="http://opensource.org/licenses/mit-license">MIT</a> permitted



<a name="bufferutil"></a>
### bufferutil v4.0.9
#### 

##### Paths
* /home/runner/work/giselle/giselle

<a href="http://opensource.org/licenses/mit-license">MIT</a> permitted



<a name="bundle-require"></a>
### bundle-require v5.1.0
#### 

##### Paths
* /home/runner/work/giselle/giselle

<a href="http://opensource.org/licenses/mit-license">MIT</a> permitted



<a name="cac"></a>
### cac v6.7.14
#### 

##### Paths
* /home/runner/work/giselle/giselle

<a href="http://opensource.org/licenses/mit-license">MIT</a> permitted



<a name="call-bind-apply-helpers"></a>
### call-bind-apply-helpers v1.0.1
#### 

##### Paths
* /home/runner/work/giselle/giselle

<a href="http://opensource.org/licenses/mit-license">MIT</a> permitted



<a name="call-bound"></a>
### call-bound v1.0.3
#### 

##### Paths
* /home/runner/work/giselle/giselle

<a href="http://opensource.org/licenses/mit-license">MIT</a> permitted



<a name="caniuse-lite"></a>
### caniuse-lite v1.0.30001749
#### 

##### Paths
* /home/runner/work/giselle/giselle

CC-BY-4.0 permitted



<a name="ccount"></a>
### ccount v2.0.1
#### 

##### Paths
* /home/runner/work/giselle/giselle

<a href="http://opensource.org/licenses/mit-license">MIT</a> permitted



<a name="chai"></a>
### chai v5.2.0
#### 

##### Paths
* /home/runner/work/giselle/giselle

<a href="http://opensource.org/licenses/mit-license">MIT</a> permitted



<a name="chalk"></a>
### chalk v3.0.0
#### 

##### Paths
* /home/runner/work/giselle/giselle

<a href="http://opensource.org/licenses/mit-license">MIT</a> permitted



<a name="character-entities"></a>
### character-entities v2.0.2
#### 

##### Paths
* /home/runner/work/giselle/giselle

<a href="http://opensource.org/licenses/mit-license">MIT</a> permitted



<a name="character-entities-html4"></a>
### character-entities-html4 v2.1.0
#### 

##### Paths
* /home/runner/work/giselle/giselle

<a href="http://opensource.org/licenses/mit-license">MIT</a> permitted



<a name="character-entities-legacy"></a>
### character-entities-legacy v3.0.0
#### 

##### Paths
* /home/runner/work/giselle/giselle

<a href="http://opensource.org/licenses/mit-license">MIT</a> permitted



<a name="character-reference-invalid"></a>
### character-reference-invalid v2.0.1
#### 

##### Paths
* /home/runner/work/giselle/giselle

<a href="http://opensource.org/licenses/mit-license">MIT</a> permitted



<a name="chardet"></a>
### chardet v0.7.0
#### 

##### Paths
* /home/runner/work/giselle/giselle

<a href="http://opensource.org/licenses/mit-license">MIT</a> permitted



<a name="check-error"></a>
### check-error v2.1.1
#### 

##### Paths
* /home/runner/work/giselle/giselle

<a href="http://opensource.org/licenses/mit-license">MIT</a> permitted



<a name="chokidar"></a>
### chokidar v3.6.0
#### 

##### Paths
* /home/runner/work/giselle/giselle

<a href="http://opensource.org/licenses/mit-license">MIT</a> permitted



<a name="chownr"></a>
### chownr v3.0.0
#### 

##### Paths
* /home/runner/work/giselle/giselle

BlueOak-1.0.0 permitted



<a name="chrome-trace-event"></a>
### chrome-trace-event v1.0.4
#### 

##### Paths
* /home/runner/work/giselle/giselle

<a href="http://opensource.org/licenses/mit-license">MIT</a> permitted



<a name="ci-info"></a>
### ci-info v3.9.0
#### 

##### Paths
* /home/runner/work/giselle/giselle

<a href="http://opensource.org/licenses/mit-license">MIT</a> permitted



<a name="cjs-module-lexer"></a>
### cjs-module-lexer v1.4.3
#### 

##### Paths
* /home/runner/work/giselle/giselle

<a href="http://opensource.org/licenses/mit-license">MIT</a> permitted



<a name="class-variance-authority"></a>
### class-variance-authority v0.7.1
#### 

##### Paths
* /home/runner/work/giselle/giselle

<a href="http://www.apache.org/licenses/LICENSE-2.0.txt">Apache 2.0</a> permitted



<a name="classcat"></a>
### classcat v5.0.5
#### 

##### Paths
* /home/runner/work/giselle/giselle

<a href="http://opensource.org/licenses/mit-license">MIT</a> permitted



<a name="client-only"></a>
### client-only v0.0.1
#### 

##### Paths
* /home/runner/work/giselle/giselle

<a href="http://opensource.org/licenses/mit-license">MIT</a> permitted



<a name="cliui"></a>
### cliui v8.0.1
#### 

##### Paths
* /home/runner/work/giselle/giselle

<a href="http://en.wikipedia.org/wiki/ISC_license">ISC</a> permitted



<a name="clsx"></a>
### clsx v2.1.1
#### 

##### Paths
* /home/runner/work/giselle/giselle

<a href="http://opensource.org/licenses/mit-license">MIT</a> permitted



<a name="color"></a>
### color v4.2.3
#### 

##### Paths
* /home/runner/work/giselle/giselle

<a href="http://opensource.org/licenses/mit-license">MIT</a> permitted



<a name="color-convert"></a>
### color-convert v2.0.1
#### 

##### Paths
* /home/runner/work/giselle/giselle

<a href="http://opensource.org/licenses/mit-license">MIT</a> permitted



<a name="color-name"></a>
### color-name v1.1.4
#### 

##### Paths
* /home/runner/work/giselle/giselle

<a href="http://opensource.org/licenses/mit-license">MIT</a> permitted



<a name="color-string"></a>
### color-string v1.9.1
#### 

##### Paths
* /home/runner/work/giselle/giselle

<a href="http://opensource.org/licenses/mit-license">MIT</a> permitted



<a name="colorette"></a>
### colorette v2.0.20
#### 

##### Paths
* /home/runner/work/giselle/giselle

<a href="http://opensource.org/licenses/mit-license">MIT</a> permitted



<a name="comma-separated-tokens"></a>
### comma-separated-tokens v2.0.3
#### 

##### Paths
* /home/runner/work/giselle/giselle

<a href="http://opensource.org/licenses/mit-license">MIT</a> permitted



<a name="commander"></a>
### commander v2.20.3
#### 

##### Paths
* /home/runner/work/giselle/giselle

<a href="http://opensource.org/licenses/mit-license">MIT</a> permitted



<a name="commondir"></a>
### commondir v1.0.1
#### 

##### Paths
* /home/runner/work/giselle/giselle

<a href="http://opensource.org/licenses/mit-license">MIT</a> permitted



<a name="consola"></a>
### consola v3.4.0
#### 

##### Paths
* /home/runner/work/giselle/giselle

<a href="http://opensource.org/licenses/mit-license">MIT</a> permitted



<a name="convert-source-map"></a>
### convert-source-map v2.0.0
#### 

##### Paths
* /home/runner/work/giselle/giselle

<a href="http://opensource.org/licenses/mit-license">MIT</a> permitted



<a name="cookie"></a>
### cookie v1.0.2
#### 

##### Paths
* /home/runner/work/giselle/giselle

<a href="http://opensource.org/licenses/mit-license">MIT</a> permitted



<a name="copy-anything"></a>
### copy-anything v3.0.5
#### 

##### Paths
* /home/runner/work/giselle/giselle

<a href="http://opensource.org/licenses/mit-license">MIT</a> permitted



<a name="core-js"></a>
### core-js v3.40.0
#### 

##### Paths
* /home/runner/work/giselle/giselle

<a href="http://opensource.org/licenses/mit-license">MIT</a> permitted



<a name="cors"></a>
### cors v2.8.5
#### 

##### Paths
* /home/runner/work/giselle/giselle

<a href="http://opensource.org/licenses/mit-license">MIT</a> permitted



<a name="crelt"></a>
### crelt v1.0.6
#### 

##### Paths
* /home/runner/work/giselle/giselle

<a href="http://opensource.org/licenses/mit-license">MIT</a> permitted



<a name="cronstrue"></a>
### cronstrue v2.59.0
#### 

##### Paths
* /home/runner/work/giselle/giselle

<a href="http://opensource.org/licenses/mit-license">MIT</a> permitted



<a name="cross-spawn"></a>
### cross-spawn v7.0.6
#### 

##### Paths
* /home/runner/work/giselle/giselle

<a href="http://opensource.org/licenses/mit-license">MIT</a> permitted



<a name="css-what"></a>
### css-what v6.1.0
#### 

##### Paths
* /home/runner/work/giselle/giselle

<a href="http://opensource.org/licenses/bsd-license">Simplified BSD</a> permitted



<a name="cssesc"></a>
### cssesc v3.0.0
#### 

##### Paths
* /home/runner/work/giselle/giselle

<a href="http://opensource.org/licenses/mit-license">MIT</a> permitted



<a name="cssstyle"></a>
### cssstyle v4.3.1
#### 

##### Paths
* /home/runner/work/giselle/giselle

<a href="http://opensource.org/licenses/mit-license">MIT</a> permitted



<a name="csstype"></a>
### csstype v3.1.3
#### 

##### Paths
* /home/runner/work/giselle/giselle

<a href="http://opensource.org/licenses/mit-license">MIT</a> permitted



<a name="d3-color"></a>
### d3-color v3.1.0
#### 

##### Paths
* /home/runner/work/giselle/giselle

<a href="http://en.wikipedia.org/wiki/ISC_license">ISC</a> permitted



<a name="d3-dispatch"></a>
### d3-dispatch v3.0.1
#### 

##### Paths
* /home/runner/work/giselle/giselle

<a href="http://en.wikipedia.org/wiki/ISC_license">ISC</a> permitted



<a name="d3-drag"></a>
### d3-drag v3.0.0
#### 

##### Paths
* /home/runner/work/giselle/giselle

<a href="http://en.wikipedia.org/wiki/ISC_license">ISC</a> permitted



<a name="d3-ease"></a>
### d3-ease v3.0.1
#### 

##### Paths
* /home/runner/work/giselle/giselle

<a href="http://opensource.org/licenses/BSD-3-Clause">New BSD</a> permitted



<a name="d3-interpolate"></a>
### d3-interpolate v3.0.1
#### 

##### Paths
* /home/runner/work/giselle/giselle

<a href="http://en.wikipedia.org/wiki/ISC_license">ISC</a> permitted



<a name="d3-selection"></a>
### d3-selection v3.0.0
#### 

##### Paths
* /home/runner/work/giselle/giselle

<a href="http://en.wikipedia.org/wiki/ISC_license">ISC</a> permitted



<a name="d3-timer"></a>
### d3-timer v3.0.1
#### 

##### Paths
* /home/runner/work/giselle/giselle

<a href="http://en.wikipedia.org/wiki/ISC_license">ISC</a> permitted



<a name="d3-transition"></a>
### d3-transition v3.0.1
#### 

##### Paths
* /home/runner/work/giselle/giselle

<a href="http://en.wikipedia.org/wiki/ISC_license">ISC</a> permitted



<a name="d3-zoom"></a>
### d3-zoom v3.0.0
#### 

##### Paths
* /home/runner/work/giselle/giselle

<a href="http://en.wikipedia.org/wiki/ISC_license">ISC</a> permitted



<a name="data-urls"></a>
### data-urls v5.0.0
#### 

##### Paths
* /home/runner/work/giselle/giselle

<a href="http://opensource.org/licenses/mit-license">MIT</a> permitted



<a name="dateformat"></a>
### dateformat v4.6.3
#### 

##### Paths
* /home/runner/work/giselle/giselle

<a href="http://opensource.org/licenses/mit-license">MIT</a> permitted



<a name="debounce"></a>
### debounce v1.2.1
#### 

##### Paths
* /home/runner/work/giselle/giselle

<a href="http://opensource.org/licenses/mit-license">MIT</a> permitted



<a name="debug"></a>
### debug v4.3.7
#### 

##### Paths
* /home/runner/work/giselle/giselle

<a href="http://opensource.org/licenses/mit-license">MIT</a> permitted



<a name="decimal.js"></a>
### decimal.js v10.5.0
#### 

##### Paths
* /home/runner/work/giselle/giselle

<a href="http://opensource.org/licenses/mit-license">MIT</a> permitted



<a name="decode-named-character-reference"></a>
### decode-named-character-reference v1.0.2
#### 

##### Paths
* /home/runner/work/giselle/giselle

<a href="http://opensource.org/licenses/mit-license">MIT</a> permitted



<a name="deep-eql"></a>
### deep-eql v5.0.2
#### 

##### Paths
* /home/runner/work/giselle/giselle

<a href="http://opensource.org/licenses/mit-license">MIT</a> permitted



<a name="defuddle"></a>
### defuddle v0.6.4
#### 

##### Paths
* /home/runner/work/giselle/giselle

<a href="http://opensource.org/licenses/mit-license">MIT</a> permitted



<a name="dequal"></a>
### dequal v2.0.3
#### 

##### Paths
* /home/runner/work/giselle/giselle

<a href="http://opensource.org/licenses/mit-license">MIT</a> permitted



<a name="detect-indent"></a>
### detect-indent v6.1.0
#### 

##### Paths
* /home/runner/work/giselle/giselle

<a href="http://opensource.org/licenses/mit-license">MIT</a> permitted



<a name="detect-libc"></a>
### detect-libc v2.0.4
#### 

##### Paths
* /home/runner/work/giselle/giselle

<a href="http://www.apache.org/licenses/LICENSE-2.0.txt">Apache 2.0</a> permitted



<a name="detect-node-es"></a>
### detect-node-es v1.1.0
#### 

##### Paths
* /home/runner/work/giselle/giselle

<a href="http://opensource.org/licenses/mit-license">MIT</a> permitted



<a name="devlop"></a>
### devlop v1.1.0
#### 

##### Paths
* /home/runner/work/giselle/giselle

<a href="http://opensource.org/licenses/mit-license">MIT</a> permitted



<a name="dir-glob"></a>
### dir-glob v3.0.1
#### 

##### Paths
* /home/runner/work/giselle/giselle

<a href="http://opensource.org/licenses/mit-license">MIT</a> permitted



<a name="dotenv"></a>
### dotenv v16.4.7
#### 

##### Paths
* /home/runner/work/giselle/giselle

<a href="http://opensource.org/licenses/bsd-license">Simplified BSD</a> permitted



<a name="drizzle-kit"></a>
### drizzle-kit v0.31.4
#### 

##### Paths
* /home/runner/work/giselle/giselle

<a href="http://opensource.org/licenses/mit-license">MIT</a> permitted



<a name="drizzle-orm"></a>
### drizzle-orm v0.44.2
#### 

##### Paths
* /home/runner/work/giselle/giselle

<a href="http://www.apache.org/licenses/LICENSE-2.0.txt">Apache 2.0</a> permitted



<a name="dunder-proto"></a>
### dunder-proto v1.0.1
#### 

##### Paths
* /home/runner/work/giselle/giselle

<a href="http://opensource.org/licenses/mit-license">MIT</a> permitted



<a name="duplexer"></a>
### duplexer v0.1.2
#### 

##### Paths
* /home/runner/work/giselle/giselle

<a href="http://opensource.org/licenses/mit-license">MIT</a> permitted



<a name="eastasianwidth"></a>
### eastasianwidth v0.2.0
#### 

##### Paths
* /home/runner/work/giselle/giselle

<a href="http://opensource.org/licenses/mit-license">MIT</a> permitted



<a name="ecdsa-sig-formatter"></a>
### ecdsa-sig-formatter v1.0.11
#### 

##### Paths
* /home/runner/work/giselle/giselle

<a href="http://www.apache.org/licenses/LICENSE-2.0.txt">Apache 2.0</a> permitted



<a name="electron-to-chromium"></a>
### electron-to-chromium v1.5.83
#### 

##### Paths
* /home/runner/work/giselle/giselle

<a href="http://en.wikipedia.org/wiki/ISC_license">ISC</a> permitted



<a name="emoji-regex"></a>
### emoji-regex v8.0.0
#### 

##### Paths
* /home/runner/work/giselle/giselle

<a href="http://opensource.org/licenses/mit-license">MIT</a> permitted



<a name="end-of-stream"></a>
### end-of-stream v1.4.4
#### 

##### Paths
* /home/runner/work/giselle/giselle

<a href="http://opensource.org/licenses/mit-license">MIT</a> permitted



<a name="engine.io"></a>
### engine.io v6.5.5
#### 

##### Paths
* /home/runner/work/giselle/giselle

<a href="http://opensource.org/licenses/mit-license">MIT</a> permitted



<a name="engine.io-client"></a>
### engine.io-client v6.5.4
#### 

##### Paths
* /home/runner/work/giselle/giselle

<a href="http://opensource.org/licenses/mit-license">MIT</a> permitted



<a name="engine.io-parser"></a>
### engine.io-parser v5.2.3
#### 

##### Paths
* /home/runner/work/giselle/giselle

<a href="http://opensource.org/licenses/mit-license">MIT</a> permitted



<a name="enhanced-resolve"></a>
### enhanced-resolve v5.18.3
#### 

##### Paths
* /home/runner/work/giselle/giselle

<a href="http://opensource.org/licenses/mit-license">MIT</a> permitted



<a name="enquirer"></a>
### enquirer v2.4.1
#### 

##### Paths
* /home/runner/work/giselle/giselle

<a href="http://opensource.org/licenses/mit-license">MIT</a> permitted



<a name="entities"></a>
### entities v4.5.0
#### 

##### Paths
* /home/runner/work/giselle/giselle

<a href="http://opensource.org/licenses/bsd-license">Simplified BSD</a> permitted



<a name="es-define-property"></a>
### es-define-property v1.0.1
#### 

##### Paths
* /home/runner/work/giselle/giselle

<a href="http://opensource.org/licenses/mit-license">MIT</a> permitted



<a name="es-errors"></a>
### es-errors v1.3.0
#### 

##### Paths
* /home/runner/work/giselle/giselle

<a href="http://opensource.org/licenses/mit-license">MIT</a> permitted



<a name="es-module-lexer"></a>
### es-module-lexer v1.7.0
#### 

##### Paths
* /home/runner/work/giselle/giselle

<a href="http://opensource.org/licenses/mit-license">MIT</a> permitted



<a name="es-object-atoms"></a>
### es-object-atoms v1.1.1
#### 

##### Paths
* /home/runner/work/giselle/giselle

<a href="http://opensource.org/licenses/mit-license">MIT</a> permitted



<a name="esbuild"></a>
### esbuild v0.18.20
#### 

##### Paths
* /home/runner/work/giselle/giselle

<a href="http://opensource.org/licenses/mit-license">MIT</a> permitted



<a name="esbuild-register"></a>
### esbuild-register v3.6.0
#### 

##### Paths
* /home/runner/work/giselle/giselle

<a href="http://opensource.org/licenses/mit-license">MIT</a> permitted



<a name="escalade"></a>
### escalade v3.2.0
#### 

##### Paths
* /home/runner/work/giselle/giselle

<a href="http://opensource.org/licenses/mit-license">MIT</a> permitted



<a name="escape-string-regexp"></a>
### escape-string-regexp v4.0.0
#### 

##### Paths
* /home/runner/work/giselle/giselle

<a href="http://opensource.org/licenses/mit-license">MIT</a> permitted



<a name="eslint-scope"></a>
### eslint-scope v5.1.1
#### 

##### Paths
* /home/runner/work/giselle/giselle

<a href="http://opensource.org/licenses/bsd-license">Simplified BSD</a> permitted



<a name="esprima"></a>
### esprima v4.0.1
#### 

##### Paths
* /home/runner/work/giselle/giselle

<a href="http://opensource.org/licenses/bsd-license">Simplified BSD</a> permitted



<a name="esrecurse"></a>
### esrecurse v4.3.0
#### 

##### Paths
* /home/runner/work/giselle/giselle

<a href="http://opensource.org/licenses/bsd-license">Simplified BSD</a> permitted



<a name="estraverse"></a>
### estraverse v4.3.0
#### 

##### Paths
* /home/runner/work/giselle/giselle

<a href="http://opensource.org/licenses/bsd-license">Simplified BSD</a> permitted



<a name="estree-util-is-identifier-name"></a>
### estree-util-is-identifier-name v3.0.0
#### 

##### Paths
* /home/runner/work/giselle/giselle

<a href="http://opensource.org/licenses/mit-license">MIT</a> permitted



<a name="estree-walker"></a>
### estree-walker v2.0.2
#### 

##### Paths
* /home/runner/work/giselle/giselle

<a href="http://opensource.org/licenses/mit-license">MIT</a> permitted



<a name="events"></a>
### events v3.3.0
#### 

##### Paths
* /home/runner/work/giselle/giselle

<a href="http://opensource.org/licenses/mit-license">MIT</a> permitted



<a name="eventsource"></a>
### eventsource v3.0.7
#### 

##### Paths
* /home/runner/work/giselle/giselle

<a href="http://opensource.org/licenses/mit-license">MIT</a> permitted



<a name="eventsource-parser"></a>
### eventsource-parser v3.0.6
#### 

##### Paths
* /home/runner/work/giselle/giselle

<a href="http://opensource.org/licenses/mit-license">MIT</a> permitted



<a name="evt"></a>
### evt v2.5.9
#### 

##### Paths
* /home/runner/work/giselle/giselle

<a href="http://opensource.org/licenses/mit-license">MIT</a> permitted



<a name="execa"></a>
### execa v8.0.1
#### 

##### Paths
* /home/runner/work/giselle/giselle

<a href="http://opensource.org/licenses/mit-license">MIT</a> permitted



<a name="expect-type"></a>
### expect-type v1.2.1
#### 

##### Paths
* /home/runner/work/giselle/giselle

<a href="http://www.apache.org/licenses/LICENSE-2.0.txt">Apache 2.0</a> permitted



<a name="extend"></a>
### extend v3.0.2
#### 

##### Paths
* /home/runner/work/giselle/giselle

<a href="http://opensource.org/licenses/mit-license">MIT</a> permitted



<a name="extendable-error"></a>
### extendable-error v0.1.7
#### 

##### Paths
* /home/runner/work/giselle/giselle

<a href="http://opensource.org/licenses/mit-license">MIT</a> permitted



<a name="external-editor"></a>
### external-editor v3.1.0
#### 

##### Paths
* /home/runner/work/giselle/giselle

<a href="http://opensource.org/licenses/mit-license">MIT</a> permitted



<a name="fast-content-type-parse"></a>
### fast-content-type-parse v3.0.0
#### 

##### Paths
* /home/runner/work/giselle/giselle

<a href="http://opensource.org/licenses/mit-license">MIT</a> permitted



<a name="fast-copy"></a>
### fast-copy v3.0.2
#### 

##### Paths
* /home/runner/work/giselle/giselle

<a href="http://opensource.org/licenses/mit-license">MIT</a> permitted



<a name="fast-deep-equal"></a>
### fast-deep-equal v3.1.3
#### 

##### Paths
* /home/runner/work/giselle/giselle

<a href="http://opensource.org/licenses/mit-license">MIT</a> permitted



<a name="fast-glob"></a>
### fast-glob v3.3.3
#### 

##### Paths
* /home/runner/work/giselle/giselle

<a href="http://opensource.org/licenses/mit-license">MIT</a> permitted



<a name="fast-json-stable-stringify"></a>
### fast-json-stable-stringify v2.1.0
#### 

##### Paths
* /home/runner/work/giselle/giselle

<a href="http://opensource.org/licenses/mit-license">MIT</a> permitted



<a name="fast-levenshtein"></a>
### fast-levenshtein v3.0.0
#### 

##### Paths
* /home/runner/work/giselle/giselle

<a href="http://opensource.org/licenses/mit-license">MIT</a> permitted



<a name="fast-redact"></a>
### fast-redact v3.5.0
#### 

##### Paths
* /home/runner/work/giselle/giselle

<a href="http://opensource.org/licenses/mit-license">MIT</a> permitted



<a name="fast-safe-stringify"></a>
### fast-safe-stringify v2.1.1
#### 

##### Paths
* /home/runner/work/giselle/giselle

<a href="http://opensource.org/licenses/mit-license">MIT</a> permitted



<a name="fast-uri"></a>
### fast-uri v3.1.0
#### 

##### Paths
* /home/runner/work/giselle/giselle

<a href="http://opensource.org/licenses/BSD-3-Clause">New BSD</a> permitted



<a name="fast-xml-parser"></a>
### fast-xml-parser v4.4.1
#### 

##### Paths
* /home/runner/work/giselle/giselle

<a href="http://opensource.org/licenses/mit-license">MIT</a> permitted



<a name="fastest-levenshtein"></a>
### fastest-levenshtein v1.0.16
#### 

##### Paths
* /home/runner/work/giselle/giselle

<a href="http://opensource.org/licenses/mit-license">MIT</a> permitted



<a name="fastq"></a>
### fastq v1.18.0
#### 

##### Paths
* /home/runner/work/giselle/giselle

<a href="http://en.wikipedia.org/wiki/ISC_license">ISC</a> permitted



<a name="fd-package-json"></a>
### fd-package-json v2.0.0
#### 

##### Paths
* /home/runner/work/giselle/giselle

<a href="http://opensource.org/licenses/mit-license">MIT</a> permitted



<a name="fdir"></a>
### fdir v6.5.0
#### 

##### Paths
* /home/runner/work/giselle/giselle

<a href="http://opensource.org/licenses/mit-license">MIT</a> permitted



<a name="fflate"></a>
### fflate v0.4.8
#### 

##### Paths
* /home/runner/work/giselle/giselle

<a href="http://opensource.org/licenses/mit-license">MIT</a> permitted



<a name="fill-range"></a>
### fill-range v7.1.1
#### 

##### Paths
* /home/runner/work/giselle/giselle

<a href="http://opensource.org/licenses/mit-license">MIT</a> permitted



<a name="find-up"></a>
### find-up v4.1.0
#### 

##### Paths
* /home/runner/work/giselle/giselle

<a href="http://opensource.org/licenses/mit-license">MIT</a> permitted



<a name="flags"></a>
### flags v4.0.0
#### 

##### Paths
* /home/runner/work/giselle/giselle

<a href="http://opensource.org/licenses/mit-license">MIT</a> permitted



<a name="foreground-child"></a>
### foreground-child v3.3.0
#### 

##### Paths
* /home/runner/work/giselle/giselle

<a href="http://en.wikipedia.org/wiki/ISC_license">ISC</a> permitted



<a name="formatly"></a>
### formatly v0.2.4
#### 

##### Paths
* /home/runner/work/giselle/giselle

<a href="http://opensource.org/licenses/mit-license">MIT</a> permitted



<a name="forwarded-parse"></a>
### forwarded-parse v2.1.2
#### 

##### Paths
* /home/runner/work/giselle/giselle

<a href="http://opensource.org/licenses/mit-license">MIT</a> permitted



<a name="framer-motion"></a>
### framer-motion v12.4.3
#### 

##### Paths
* /home/runner/work/giselle/giselle

<a href="http://opensource.org/licenses/mit-license">MIT</a> permitted



<a name="fs-extra"></a>
### fs-extra v7.0.1
#### 

##### Paths
* /home/runner/work/giselle/giselle

<a href="http://opensource.org/licenses/mit-license">MIT</a> permitted



<a name="fs.realpath"></a>
### fs.realpath v1.0.0
#### 

##### Paths
* /home/runner/work/giselle/giselle

<a href="http://en.wikipedia.org/wiki/ISC_license">ISC</a> permitted



<a name="function-bind"></a>
### function-bind v1.1.2
#### 

##### Paths
* /home/runner/work/giselle/giselle

<a href="http://opensource.org/licenses/mit-license">MIT</a> permitted



<a name="gaxios"></a>
### gaxios v6.7.1
#### 

##### Paths
* /home/runner/work/giselle/giselle

<a href="http://www.apache.org/licenses/LICENSE-2.0.txt">Apache 2.0</a> permitted



<a name="gcp-metadata"></a>
### gcp-metadata v6.1.0
#### 

##### Paths
* /home/runner/work/giselle/giselle

<a href="http://www.apache.org/licenses/LICENSE-2.0.txt">Apache 2.0</a> permitted



<a name="gensync"></a>
### gensync v1.0.0-beta.2
#### 

##### Paths
* /home/runner/work/giselle/giselle

<a href="http://opensource.org/licenses/mit-license">MIT</a> permitted



<a name="get-caller-file"></a>
### get-caller-file v2.0.5
#### 

##### Paths
* /home/runner/work/giselle/giselle

<a href="http://en.wikipedia.org/wiki/ISC_license">ISC</a> permitted



<a name="get-intrinsic"></a>
### get-intrinsic v1.2.7
#### 

##### Paths
* /home/runner/work/giselle/giselle

<a href="http://opensource.org/licenses/mit-license">MIT</a> permitted



<a name="get-nonce"></a>
### get-nonce v1.0.1
#### 

##### Paths
* /home/runner/work/giselle/giselle

<a href="http://opensource.org/licenses/mit-license">MIT</a> permitted



<a name="get-proto"></a>
### get-proto v1.0.1
#### 

##### Paths
* /home/runner/work/giselle/giselle

<a href="http://opensource.org/licenses/mit-license">MIT</a> permitted



<a name="get-stream"></a>
### get-stream v8.0.1
#### 

##### Paths
* /home/runner/work/giselle/giselle

<a href="http://opensource.org/licenses/mit-license">MIT</a> permitted



<a name="get-tsconfig"></a>
### get-tsconfig v4.9.0
#### 

##### Paths
* /home/runner/work/giselle/giselle

<a href="http://opensource.org/licenses/mit-license">MIT</a> permitted



<a name="glob"></a>
### glob v9.3.5
#### 

##### Paths
* /home/runner/work/giselle/giselle

<a href="http://en.wikipedia.org/wiki/ISC_license">ISC</a> permitted



<a name="glob-parent"></a>
### glob-parent v5.1.2
#### 

##### Paths
* /home/runner/work/giselle/giselle

<a href="http://en.wikipedia.org/wiki/ISC_license">ISC</a> permitted



<a name="glob-to-regexp"></a>
### glob-to-regexp v0.4.1
#### 

##### Paths
* /home/runner/work/giselle/giselle

<a href="http://opensource.org/licenses/bsd-license">Simplified BSD</a> permitted



<a name="globals"></a>
### globals v11.12.0
#### 

##### Paths
* /home/runner/work/giselle/giselle

<a href="http://opensource.org/licenses/mit-license">MIT</a> permitted



<a name="globby"></a>
### globby v11.1.0
#### 

##### Paths
* /home/runner/work/giselle/giselle

<a href="http://opensource.org/licenses/mit-license">MIT</a> permitted



<a name="globrex"></a>
### globrex v0.1.2
#### 

##### Paths
* /home/runner/work/giselle/giselle

<a href="http://opensource.org/licenses/mit-license">MIT</a> permitted



<a name="google-auth-library"></a>
### google-auth-library v9.15.0
#### 

##### Paths
* /home/runner/work/giselle/giselle

<a href="http://www.apache.org/licenses/LICENSE-2.0.txt">Apache 2.0</a> permitted



<a name="googleapis"></a>
### googleapis v144.0.0
#### 

##### Paths
* /home/runner/work/giselle/giselle

<a href="http://www.apache.org/licenses/LICENSE-2.0.txt">Apache 2.0</a> permitted



<a name="googleapis-common"></a>
### googleapis-common v7.2.0
#### 

##### Paths
* /home/runner/work/giselle/giselle

<a href="http://www.apache.org/licenses/LICENSE-2.0.txt">Apache 2.0</a> permitted



<a name="gopd"></a>
### gopd v1.2.0
#### 

##### Paths
* /home/runner/work/giselle/giselle

<a href="http://opensource.org/licenses/mit-license">MIT</a> permitted



<a name="gql.tada"></a>
### gql.tada v1.8.10
#### 

##### Paths
* /home/runner/work/giselle/giselle

<a href="http://opensource.org/licenses/mit-license">MIT</a> permitted



<a name="graceful-fs"></a>
### graceful-fs v4.2.11
#### 

##### Paths
* /home/runner/work/giselle/giselle

<a href="http://en.wikipedia.org/wiki/ISC_license">ISC</a> permitted



<a name="graphql"></a>
### graphql v16.10.0
#### 

##### Paths
* /home/runner/work/giselle/giselle

<a href="http://opensource.org/licenses/mit-license">MIT</a> permitted



<a name="gtoken"></a>
### gtoken v7.1.0
#### 

##### Paths
* /home/runner/work/giselle/giselle

<a href="http://opensource.org/licenses/mit-license">MIT</a> permitted



<a name="gzip-size"></a>
### gzip-size v6.0.0
#### 

##### Paths
* /home/runner/work/giselle/giselle

<a href="http://opensource.org/licenses/mit-license">MIT</a> permitted



<a name="happy-dom"></a>
### happy-dom v20.0.2
#### 

##### Paths
* /home/runner/work/giselle/giselle

<a href="http://opensource.org/licenses/mit-license">MIT</a> permitted



<a name="has-flag"></a>
### has-flag v4.0.0
#### 

##### Paths
* /home/runner/work/giselle/giselle

<a href="http://opensource.org/licenses/mit-license">MIT</a> permitted



<a name="has-symbols"></a>
### has-symbols v1.1.0
#### 

##### Paths
* /home/runner/work/giselle/giselle

<a href="http://opensource.org/licenses/mit-license">MIT</a> permitted



<a name="hasown"></a>
### hasown v2.0.2
#### 

##### Paths
* /home/runner/work/giselle/giselle

<a href="http://opensource.org/licenses/mit-license">MIT</a> permitted



<a name="hast-util-from-parse5"></a>
### hast-util-from-parse5 v8.0.3
#### 

##### Paths
* /home/runner/work/giselle/giselle

<a href="http://opensource.org/licenses/mit-license">MIT</a> permitted



<a name="hast-util-parse-selector"></a>
### hast-util-parse-selector v4.0.0
#### 

##### Paths
* /home/runner/work/giselle/giselle

<a href="http://opensource.org/licenses/mit-license">MIT</a> permitted



<a name="hast-util-raw"></a>
### hast-util-raw v9.1.0
#### 

##### Paths
* /home/runner/work/giselle/giselle

<a href="http://opensource.org/licenses/mit-license">MIT</a> permitted



<a name="hast-util-to-jsx-runtime"></a>
### hast-util-to-jsx-runtime v2.3.2
#### 

##### Paths
* /home/runner/work/giselle/giselle

<a href="http://opensource.org/licenses/mit-license">MIT</a> permitted



<a name="hast-util-to-parse5"></a>
### hast-util-to-parse5 v8.0.0
#### 

##### Paths
* /home/runner/work/giselle/giselle

<a href="http://opensource.org/licenses/mit-license">MIT</a> permitted



<a name="hast-util-whitespace"></a>
### hast-util-whitespace v3.0.0
#### 

##### Paths
* /home/runner/work/giselle/giselle

<a href="http://opensource.org/licenses/mit-license">MIT</a> permitted



<a name="hastscript"></a>
### hastscript v9.0.1
#### 

##### Paths
* /home/runner/work/giselle/giselle

<a href="http://opensource.org/licenses/mit-license">MIT</a> permitted



<a name="help-me"></a>
### help-me v5.0.0
#### 

##### Paths
* /home/runner/work/giselle/giselle

<a href="http://opensource.org/licenses/mit-license">MIT</a> permitted



<a name="highlight.js"></a>
### highlight.js v11.11.1
#### 

##### Paths
* /home/runner/work/giselle/giselle

<a href="http://opensource.org/licenses/BSD-3-Clause">New BSD</a> permitted



<a name="hoist-non-react-statics"></a>
### hoist-non-react-statics v3.3.2
#### 

##### Paths
* /home/runner/work/giselle/giselle

<a href="http://opensource.org/licenses/BSD-3-Clause">New BSD</a> permitted



<a name="html-encoding-sniffer"></a>
### html-encoding-sniffer v4.0.0
#### 

##### Paths
* /home/runner/work/giselle/giselle

<a href="http://opensource.org/licenses/mit-license">MIT</a> permitted



<a name="html-escaper"></a>
### html-escaper v2.0.2
#### 

##### Paths
* /home/runner/work/giselle/giselle

<a href="http://opensource.org/licenses/mit-license">MIT</a> permitted



<a name="html-url-attributes"></a>
### html-url-attributes v3.0.1
#### 

##### Paths
* /home/runner/work/giselle/giselle

<a href="http://opensource.org/licenses/mit-license">MIT</a> permitted



<a name="html-void-elements"></a>
### html-void-elements v3.0.0
#### 

##### Paths
* /home/runner/work/giselle/giselle

<a href="http://opensource.org/licenses/mit-license">MIT</a> permitted



<a name="http-proxy-agent"></a>
### http-proxy-agent v7.0.2
#### 

##### Paths
* /home/runner/work/giselle/giselle

<a href="http://opensource.org/licenses/mit-license">MIT</a> permitted



<a name="https-proxy-agent"></a>
### https-proxy-agent v5.0.1
#### 

##### Paths
* /home/runner/work/giselle/giselle

<a href="http://opensource.org/licenses/mit-license">MIT</a> permitted



<a name="human-id"></a>
### human-id v4.1.1
#### 

##### Paths
* /home/runner/work/giselle/giselle

<a href="http://opensource.org/licenses/mit-license">MIT</a> permitted



<a name="human-signals"></a>
### human-signals v5.0.0
#### 

##### Paths
* /home/runner/work/giselle/giselle

<a href="http://www.apache.org/licenses/LICENSE-2.0.txt">Apache 2.0</a> permitted



<a name="humanize-duration"></a>
### humanize-duration v3.33.1
#### 

##### Paths
* /home/runner/work/giselle/giselle

<a href="https://unlicense.org/">The Unlicense</a> permitted



<a name="iconv-lite"></a>
### iconv-lite v0.4.24
#### 

##### Paths
* /home/runner/work/giselle/giselle

<a href="http://opensource.org/licenses/mit-license">MIT</a> permitted



<a name="ignore"></a>
### ignore v5.3.2
#### 

##### Paths
* /home/runner/work/giselle/giselle

<a href="http://opensource.org/licenses/mit-license">MIT</a> permitted



<a name="import-in-the-middle"></a>
### import-in-the-middle v1.7.4
#### 

##### Paths
* /home/runner/work/giselle/giselle

<a href="http://www.apache.org/licenses/LICENSE-2.0.txt">Apache 2.0</a> permitted



<a name="inline-style-parser"></a>
### inline-style-parser v0.2.4
#### 

##### Paths
* /home/runner/work/giselle/giselle

<a href="http://opensource.org/licenses/mit-license">MIT</a> permitted



<a name="input-otp"></a>
### input-otp v1.4.2
#### 

##### Paths
* /home/runner/work/giselle/giselle

<a href="http://opensource.org/licenses/mit-license">MIT</a> permitted



<a name="is-alphabetical"></a>
### is-alphabetical v2.0.1
#### 

##### Paths
* /home/runner/work/giselle/giselle

<a href="http://opensource.org/licenses/mit-license">MIT</a> permitted



<a name="is-alphanumerical"></a>
### is-alphanumerical v2.0.1
#### 

##### Paths
* /home/runner/work/giselle/giselle

<a href="http://opensource.org/licenses/mit-license">MIT</a> permitted



<a name="is-arrayish"></a>
### is-arrayish v0.3.2
#### 

##### Paths
* /home/runner/work/giselle/giselle

<a href="http://opensource.org/licenses/mit-license">MIT</a> permitted



<a name="is-binary-path"></a>
### is-binary-path v2.1.0
#### 

##### Paths
* /home/runner/work/giselle/giselle

<a href="http://opensource.org/licenses/mit-license">MIT</a> permitted



<a name="is-buffer"></a>
### is-buffer v2.0.5
#### 

##### Paths
* /home/runner/work/giselle/giselle

<a href="http://opensource.org/licenses/mit-license">MIT</a> permitted



<a name="is-core-module"></a>
### is-core-module v2.16.1
#### 

##### Paths
* /home/runner/work/giselle/giselle

<a href="http://opensource.org/licenses/mit-license">MIT</a> permitted



<a name="is-decimal"></a>
### is-decimal v2.0.1
#### 

##### Paths
* /home/runner/work/giselle/giselle

<a href="http://opensource.org/licenses/mit-license">MIT</a> permitted



<a name="is-extglob"></a>
### is-extglob v2.1.1
#### 

##### Paths
* /home/runner/work/giselle/giselle

<a href="http://opensource.org/licenses/mit-license">MIT</a> permitted



<a name="is-fullwidth-code-point"></a>
### is-fullwidth-code-point v3.0.0
#### 

##### Paths
* /home/runner/work/giselle/giselle

<a href="http://opensource.org/licenses/mit-license">MIT</a> permitted



<a name="is-glob"></a>
### is-glob v4.0.3
#### 

##### Paths
* /home/runner/work/giselle/giselle

<a href="http://opensource.org/licenses/mit-license">MIT</a> permitted



<a name="is-hexadecimal"></a>
### is-hexadecimal v2.0.1
#### 

##### Paths
* /home/runner/work/giselle/giselle

<a href="http://opensource.org/licenses/mit-license">MIT</a> permitted



<a name="is-node-process"></a>
### is-node-process v1.2.0
#### 

##### Paths
* /home/runner/work/giselle/giselle

<a href="http://opensource.org/licenses/mit-license">MIT</a> permitted



<a name="is-number"></a>
### is-number v7.0.0
#### 

##### Paths
* /home/runner/work/giselle/giselle

<a href="http://opensource.org/licenses/mit-license">MIT</a> permitted



<a name="is-plain-obj"></a>
### is-plain-obj v4.1.0
#### 

##### Paths
* /home/runner/work/giselle/giselle

<a href="http://opensource.org/licenses/mit-license">MIT</a> permitted



<a name="is-plain-object"></a>
### is-plain-object v5.0.0
#### 

##### Paths
* /home/runner/work/giselle/giselle

<a href="http://opensource.org/licenses/mit-license">MIT</a> permitted



<a name="is-potential-custom-element-name"></a>
### is-potential-custom-element-name v1.0.1
#### 

##### Paths
* /home/runner/work/giselle/giselle

<a href="http://opensource.org/licenses/mit-license">MIT</a> permitted



<a name="is-reference"></a>
### is-reference v1.2.1
#### 

##### Paths
* /home/runner/work/giselle/giselle

<a href="http://opensource.org/licenses/mit-license">MIT</a> permitted



<a name="is-stream"></a>
### is-stream v2.0.1
#### 

##### Paths
* /home/runner/work/giselle/giselle

<a href="http://opensource.org/licenses/mit-license">MIT</a> permitted



<a name="is-subdir"></a>
### is-subdir v1.2.0
#### 

##### Paths
* /home/runner/work/giselle/giselle

<a href="http://opensource.org/licenses/mit-license">MIT</a> permitted



<a name="is-what"></a>
### is-what v4.1.16
#### 

##### Paths
* /home/runner/work/giselle/giselle

<a href="http://opensource.org/licenses/mit-license">MIT</a> permitted



<a name="is-windows"></a>
### is-windows v1.0.2
#### 

##### Paths
* /home/runner/work/giselle/giselle

<a href="http://opensource.org/licenses/mit-license">MIT</a> permitted



<a name="isexe"></a>
### isexe v2.0.0
#### 

##### Paths
* /home/runner/work/giselle/giselle

<a href="http://en.wikipedia.org/wiki/ISC_license">ISC</a> permitted



<a name="isows"></a>
### isows v1.0.7
#### 

##### Paths
* /home/runner/work/giselle/giselle

<a href="http://opensource.org/licenses/mit-license">MIT</a> permitted



<a name="jackspeak"></a>
### jackspeak v3.4.3
#### 

##### Paths
* /home/runner/work/giselle/giselle

BlueOak-1.0.0 permitted



<a name="jest-worker"></a>
### jest-worker v27.5.1
#### 

##### Paths
* /home/runner/work/giselle/giselle

<a href="http://opensource.org/licenses/mit-license">MIT</a> permitted



<a name="jiti"></a>
### jiti v2.4.2
#### 

##### Paths
* /home/runner/work/giselle/giselle

<a href="http://opensource.org/licenses/mit-license">MIT</a> permitted



<a name="jose"></a>
### jose v5.9.6
#### 

##### Paths
* /home/runner/work/giselle/giselle

<a href="http://opensource.org/licenses/mit-license">MIT</a> permitted



<a name="joycon"></a>
### joycon v3.1.1
#### 

##### Paths
* /home/runner/work/giselle/giselle

<a href="http://opensource.org/licenses/mit-license">MIT</a> permitted



<a name="js-tokens"></a>
### js-tokens v4.0.0
#### 

##### Paths
* /home/runner/work/giselle/giselle

<a href="http://opensource.org/licenses/mit-license">MIT</a> permitted



<a name="js-yaml"></a>
### js-yaml v3.14.1
#### 

##### Paths
* /home/runner/work/giselle/giselle

<a href="http://opensource.org/licenses/mit-license">MIT</a> permitted



<a name="jsdom"></a>
### jsdom v26.1.0
#### 

##### Paths
* /home/runner/work/giselle/giselle

<a href="http://opensource.org/licenses/mit-license">MIT</a> permitted



<a name="jsesc"></a>
### jsesc v3.1.0
#### 

##### Paths
* /home/runner/work/giselle/giselle

<a href="http://opensource.org/licenses/mit-license">MIT</a> permitted



<a name="json-bigint"></a>
### json-bigint v1.0.0
#### 

##### Paths
* /home/runner/work/giselle/giselle

<a href="http://opensource.org/licenses/mit-license">MIT</a> permitted



<a name="json-parse-even-better-errors"></a>
### json-parse-even-better-errors v2.3.1
#### 

##### Paths
* /home/runner/work/giselle/giselle

<a href="http://opensource.org/licenses/mit-license">MIT</a> permitted



<a name="json-schema"></a>
### json-schema v0.4.0
#### 

##### Paths
* /home/runner/work/giselle/giselle

(AFL-2.1 OR BSD-3-Clause) permitted



<a name="json-schema-traverse"></a>
### json-schema-traverse v0.4.1
#### 

##### Paths
* /home/runner/work/giselle/giselle

<a href="http://opensource.org/licenses/mit-license">MIT</a> permitted



<a name="json5"></a>
### json5 v2.2.3
#### 

##### Paths
* /home/runner/work/giselle/giselle

<a href="http://opensource.org/licenses/mit-license">MIT</a> permitted



<a name="jsonfile"></a>
### jsonfile v4.0.0
#### 

##### Paths
* /home/runner/work/giselle/giselle

<a href="http://opensource.org/licenses/mit-license">MIT</a> permitted



<a name="jwa"></a>
### jwa v2.0.0
#### 

##### Paths
* /home/runner/work/giselle/giselle

<a href="http://opensource.org/licenses/mit-license">MIT</a> permitted



<a name="jws"></a>
### jws v4.0.0
#### 

##### Paths
* /home/runner/work/giselle/giselle

<a href="http://opensource.org/licenses/mit-license">MIT</a> permitted



<a name="knip"></a>
### knip v5.61.3
#### 

##### Paths
* /home/runner/work/giselle/giselle

<a href="http://en.wikipedia.org/wiki/ISC_license">ISC</a> permitted



<a name="langfuse"></a>
### langfuse v3.38.4
#### 

##### Paths
* /home/runner/work/giselle/giselle

<a href="http://opensource.org/licenses/mit-license">MIT</a> permitted



<a name="langfuse-core"></a>
### langfuse-core v3.37.0
#### 

##### Paths
* /home/runner/work/giselle/giselle

<a href="http://opensource.org/licenses/mit-license">MIT</a> permitted



<a name="langfuse-vercel"></a>
### langfuse-vercel v3.37.0
#### 

##### Paths
* /home/runner/work/giselle/giselle

<a href="http://opensource.org/licenses/mit-license">MIT</a> permitted



<a name="lightningcss"></a>
### lightningcss v1.30.1
#### 

##### Paths
* /home/runner/work/giselle/giselle

<a href="https://www.mozilla.org/media/MPL/2.0/index.815ca599c9df.txt">Mozilla Public License 2.0</a> permitted



<a name="lightningcss-linux-x64-gnu"></a>
### lightningcss-linux-x64-gnu v1.30.1
#### 

##### Paths
* /home/runner/work/giselle/giselle

<a href="https://www.mozilla.org/media/MPL/2.0/index.815ca599c9df.txt">Mozilla Public License 2.0</a> permitted



<a name="lilconfig"></a>
### lilconfig v3.1.3
#### 

##### Paths
* /home/runner/work/giselle/giselle

<a href="http://opensource.org/licenses/mit-license">MIT</a> permitted



<a name="lines-and-columns"></a>
### lines-and-columns v1.2.4
#### 

##### Paths
* /home/runner/work/giselle/giselle

<a href="http://opensource.org/licenses/mit-license">MIT</a> permitted



<a name="linkify-it"></a>
### linkify-it v5.0.0
#### 

##### Paths
* /home/runner/work/giselle/giselle

<a href="http://opensource.org/licenses/mit-license">MIT</a> permitted



<a name="load-tsconfig"></a>
### load-tsconfig v0.2.5
#### 

##### Paths
* /home/runner/work/giselle/giselle

<a href="http://opensource.org/licenses/mit-license">MIT</a> permitted



<a name="loader-runner"></a>
### loader-runner v4.3.1
#### 

##### Paths
* /home/runner/work/giselle/giselle

<a href="http://opensource.org/licenses/mit-license">MIT</a> permitted



<a name="locate-path"></a>
### locate-path v5.0.0
#### 

##### Paths
* /home/runner/work/giselle/giselle

<a href="http://opensource.org/licenses/mit-license">MIT</a> permitted



<a name="lodash.camelcase"></a>
### lodash.camelcase v4.3.0
#### 

##### Paths
* /home/runner/work/giselle/giselle

<a href="http://opensource.org/licenses/mit-license">MIT</a> permitted



<a name="lodash.castarray"></a>
### lodash.castarray v4.4.0
#### 

##### Paths
* /home/runner/work/giselle/giselle

<a href="http://opensource.org/licenses/mit-license">MIT</a> permitted



<a name="lodash.isplainobject"></a>
### lodash.isplainobject v4.0.6
#### 

##### Paths
* /home/runner/work/giselle/giselle

<a href="http://opensource.org/licenses/mit-license">MIT</a> permitted



<a name="lodash.merge"></a>
### lodash.merge v4.6.2
#### 

##### Paths
* /home/runner/work/giselle/giselle

<a href="http://opensource.org/licenses/mit-license">MIT</a> permitted



<a name="lodash.sortby"></a>
### lodash.sortby v4.7.0
#### 

##### Paths
* /home/runner/work/giselle/giselle

<a href="http://opensource.org/licenses/mit-license">MIT</a> permitted



<a name="lodash.startcase"></a>
### lodash.startcase v4.4.0
#### 

##### Paths
* /home/runner/work/giselle/giselle

<a href="http://opensource.org/licenses/mit-license">MIT</a> permitted



<a name="long"></a>
### long v5.2.4
#### 

##### Paths
* /home/runner/work/giselle/giselle

<a href="http://www.apache.org/licenses/LICENSE-2.0.txt">Apache 2.0</a> permitted



<a name="longest-streak"></a>
### longest-streak v3.1.0
#### 

##### Paths
* /home/runner/work/giselle/giselle

<a href="http://opensource.org/licenses/mit-license">MIT</a> permitted



<a name="loupe"></a>
### loupe v3.1.4
#### 

##### Paths
* /home/runner/work/giselle/giselle

<a href="http://opensource.org/licenses/mit-license">MIT</a> permitted



<a name="lowlight"></a>
### lowlight v3.3.0
#### 

##### Paths
* /home/runner/work/giselle/giselle

<a href="http://opensource.org/licenses/mit-license">MIT</a> permitted



<a name="lru-cache"></a>
### lru-cache v5.1.1
#### 

##### Paths
* /home/runner/work/giselle/giselle

<a href="http://en.wikipedia.org/wiki/ISC_license">ISC</a> permitted



<a name="lucide-react"></a>
### lucide-react v0.473.0
#### 

##### Paths
* /home/runner/work/giselle/giselle

<a href="http://en.wikipedia.org/wiki/ISC_license">ISC</a> permitted



<a name="magic-string"></a>
### magic-string v0.30.8
#### 

##### Paths
* /home/runner/work/giselle/giselle

<a href="http://opensource.org/licenses/mit-license">MIT</a> permitted



<a name="markdown-it"></a>
### markdown-it v14.1.0
#### 

##### Paths
* /home/runner/work/giselle/giselle

<a href="http://opensource.org/licenses/mit-license">MIT</a> permitted



<a name="markdown-table"></a>
### markdown-table v3.0.4
#### 

##### Paths
* /home/runner/work/giselle/giselle

<a href="http://opensource.org/licenses/mit-license">MIT</a> permitted



<a name="marked"></a>
### marked v15.0.7
#### 

##### Paths
* /home/runner/work/giselle/giselle

<a href="http://opensource.org/licenses/mit-license">MIT</a> permitted



<a name="math-intrinsics"></a>
### math-intrinsics v1.1.0
#### 

##### Paths
* /home/runner/work/giselle/giselle

<a href="http://opensource.org/licenses/mit-license">MIT</a> permitted



<a name="mathml-to-latex"></a>
### mathml-to-latex v1.5.0
#### 

##### Paths
* /home/runner/work/giselle/giselle

<a href="http://opensource.org/licenses/mit-license">MIT</a> permitted



<a name="mdast-util-find-and-replace"></a>
### mdast-util-find-and-replace v3.0.2
#### 

##### Paths
* /home/runner/work/giselle/giselle

<a href="http://opensource.org/licenses/mit-license">MIT</a> permitted



<a name="mdast-util-from-markdown"></a>
### mdast-util-from-markdown v2.0.2
#### 

##### Paths
* /home/runner/work/giselle/giselle

<a href="http://opensource.org/licenses/mit-license">MIT</a> permitted



<a name="mdast-util-gfm"></a>
### mdast-util-gfm v3.1.0
#### 

##### Paths
* /home/runner/work/giselle/giselle

<a href="http://opensource.org/licenses/mit-license">MIT</a> permitted



<a name="mdast-util-gfm-autolink-literal"></a>
### mdast-util-gfm-autolink-literal v2.0.1
#### 

##### Paths
* /home/runner/work/giselle/giselle

<a href="http://opensource.org/licenses/mit-license">MIT</a> permitted



<a name="mdast-util-gfm-footnote"></a>
### mdast-util-gfm-footnote v2.1.0
#### 

##### Paths
* /home/runner/work/giselle/giselle

<a href="http://opensource.org/licenses/mit-license">MIT</a> permitted



<a name="mdast-util-gfm-strikethrough"></a>
### mdast-util-gfm-strikethrough v2.0.0
#### 

##### Paths
* /home/runner/work/giselle/giselle

<a href="http://opensource.org/licenses/mit-license">MIT</a> permitted



<a name="mdast-util-gfm-table"></a>
### mdast-util-gfm-table v2.0.0
#### 

##### Paths
* /home/runner/work/giselle/giselle

<a href="http://opensource.org/licenses/mit-license">MIT</a> permitted



<a name="mdast-util-gfm-task-list-item"></a>
### mdast-util-gfm-task-list-item v2.0.0
#### 

##### Paths
* /home/runner/work/giselle/giselle

<a href="http://opensource.org/licenses/mit-license">MIT</a> permitted



<a name="mdast-util-mdx-expression"></a>
### mdast-util-mdx-expression v2.0.1
#### 

##### Paths
* /home/runner/work/giselle/giselle

<a href="http://opensource.org/licenses/mit-license">MIT</a> permitted



<a name="mdast-util-mdx-jsx"></a>
### mdast-util-mdx-jsx v3.2.0
#### 

##### Paths
* /home/runner/work/giselle/giselle

<a href="http://opensource.org/licenses/mit-license">MIT</a> permitted



<a name="mdast-util-mdxjs-esm"></a>
### mdast-util-mdxjs-esm v2.0.1
#### 

##### Paths
* /home/runner/work/giselle/giselle

<a href="http://opensource.org/licenses/mit-license">MIT</a> permitted



<a name="mdast-util-phrasing"></a>
### mdast-util-phrasing v4.1.0
#### 

##### Paths
* /home/runner/work/giselle/giselle

<a href="http://opensource.org/licenses/mit-license">MIT</a> permitted



<a name="mdast-util-to-hast"></a>
### mdast-util-to-hast v13.2.0
#### 

##### Paths
* /home/runner/work/giselle/giselle

<a href="http://opensource.org/licenses/mit-license">MIT</a> permitted



<a name="mdast-util-to-markdown"></a>
### mdast-util-to-markdown v2.1.2
#### 

##### Paths
* /home/runner/work/giselle/giselle

<a href="http://opensource.org/licenses/mit-license">MIT</a> permitted



<a name="mdast-util-to-string"></a>
### mdast-util-to-string v4.0.0
#### 

##### Paths
* /home/runner/work/giselle/giselle

<a href="http://opensource.org/licenses/mit-license">MIT</a> permitted



<a name="mdurl"></a>
### mdurl v2.0.0
#### 

##### Paths
* /home/runner/work/giselle/giselle

<a href="http://opensource.org/licenses/mit-license">MIT</a> permitted



<a name="merge-stream"></a>
### merge-stream v2.0.0
#### 

##### Paths
* /home/runner/work/giselle/giselle

<a href="http://opensource.org/licenses/mit-license">MIT</a> permitted



<a name="merge2"></a>
### merge2 v1.4.1
#### 

##### Paths
* /home/runner/work/giselle/giselle

<a href="http://opensource.org/licenses/mit-license">MIT</a> permitted



<a name="micromark"></a>
### micromark v4.0.1
#### 

##### Paths
* /home/runner/work/giselle/giselle

<a href="http://opensource.org/licenses/mit-license">MIT</a> permitted



<a name="micromark-core-commonmark"></a>
### micromark-core-commonmark v2.0.2
#### 

##### Paths
* /home/runner/work/giselle/giselle

<a href="http://opensource.org/licenses/mit-license">MIT</a> permitted



<a name="micromark-extension-gfm"></a>
### micromark-extension-gfm v3.0.0
#### 

##### Paths
* /home/runner/work/giselle/giselle

<a href="http://opensource.org/licenses/mit-license">MIT</a> permitted



<a name="micromark-extension-gfm-autolink-literal"></a>
### micromark-extension-gfm-autolink-literal v2.1.0
#### 

##### Paths
* /home/runner/work/giselle/giselle

<a href="http://opensource.org/licenses/mit-license">MIT</a> permitted



<a name="micromark-extension-gfm-footnote"></a>
### micromark-extension-gfm-footnote v2.1.0
#### 

##### Paths
* /home/runner/work/giselle/giselle

<a href="http://opensource.org/licenses/mit-license">MIT</a> permitted



<a name="micromark-extension-gfm-strikethrough"></a>
### micromark-extension-gfm-strikethrough v2.1.0
#### 

##### Paths
* /home/runner/work/giselle/giselle

<a href="http://opensource.org/licenses/mit-license">MIT</a> permitted



<a name="micromark-extension-gfm-table"></a>
### micromark-extension-gfm-table v2.1.1
#### 

##### Paths
* /home/runner/work/giselle/giselle

<a href="http://opensource.org/licenses/mit-license">MIT</a> permitted



<a name="micromark-extension-gfm-tagfilter"></a>
### micromark-extension-gfm-tagfilter v2.0.0
#### 

##### Paths
* /home/runner/work/giselle/giselle

<a href="http://opensource.org/licenses/mit-license">MIT</a> permitted



<a name="micromark-extension-gfm-task-list-item"></a>
### micromark-extension-gfm-task-list-item v2.1.0
#### 

##### Paths
* /home/runner/work/giselle/giselle

<a href="http://opensource.org/licenses/mit-license">MIT</a> permitted



<a name="micromark-factory-destination"></a>
### micromark-factory-destination v2.0.1
#### 

##### Paths
* /home/runner/work/giselle/giselle

<a href="http://opensource.org/licenses/mit-license">MIT</a> permitted



<a name="micromark-factory-label"></a>
### micromark-factory-label v2.0.1
#### 

##### Paths
* /home/runner/work/giselle/giselle

<a href="http://opensource.org/licenses/mit-license">MIT</a> permitted



<a name="micromark-factory-space"></a>
### micromark-factory-space v2.0.1
#### 

##### Paths
* /home/runner/work/giselle/giselle

<a href="http://opensource.org/licenses/mit-license">MIT</a> permitted



<a name="micromark-factory-title"></a>
### micromark-factory-title v2.0.1
#### 

##### Paths
* /home/runner/work/giselle/giselle

<a href="http://opensource.org/licenses/mit-license">MIT</a> permitted



<a name="micromark-factory-whitespace"></a>
### micromark-factory-whitespace v2.0.1
#### 

##### Paths
* /home/runner/work/giselle/giselle

<a href="http://opensource.org/licenses/mit-license">MIT</a> permitted



<a name="micromark-util-character"></a>
### micromark-util-character v2.1.1
#### 

##### Paths
* /home/runner/work/giselle/giselle

<a href="http://opensource.org/licenses/mit-license">MIT</a> permitted



<a name="micromark-util-chunked"></a>
### micromark-util-chunked v2.0.1
#### 

##### Paths
* /home/runner/work/giselle/giselle

<a href="http://opensource.org/licenses/mit-license">MIT</a> permitted



<a name="micromark-util-classify-character"></a>
### micromark-util-classify-character v2.0.1
#### 

##### Paths
* /home/runner/work/giselle/giselle

<a href="http://opensource.org/licenses/mit-license">MIT</a> permitted



<a name="micromark-util-combine-extensions"></a>
### micromark-util-combine-extensions v2.0.1
#### 

##### Paths
* /home/runner/work/giselle/giselle

<a href="http://opensource.org/licenses/mit-license">MIT</a> permitted



<a name="micromark-util-decode-numeric-character-reference"></a>
### micromark-util-decode-numeric-character-reference v2.0.2
#### 

##### Paths
* /home/runner/work/giselle/giselle

<a href="http://opensource.org/licenses/mit-license">MIT</a> permitted



<a name="micromark-util-decode-string"></a>
### micromark-util-decode-string v2.0.1
#### 

##### Paths
* /home/runner/work/giselle/giselle

<a href="http://opensource.org/licenses/mit-license">MIT</a> permitted



<a name="micromark-util-encode"></a>
### micromark-util-encode v2.0.1
#### 

##### Paths
* /home/runner/work/giselle/giselle

<a href="http://opensource.org/licenses/mit-license">MIT</a> permitted



<a name="micromark-util-html-tag-name"></a>
### micromark-util-html-tag-name v2.0.1
#### 

##### Paths
* /home/runner/work/giselle/giselle

<a href="http://opensource.org/licenses/mit-license">MIT</a> permitted



<a name="micromark-util-normalize-identifier"></a>
### micromark-util-normalize-identifier v2.0.1
#### 

##### Paths
* /home/runner/work/giselle/giselle

<a href="http://opensource.org/licenses/mit-license">MIT</a> permitted



<a name="micromark-util-resolve-all"></a>
### micromark-util-resolve-all v2.0.1
#### 

##### Paths
* /home/runner/work/giselle/giselle

<a href="http://opensource.org/licenses/mit-license">MIT</a> permitted



<a name="micromark-util-sanitize-uri"></a>
### micromark-util-sanitize-uri v2.0.1
#### 

##### Paths
* /home/runner/work/giselle/giselle

<a href="http://opensource.org/licenses/mit-license">MIT</a> permitted



<a name="micromark-util-subtokenize"></a>
### micromark-util-subtokenize v2.0.3
#### 

##### Paths
* /home/runner/work/giselle/giselle

<a href="http://opensource.org/licenses/mit-license">MIT</a> permitted



<a name="micromark-util-symbol"></a>
### micromark-util-symbol v2.0.1
#### 

##### Paths
* /home/runner/work/giselle/giselle

<a href="http://opensource.org/licenses/mit-license">MIT</a> permitted



<a name="micromark-util-types"></a>
### micromark-util-types v2.0.1
#### 

##### Paths
* /home/runner/work/giselle/giselle

<a href="http://opensource.org/licenses/mit-license">MIT</a> permitted



<a name="micromatch"></a>
### micromatch v4.0.8
#### 

##### Paths
* /home/runner/work/giselle/giselle

<a href="http://opensource.org/licenses/mit-license">MIT</a> permitted



<a name="mime-db"></a>
### mime-db v1.52.0
#### 

##### Paths
* /home/runner/work/giselle/giselle

<a href="http://opensource.org/licenses/mit-license">MIT</a> permitted



<a name="mime-types"></a>
### mime-types v2.1.35
#### 

##### Paths
* /home/runner/work/giselle/giselle

<a href="http://opensource.org/licenses/mit-license">MIT</a> permitted



<a name="mimic-fn"></a>
### mimic-fn v4.0.0
#### 

##### Paths
* /home/runner/work/giselle/giselle

<a href="http://opensource.org/licenses/mit-license">MIT</a> permitted



<a name="minimal-polyfills"></a>
### minimal-polyfills v2.2.3
#### 

##### Paths
* /home/runner/work/giselle/giselle

<a href="http://opensource.org/licenses/mit-license">MIT</a> permitted



<a name="minimatch"></a>
### minimatch v8.0.4
#### 

##### Paths
* /home/runner/work/giselle/giselle

<a href="http://en.wikipedia.org/wiki/ISC_license">ISC</a> permitted



<a name="minimist"></a>
### minimist v1.2.8
#### 

##### Paths
* /home/runner/work/giselle/giselle

<a href="http://opensource.org/licenses/mit-license">MIT</a> permitted



<a name="minipass"></a>
### minipass v4.2.8
#### 

##### Paths
* /home/runner/work/giselle/giselle

<a href="http://en.wikipedia.org/wiki/ISC_license">ISC</a> permitted



<a name="minizlib"></a>
### minizlib v3.0.2
#### 

##### Paths
* /home/runner/work/giselle/giselle

<a href="http://opensource.org/licenses/mit-license">MIT</a> permitted



<a name="mkdirp"></a>
### mkdirp v3.0.1
#### 

##### Paths
* /home/runner/work/giselle/giselle

<a href="http://opensource.org/licenses/mit-license">MIT</a> permitted



<a name="module-details-from-path"></a>
### module-details-from-path v1.0.3
#### 

##### Paths
* /home/runner/work/giselle/giselle

<a href="http://opensource.org/licenses/mit-license">MIT</a> permitted



<a name="motion"></a>
### motion v12.3.1
#### 

##### Paths
* /home/runner/work/giselle/giselle

<a href="http://opensource.org/licenses/mit-license">MIT</a> permitted



<a name="motion-dom"></a>
### motion-dom v12.0.0
#### 

##### Paths
* /home/runner/work/giselle/giselle

<a href="http://opensource.org/licenses/mit-license">MIT</a> permitted



<a name="motion-utils"></a>
### motion-utils v12.0.0
#### 

##### Paths
* /home/runner/work/giselle/giselle

<a href="http://opensource.org/licenses/mit-license">MIT</a> permitted



<a name="mri"></a>
### mri v1.2.0
#### 

##### Paths
* /home/runner/work/giselle/giselle

<a href="http://opensource.org/licenses/mit-license">MIT</a> permitted



<a name="mrmime"></a>
### mrmime v2.0.1
#### 

##### Paths
* /home/runner/work/giselle/giselle

<a href="http://opensource.org/licenses/mit-license">MIT</a> permitted



<a name="ms"></a>
### ms v2.1.3
#### 

##### Paths
* /home/runner/work/giselle/giselle

<a href="http://opensource.org/licenses/mit-license">MIT</a> permitted



<a name="mustache"></a>
### mustache v4.2.0
#### 

##### Paths
* /home/runner/work/giselle/giselle

<a href="http://opensource.org/licenses/mit-license">MIT</a> permitted



<a name="mz"></a>
### mz v2.7.0
#### 

##### Paths
* /home/runner/work/giselle/giselle

<a href="http://opensource.org/licenses/mit-license">MIT</a> permitted



<a name="nanoid"></a>
### nanoid v3.3.8
#### 

##### Paths
* /home/runner/work/giselle/giselle

<a href="http://opensource.org/licenses/mit-license">MIT</a> permitted



<a name="napi-postinstall"></a>
### napi-postinstall v0.3.0
#### 

##### Paths
* /home/runner/work/giselle/giselle

<a href="http://opensource.org/licenses/mit-license">MIT</a> permitted



<a name="negotiator"></a>
### negotiator v0.6.3
#### 

##### Paths
* /home/runner/work/giselle/giselle

<a href="http://opensource.org/licenses/mit-license">MIT</a> permitted



<a name="neo-async"></a>
### neo-async v2.6.2
#### 

##### Paths
* /home/runner/work/giselle/giselle

<a href="http://opensource.org/licenses/mit-license">MIT</a> permitted



<a name="next"></a>
### next v15.5.2
#### 

##### Paths
* /home/runner/work/giselle/giselle

<a href="http://opensource.org/licenses/mit-license">MIT</a> permitted



<a name="next-themes"></a>
### next-themes v0.3.0
#### 

##### Paths
* /home/runner/work/giselle/giselle

<a href="http://opensource.org/licenses/mit-license">MIT</a> permitted



<a name="node-fetch"></a>
### node-fetch v2.7.0
#### 

##### Paths
* /home/runner/work/giselle/giselle

<a href="http://opensource.org/licenses/mit-license">MIT</a> permitted



<a name="node-gyp-build"></a>
### node-gyp-build v4.8.4
#### 

##### Paths
* /home/runner/work/giselle/giselle

<a href="http://opensource.org/licenses/mit-license">MIT</a> permitted



<a name="node-releases"></a>
### node-releases v2.0.19
#### 

##### Paths
* /home/runner/work/giselle/giselle

<a href="http://opensource.org/licenses/mit-license">MIT</a> permitted



<a name="nodemailer"></a>
### nodemailer v7.0.7
#### 

##### Paths
* /home/runner/work/giselle/giselle

MIT-0 permitted



<a name="normalize-path"></a>
### normalize-path v3.0.0
#### 

##### Paths
* /home/runner/work/giselle/giselle

<a href="http://opensource.org/licenses/mit-license">MIT</a> permitted



<a name="npm-run-path"></a>
### npm-run-path v5.3.0
#### 

##### Paths
* /home/runner/work/giselle/giselle

<a href="http://opensource.org/licenses/mit-license">MIT</a> permitted



<a name="nuqs"></a>
### nuqs v2.6.0
#### 

##### Paths
* /home/runner/work/giselle/giselle

<a href="http://opensource.org/licenses/mit-license">MIT</a> permitted



<a name="nwsapi"></a>
### nwsapi v2.2.20
#### 

##### Paths
* /home/runner/work/giselle/giselle

<a href="http://opensource.org/licenses/mit-license">MIT</a> permitted



<a name="object-assign"></a>
### object-assign v4.1.1
#### 

##### Paths
* /home/runner/work/giselle/giselle

<a href="http://opensource.org/licenses/mit-license">MIT</a> permitted



<a name="object-inspect"></a>
### object-inspect v1.13.3
#### 

##### Paths
* /home/runner/work/giselle/giselle

<a href="http://opensource.org/licenses/mit-license">MIT</a> permitted



<a name="obuf"></a>
### obuf v1.1.2
#### 

##### Paths
* /home/runner/work/giselle/giselle

<a href="http://opensource.org/licenses/mit-license">MIT</a> permitted



<a name="on-exit-leak-free"></a>
### on-exit-leak-free v2.1.2
#### 

##### Paths
* /home/runner/work/giselle/giselle

<a href="http://opensource.org/licenses/mit-license">MIT</a> permitted



<a name="once"></a>
### once v1.4.0
#### 

##### Paths
* /home/runner/work/giselle/giselle

<a href="http://en.wikipedia.org/wiki/ISC_license">ISC</a> permitted



<a name="onetime"></a>
### onetime v6.0.0
#### 

##### Paths
* /home/runner/work/giselle/giselle

<a href="http://opensource.org/licenses/mit-license">MIT</a> permitted



<a name="openai"></a>
### openai v5.11.0
#### 

##### Paths
* /home/runner/work/giselle/giselle

<a href="http://www.apache.org/licenses/LICENSE-2.0.txt">Apache 2.0</a> permitted



<a name="opener"></a>
### opener v1.5.2
#### 

##### Paths
* /home/runner/work/giselle/giselle

(WTFPL OR MIT) permitted



<a name="orderedmap"></a>
### orderedmap v2.1.1
#### 

##### Paths
* /home/runner/work/giselle/giselle

<a href="http://opensource.org/licenses/mit-license">MIT</a> permitted



<a name="os-tmpdir"></a>
### os-tmpdir v1.0.2
#### 

##### Paths
* /home/runner/work/giselle/giselle

<a href="http://opensource.org/licenses/mit-license">MIT</a> permitted



<a name="outdent"></a>
### outdent v0.5.0
#### 

##### Paths
* /home/runner/work/giselle/giselle

<a href="http://opensource.org/licenses/mit-license">MIT</a> permitted



<a name="oxc-resolver"></a>
### oxc-resolver v11.5.2
#### 

##### Paths
* /home/runner/work/giselle/giselle

<a href="http://opensource.org/licenses/mit-license">MIT</a> permitted



<a name="p-filter"></a>
### p-filter v2.1.0
#### 

##### Paths
* /home/runner/work/giselle/giselle

<a href="http://opensource.org/licenses/mit-license">MIT</a> permitted



<a name="p-limit"></a>
### p-limit v2.3.0
#### 

##### Paths
* /home/runner/work/giselle/giselle

<a href="http://opensource.org/licenses/mit-license">MIT</a> permitted



<a name="p-locate"></a>
### p-locate v4.1.0
#### 

##### Paths
* /home/runner/work/giselle/giselle

<a href="http://opensource.org/licenses/mit-license">MIT</a> permitted



<a name="p-map"></a>
### p-map v2.1.0
#### 

##### Paths
* /home/runner/work/giselle/giselle

<a href="http://opensource.org/licenses/mit-license">MIT</a> permitted



<a name="p-try"></a>
### p-try v2.2.0
#### 

##### Paths
* /home/runner/work/giselle/giselle

<a href="http://opensource.org/licenses/mit-license">MIT</a> permitted



<a name="package-json-from-dist"></a>
### package-json-from-dist v1.0.1
#### 

##### Paths
* /home/runner/work/giselle/giselle

BlueOak-1.0.0 permitted



<a name="package-manager-detector"></a>
### package-manager-detector v0.2.9
#### 

##### Paths
* /home/runner/work/giselle/giselle

<a href="http://opensource.org/licenses/mit-license">MIT</a> permitted



<a name="parse-entities"></a>
### parse-entities v4.0.2
#### 

##### Paths
* /home/runner/work/giselle/giselle

<a href="http://opensource.org/licenses/mit-license">MIT</a> permitted



<a name="parse5"></a>
### parse5 v7.3.0
#### 

##### Paths
* /home/runner/work/giselle/giselle

<a href="http://opensource.org/licenses/mit-license">MIT</a> permitted



<a name="path-exists"></a>
### path-exists v4.0.0
#### 

##### Paths
* /home/runner/work/giselle/giselle

<a href="http://opensource.org/licenses/mit-license">MIT</a> permitted



<a name="path-key"></a>
### path-key v3.1.1
#### 

##### Paths
* /home/runner/work/giselle/giselle

<a href="http://opensource.org/licenses/mit-license">MIT</a> permitted



<a name="path-parse"></a>
### path-parse v1.0.7
#### 

##### Paths
* /home/runner/work/giselle/giselle

<a href="http://opensource.org/licenses/mit-license">MIT</a> permitted



<a name="path-scurry"></a>
### path-scurry v1.11.1
#### 

##### Paths
* /home/runner/work/giselle/giselle

BlueOak-1.0.0 permitted



<a name="path-type"></a>
### path-type v4.0.0
#### 

##### Paths
* /home/runner/work/giselle/giselle

<a href="http://opensource.org/licenses/mit-license">MIT</a> permitted



<a name="pathe"></a>
### pathe v2.0.3
#### 

##### Paths
* /home/runner/work/giselle/giselle

<a href="http://opensource.org/licenses/mit-license">MIT</a> permitted



<a name="pathval"></a>
### pathval v2.0.0
#### 

##### Paths
* /home/runner/work/giselle/giselle

<a href="http://opensource.org/licenses/mit-license">MIT</a> permitted



<a name="pg"></a>
### pg v8.14.1
#### 

##### Paths
* /home/runner/work/giselle/giselle

<a href="http://opensource.org/licenses/mit-license">MIT</a> permitted



<a name="pg-cloudflare"></a>
### pg-cloudflare v1.1.1
#### 

##### Paths
* /home/runner/work/giselle/giselle

<a href="http://opensource.org/licenses/mit-license">MIT</a> permitted



<a name="pg-connection-string"></a>
### pg-connection-string v2.7.0
#### 

##### Paths
* /home/runner/work/giselle/giselle

<a href="http://opensource.org/licenses/mit-license">MIT</a> permitted



<a name="pg-int8"></a>
### pg-int8 v1.0.1
#### 

##### Paths
* /home/runner/work/giselle/giselle

<a href="http://en.wikipedia.org/wiki/ISC_license">ISC</a> permitted



<a name="pg-numeric"></a>
### pg-numeric v1.0.2
#### 

##### Paths
* /home/runner/work/giselle/giselle

<a href="http://en.wikipedia.org/wiki/ISC_license">ISC</a> permitted



<a name="pg-pool"></a>
### pg-pool v3.8.0
#### 

##### Paths
* /home/runner/work/giselle/giselle

<a href="http://opensource.org/licenses/mit-license">MIT</a> permitted



<a name="pg-protocol"></a>
### pg-protocol v1.8.0
#### 

##### Paths
* /home/runner/work/giselle/giselle

<a href="http://opensource.org/licenses/mit-license">MIT</a> permitted



<a name="pg-types"></a>
### pg-types v2.2.0
#### 

##### Paths
* /home/runner/work/giselle/giselle

<a href="http://opensource.org/licenses/mit-license">MIT</a> permitted



<a name="pgpass"></a>
### pgpass v1.0.5
#### 

##### Paths
* /home/runner/work/giselle/giselle

<a href="http://opensource.org/licenses/mit-license">MIT</a> permitted



<a name="pgvector"></a>
### pgvector v0.2.1
#### 

##### Paths
* /home/runner/work/giselle/giselle

<a href="http://opensource.org/licenses/mit-license">MIT</a> permitted



<a name="picocolors"></a>
### picocolors v1.1.1
#### 

##### Paths
* /home/runner/work/giselle/giselle

<a href="http://en.wikipedia.org/wiki/ISC_license">ISC</a> permitted



<a name="picomatch"></a>
### picomatch v2.3.1
#### 

##### Paths
* /home/runner/work/giselle/giselle

<a href="http://opensource.org/licenses/mit-license">MIT</a> permitted



<a name="pify"></a>
### pify v4.0.1
#### 

##### Paths
* /home/runner/work/giselle/giselle

<a href="http://opensource.org/licenses/mit-license">MIT</a> permitted



<a name="pino"></a>
### pino v9.9.0
#### 

##### Paths
* /home/runner/work/giselle/giselle

<a href="http://opensource.org/licenses/mit-license">MIT</a> permitted



<a name="pino-abstract-transport"></a>
### pino-abstract-transport v2.0.0
#### 

##### Paths
* /home/runner/work/giselle/giselle

<a href="http://opensource.org/licenses/mit-license">MIT</a> permitted



<a name="pino-pretty"></a>
### pino-pretty v13.0.0
#### 

##### Paths
* /home/runner/work/giselle/giselle

<a href="http://opensource.org/licenses/mit-license">MIT</a> permitted



<a name="pino-std-serializers"></a>
### pino-std-serializers v7.0.0
#### 

##### Paths
* /home/runner/work/giselle/giselle

<a href="http://opensource.org/licenses/mit-license">MIT</a> permitted



<a name="pirates"></a>
### pirates v4.0.6
#### 

##### Paths
* /home/runner/work/giselle/giselle

<a href="http://opensource.org/licenses/mit-license">MIT</a> permitted



<a name="playwright"></a>
### playwright v1.56.1
#### 

##### Paths
* /home/runner/work/giselle/giselle

<a href="http://www.apache.org/licenses/LICENSE-2.0.txt">Apache 2.0</a> permitted



<a name="playwright-core"></a>
### playwright-core v1.56.1
#### 

##### Paths
* /home/runner/work/giselle/giselle

<a href="http://www.apache.org/licenses/LICENSE-2.0.txt">Apache 2.0</a> permitted



<a name="pngjs"></a>
### pngjs v7.0.0
#### 

##### Paths
* /home/runner/work/giselle/giselle

<a href="http://opensource.org/licenses/mit-license">MIT</a> permitted



<a name="postcss"></a>
### postcss v8.4.31
#### 

##### Paths
* /home/runner/work/giselle/giselle

<a href="http://opensource.org/licenses/mit-license">MIT</a> permitted



<a name="postcss-load-config"></a>
### postcss-load-config v6.0.1
#### 

##### Paths
* /home/runner/work/giselle/giselle

<a href="http://opensource.org/licenses/mit-license">MIT</a> permitted



<a name="postcss-selector-parser"></a>
### postcss-selector-parser v6.0.10
#### 

##### Paths
* /home/runner/work/giselle/giselle

<a href="http://opensource.org/licenses/mit-license">MIT</a> permitted



<a name="postgres-array"></a>
### postgres-array v2.0.0
#### 

##### Paths
* /home/runner/work/giselle/giselle

<a href="http://opensource.org/licenses/mit-license">MIT</a> permitted



<a name="postgres-bytea"></a>
### postgres-bytea v1.0.0
#### 

##### Paths
* /home/runner/work/giselle/giselle

<a href="http://opensource.org/licenses/mit-license">MIT</a> permitted



<a name="postgres-date"></a>
### postgres-date v1.0.7
#### 

##### Paths
* /home/runner/work/giselle/giselle

<a href="http://opensource.org/licenses/mit-license">MIT</a> permitted



<a name="postgres-interval"></a>
### postgres-interval v1.2.0
#### 

##### Paths
* /home/runner/work/giselle/giselle

<a href="http://opensource.org/licenses/mit-license">MIT</a> permitted



<a name="postgres-range"></a>
### postgres-range v1.1.4
#### 

##### Paths
* /home/runner/work/giselle/giselle

<a href="http://opensource.org/licenses/mit-license">MIT</a> permitted



<a name="posthog-js"></a>
### posthog-js v1.194.2
#### 

##### Paths
* /home/runner/work/giselle/giselle

<a href="http://opensource.org/licenses/mit-license">MIT</a> permitted



<a name="preact"></a>
### preact v10.25.4
#### 

##### Paths
* /home/runner/work/giselle/giselle

<a href="http://opensource.org/licenses/mit-license">MIT</a> permitted



<a name="prettier"></a>
### prettier v2.8.8
#### 

##### Paths
* /home/runner/work/giselle/giselle

<a href="http://opensource.org/licenses/mit-license">MIT</a> permitted



<a name="process-warning"></a>
### process-warning v5.0.0
#### 

##### Paths
* /home/runner/work/giselle/giselle

<a href="http://opensource.org/licenses/mit-license">MIT</a> permitted



<a name="progress"></a>
### progress v2.0.3
#### 

##### Paths
* /home/runner/work/giselle/giselle

<a href="http://opensource.org/licenses/mit-license">MIT</a> permitted



<a name="prom-client"></a>
### prom-client v15.1.3
#### 

##### Paths
* /home/runner/work/giselle/giselle

<a href="http://www.apache.org/licenses/LICENSE-2.0.txt">Apache 2.0</a> permitted



<a name="property-information"></a>
### property-information v6.5.0
#### 

##### Paths
* /home/runner/work/giselle/giselle

<a href="http://opensource.org/licenses/mit-license">MIT</a> permitted



<a name="prosemirror-changeset"></a>
### prosemirror-changeset v2.2.1
#### 

##### Paths
* /home/runner/work/giselle/giselle

<a href="http://opensource.org/licenses/mit-license">MIT</a> permitted



<a name="prosemirror-collab"></a>
### prosemirror-collab v1.3.1
#### 

##### Paths
* /home/runner/work/giselle/giselle

<a href="http://opensource.org/licenses/mit-license">MIT</a> permitted



<a name="prosemirror-commands"></a>
### prosemirror-commands v1.6.2
#### 

##### Paths
* /home/runner/work/giselle/giselle

<a href="http://opensource.org/licenses/mit-license">MIT</a> permitted



<a name="prosemirror-dropcursor"></a>
### prosemirror-dropcursor v1.8.1
#### 

##### Paths
* /home/runner/work/giselle/giselle

<a href="http://opensource.org/licenses/mit-license">MIT</a> permitted



<a name="prosemirror-gapcursor"></a>
### prosemirror-gapcursor v1.3.2
#### 

##### Paths
* /home/runner/work/giselle/giselle

<a href="http://opensource.org/licenses/mit-license">MIT</a> permitted



<a name="prosemirror-history"></a>
### prosemirror-history v1.4.1
#### 

##### Paths
* /home/runner/work/giselle/giselle

<a href="http://opensource.org/licenses/mit-license">MIT</a> permitted



<a name="prosemirror-inputrules"></a>
### prosemirror-inputrules v1.4.0
#### 

##### Paths
* /home/runner/work/giselle/giselle

<a href="http://opensource.org/licenses/mit-license">MIT</a> permitted



<a name="prosemirror-keymap"></a>
### prosemirror-keymap v1.2.2
#### 

##### Paths
* /home/runner/work/giselle/giselle

<a href="http://opensource.org/licenses/mit-license">MIT</a> permitted



<a name="prosemirror-markdown"></a>
### prosemirror-markdown v1.13.1
#### 

##### Paths
* /home/runner/work/giselle/giselle

<a href="http://opensource.org/licenses/mit-license">MIT</a> permitted



<a name="prosemirror-menu"></a>
### prosemirror-menu v1.2.4
#### 

##### Paths
* /home/runner/work/giselle/giselle

<a href="http://opensource.org/licenses/mit-license">MIT</a> permitted



<a name="prosemirror-model"></a>
### prosemirror-model v1.24.1
#### 

##### Paths
* /home/runner/work/giselle/giselle

<a href="http://opensource.org/licenses/mit-license">MIT</a> permitted



<a name="prosemirror-schema-basic"></a>
### prosemirror-schema-basic v1.2.3
#### 

##### Paths
* /home/runner/work/giselle/giselle

<a href="http://opensource.org/licenses/mit-license">MIT</a> permitted



<a name="prosemirror-schema-list"></a>
### prosemirror-schema-list v1.5.0
#### 

##### Paths
* /home/runner/work/giselle/giselle

<a href="http://opensource.org/licenses/mit-license">MIT</a> permitted



<a name="prosemirror-state"></a>
### prosemirror-state v1.4.3
#### 

##### Paths
* /home/runner/work/giselle/giselle

<a href="http://opensource.org/licenses/mit-license">MIT</a> permitted



<a name="prosemirror-tables"></a>
### prosemirror-tables v1.6.4
#### 

##### Paths
* /home/runner/work/giselle/giselle

<a href="http://opensource.org/licenses/mit-license">MIT</a> permitted



<a name="prosemirror-trailing-node"></a>
### prosemirror-trailing-node v3.0.0
#### 

##### Paths
* /home/runner/work/giselle/giselle

<a href="http://opensource.org/licenses/mit-license">MIT</a> permitted



<a name="prosemirror-transform"></a>
### prosemirror-transform v1.10.2
#### 

##### Paths
* /home/runner/work/giselle/giselle

<a href="http://opensource.org/licenses/mit-license">MIT</a> permitted



<a name="prosemirror-view"></a>
### prosemirror-view v1.38.0
#### 

##### Paths
* /home/runner/work/giselle/giselle

<a href="http://opensource.org/licenses/mit-license">MIT</a> permitted



<a name="protobufjs"></a>
### protobufjs v7.4.0
#### 

##### Paths
* /home/runner/work/giselle/giselle

<a href="http://opensource.org/licenses/BSD-3-Clause">New BSD</a> permitted



<a name="proxy-from-env"></a>
### proxy-from-env v1.1.0
#### 

##### Paths
* /home/runner/work/giselle/giselle

<a href="http://opensource.org/licenses/mit-license">MIT</a> permitted



<a name="pump"></a>
### pump v3.0.2
#### 

##### Paths
* /home/runner/work/giselle/giselle

<a href="http://opensource.org/licenses/mit-license">MIT</a> permitted



<a name="punycode"></a>
### punycode v2.3.1
#### 

##### Paths
* /home/runner/work/giselle/giselle

<a href="http://opensource.org/licenses/mit-license">MIT</a> permitted



<a name="punycode.js"></a>
### punycode.js v2.3.1
#### 

##### Paths
* /home/runner/work/giselle/giselle

<a href="http://opensource.org/licenses/mit-license">MIT</a> permitted



<a name="qs"></a>
### qs v6.14.0
#### 

##### Paths
* /home/runner/work/giselle/giselle

<a href="http://opensource.org/licenses/BSD-3-Clause">New BSD</a> permitted



<a name="queue-microtask"></a>
### queue-microtask v1.2.3
#### 

##### Paths
* /home/runner/work/giselle/giselle

<a href="http://opensource.org/licenses/mit-license">MIT</a> permitted



<a name="quick-format-unescaped"></a>
### quick-format-unescaped v4.0.4
#### 

##### Paths
* /home/runner/work/giselle/giselle

<a href="http://opensource.org/licenses/mit-license">MIT</a> permitted



<a name="radix-ui"></a>
### radix-ui v1.1.2
#### 

##### Paths
* /home/runner/work/giselle/giselle

<a href="http://opensource.org/licenses/mit-license">MIT</a> permitted



<a name="randombytes"></a>
### randombytes v2.1.0
#### 

##### Paths
* /home/runner/work/giselle/giselle

<a href="http://opensource.org/licenses/mit-license">MIT</a> permitted



<a name="react"></a>
### react v19.1.1
#### 

##### Paths
* /home/runner/work/giselle/giselle

<a href="http://opensource.org/licenses/mit-license">MIT</a> permitted



<a name="react-dom"></a>
### react-dom v19.1.1
#### 

##### Paths
* /home/runner/work/giselle/giselle

<a href="http://opensource.org/licenses/mit-license">MIT</a> permitted



<a name="react-is"></a>
### react-is v16.13.1
#### 

##### Paths
* /home/runner/work/giselle/giselle

<a href="http://opensource.org/licenses/mit-license">MIT</a> permitted



<a name="react-markdown"></a>
### react-markdown v9.0.3
#### 

##### Paths
* /home/runner/work/giselle/giselle

<a href="http://opensource.org/licenses/mit-license">MIT</a> permitted



<a name="react-remove-scroll"></a>
### react-remove-scroll v2.6.2
#### 

##### Paths
* /home/runner/work/giselle/giselle

<a href="http://opensource.org/licenses/mit-license">MIT</a> permitted



<a name="react-remove-scroll-bar"></a>
### react-remove-scroll-bar v2.3.8
#### 

##### Paths
* /home/runner/work/giselle/giselle

<a href="http://opensource.org/licenses/mit-license">MIT</a> permitted



<a name="react-resizable-panels"></a>
### react-resizable-panels v2.1.7
#### 

##### Paths
* /home/runner/work/giselle/giselle

<a href="http://opensource.org/licenses/mit-license">MIT</a> permitted



<a name="react-style-singleton"></a>
### react-style-singleton v2.2.3
#### 

##### Paths
* /home/runner/work/giselle/giselle

<a href="http://opensource.org/licenses/mit-license">MIT</a> permitted



<a name="read-yaml-file"></a>
### read-yaml-file v1.1.0
#### 

##### Paths
* /home/runner/work/giselle/giselle

<a href="http://opensource.org/licenses/mit-license">MIT</a> permitted



<a name="readdirp"></a>
### readdirp v3.6.0
#### 

##### Paths
* /home/runner/work/giselle/giselle

<a href="http://opensource.org/licenses/mit-license">MIT</a> permitted



<a name="real-require"></a>
### real-require v0.2.0
#### 

##### Paths
* /home/runner/work/giselle/giselle

<a href="http://opensource.org/licenses/mit-license">MIT</a> permitted



<a name="regenerator-runtime"></a>
### regenerator-runtime v0.14.1
#### 

##### Paths
* /home/runner/work/giselle/giselle

<a href="http://opensource.org/licenses/mit-license">MIT</a> permitted



<a name="rehype-raw"></a>
### rehype-raw v7.0.0
#### 

##### Paths
* /home/runner/work/giselle/giselle

<a href="http://opensource.org/licenses/mit-license">MIT</a> permitted



<a name="remark-gfm"></a>
### remark-gfm v4.0.1
#### 

##### Paths
* /home/runner/work/giselle/giselle

<a href="http://opensource.org/licenses/mit-license">MIT</a> permitted



<a name="remark-parse"></a>
### remark-parse v11.0.0
#### 

##### Paths
* /home/runner/work/giselle/giselle

<a href="http://opensource.org/licenses/mit-license">MIT</a> permitted



<a name="remark-rehype"></a>
### remark-rehype v11.1.1
#### 

##### Paths
* /home/runner/work/giselle/giselle

<a href="http://opensource.org/licenses/mit-license">MIT</a> permitted



<a name="remark-stringify"></a>
### remark-stringify v11.0.0
#### 

##### Paths
* /home/runner/work/giselle/giselle

<a href="http://opensource.org/licenses/mit-license">MIT</a> permitted



<a name="require-directory"></a>
### require-directory v2.1.1
#### 

##### Paths
* /home/runner/work/giselle/giselle

<a href="http://opensource.org/licenses/mit-license">MIT</a> permitted



<a name="require-from-string"></a>
### require-from-string v2.0.2
#### 

##### Paths
* /home/runner/work/giselle/giselle

<a href="http://opensource.org/licenses/mit-license">MIT</a> permitted



<a name="require-in-the-middle"></a>
### require-in-the-middle v7.5.2
#### 

##### Paths
* /home/runner/work/giselle/giselle

<a href="http://opensource.org/licenses/mit-license">MIT</a> permitted



<a name="resolve"></a>
### resolve v1.22.8
#### 

##### Paths
* /home/runner/work/giselle/giselle

<a href="http://opensource.org/licenses/mit-license">MIT</a> permitted



<a name="resolve-from"></a>
### resolve-from v5.0.0
#### 

##### Paths
* /home/runner/work/giselle/giselle

<a href="http://opensource.org/licenses/mit-license">MIT</a> permitted



<a name="resolve-pkg-maps"></a>
### resolve-pkg-maps v1.0.0
#### 

##### Paths
* /home/runner/work/giselle/giselle

<a href="http://opensource.org/licenses/mit-license">MIT</a> permitted



<a name="retry"></a>
### retry v0.13.1
#### 

##### Paths
* /home/runner/work/giselle/giselle

<a href="http://opensource.org/licenses/mit-license">MIT</a> permitted



<a name="reusify"></a>
### reusify v1.0.4
#### 

##### Paths
* /home/runner/work/giselle/giselle

<a href="http://opensource.org/licenses/mit-license">MIT</a> permitted



<a name="rollup"></a>
### rollup v4.35.0
#### 

##### Paths
* /home/runner/work/giselle/giselle

<a href="http://opensource.org/licenses/mit-license">MIT</a> permitted



<a name="rope-sequence"></a>
### rope-sequence v1.3.4
#### 

##### Paths
* /home/runner/work/giselle/giselle

<a href="http://opensource.org/licenses/mit-license">MIT</a> permitted



<a name="rrweb-cssom"></a>
### rrweb-cssom v0.8.0
#### 

##### Paths
* /home/runner/work/giselle/giselle

<a href="http://opensource.org/licenses/mit-license">MIT</a> permitted



<a name="run-exclusive"></a>
### run-exclusive v2.2.19
#### 

##### Paths
* /home/runner/work/giselle/giselle

<a href="http://opensource.org/licenses/mit-license">MIT</a> permitted



<a name="run-parallel"></a>
### run-parallel v1.2.0
#### 

##### Paths
* /home/runner/work/giselle/giselle

<a href="http://opensource.org/licenses/mit-license">MIT</a> permitted



<a name="safe-buffer"></a>
### safe-buffer v5.2.1
#### 

##### Paths
* /home/runner/work/giselle/giselle

<a href="http://opensource.org/licenses/mit-license">MIT</a> permitted



<a name="safe-stable-stringify"></a>
### safe-stable-stringify v2.5.0
#### 

##### Paths
* /home/runner/work/giselle/giselle

<a href="http://opensource.org/licenses/mit-license">MIT</a> permitted



<a name="safer-buffer"></a>
### safer-buffer v2.1.2
#### 

##### Paths
* /home/runner/work/giselle/giselle

<a href="http://opensource.org/licenses/mit-license">MIT</a> permitted



<a name="saxes"></a>
### saxes v6.0.0
#### 

##### Paths
* /home/runner/work/giselle/giselle

<a href="http://en.wikipedia.org/wiki/ISC_license">ISC</a> permitted



<a name="scheduler"></a>
### scheduler v0.26.0
#### 

##### Paths
* /home/runner/work/giselle/giselle

<a href="http://opensource.org/licenses/mit-license">MIT</a> permitted



<a name="schema-utils"></a>
### schema-utils v3.3.0
#### 

##### Paths
* /home/runner/work/giselle/giselle

<a href="http://opensource.org/licenses/mit-license">MIT</a> permitted



<a name="secure-json-parse"></a>
### secure-json-parse v2.7.0
#### 

##### Paths
* /home/runner/work/giselle/giselle

<a href="http://opensource.org/licenses/BSD-3-Clause">New BSD</a> permitted



<a name="semver"></a>
### semver v6.3.1
#### 

##### Paths
* /home/runner/work/giselle/giselle

<a href="http://en.wikipedia.org/wiki/ISC_license">ISC</a> permitted



<a name="serialize-javascript"></a>
### serialize-javascript v6.0.2
#### 

##### Paths
* /home/runner/work/giselle/giselle

<a href="http://opensource.org/licenses/BSD-3-Clause">New BSD</a> permitted



<a name="sharp"></a>
### sharp v0.34.3
#### 

##### Paths
* /home/runner/work/giselle/giselle

<a href="http://www.apache.org/licenses/LICENSE-2.0.txt">Apache 2.0</a> permitted



<a name="shebang-command"></a>
### shebang-command v2.0.0
#### 

##### Paths
* /home/runner/work/giselle/giselle

<a href="http://opensource.org/licenses/mit-license">MIT</a> permitted



<a name="shebang-regex"></a>
### shebang-regex v3.0.0
#### 

##### Paths
* /home/runner/work/giselle/giselle

<a href="http://opensource.org/licenses/mit-license">MIT</a> permitted



<a name="shimmer"></a>
### shimmer v1.2.1
#### 

##### Paths
* /home/runner/work/giselle/giselle

<a href="http://opensource.org/licenses/bsd-license">Simplified BSD</a> permitted



<a name="side-channel"></a>
### side-channel v1.1.0
#### 

##### Paths
* /home/runner/work/giselle/giselle

<a href="http://opensource.org/licenses/mit-license">MIT</a> permitted



<a name="side-channel-list"></a>
### side-channel-list v1.0.0
#### 

##### Paths
* /home/runner/work/giselle/giselle

<a href="http://opensource.org/licenses/mit-license">MIT</a> permitted



<a name="side-channel-map"></a>
### side-channel-map v1.0.1
#### 

##### Paths
* /home/runner/work/giselle/giselle

<a href="http://opensource.org/licenses/mit-license">MIT</a> permitted



<a name="side-channel-weakmap"></a>
### side-channel-weakmap v1.0.2
#### 

##### Paths
* /home/runner/work/giselle/giselle

<a href="http://opensource.org/licenses/mit-license">MIT</a> permitted



<a name="siginfo"></a>
### siginfo v2.0.0
#### 

##### Paths
* /home/runner/work/giselle/giselle

<a href="http://en.wikipedia.org/wiki/ISC_license">ISC</a> permitted



<a name="signal-exit"></a>
### signal-exit v4.1.0
#### 

##### Paths
* /home/runner/work/giselle/giselle

<a href="http://en.wikipedia.org/wiki/ISC_license">ISC</a> permitted



<a name="simple-swizzle"></a>
### simple-swizzle v0.2.2
#### 

##### Paths
* /home/runner/work/giselle/giselle

<a href="http://opensource.org/licenses/mit-license">MIT</a> permitted



<a name="sirv"></a>
### sirv v2.0.4
#### 

##### Paths
* /home/runner/work/giselle/giselle

<a href="http://opensource.org/licenses/mit-license">MIT</a> permitted



<a name="slash"></a>
### slash v3.0.0
#### 

##### Paths
* /home/runner/work/giselle/giselle

<a href="http://opensource.org/licenses/mit-license">MIT</a> permitted



<a name="slug"></a>
### slug v6.1.0
#### 

##### Paths
* /home/runner/work/giselle/giselle

<a href="http://opensource.org/licenses/mit-license">MIT</a> permitted



<a name="smol-toml"></a>
### smol-toml v1.4.1
#### 

##### Paths
* /home/runner/work/giselle/giselle

<a href="http://opensource.org/licenses/BSD-3-Clause">New BSD</a> permitted



<a name="socket.io"></a>
### socket.io v4.7.4
#### 

##### Paths
* /home/runner/work/giselle/giselle

<a href="http://opensource.org/licenses/mit-license">MIT</a> permitted



<a name="socket.io-adapter"></a>
### socket.io-adapter v2.5.5
#### 

##### Paths
* /home/runner/work/giselle/giselle

<a href="http://opensource.org/licenses/mit-license">MIT</a> permitted



<a name="socket.io-client"></a>
### socket.io-client v4.7.5
#### 

##### Paths
* /home/runner/work/giselle/giselle

<a href="http://opensource.org/licenses/mit-license">MIT</a> permitted



<a name="socket.io-parser"></a>
### socket.io-parser v4.2.4
#### 

##### Paths
* /home/runner/work/giselle/giselle

<a href="http://opensource.org/licenses/mit-license">MIT</a> permitted



<a name="sonic-boom"></a>
### sonic-boom v4.2.0
#### 

##### Paths
* /home/runner/work/giselle/giselle

<a href="http://opensource.org/licenses/mit-license">MIT</a> permitted



<a name="source-map"></a>
### source-map v0.6.1
#### 

##### Paths
* /home/runner/work/giselle/giselle

<a href="http://opensource.org/licenses/BSD-3-Clause">New BSD</a> permitted



<a name="source-map-js"></a>
### source-map-js v1.2.1
#### 

##### Paths
* /home/runner/work/giselle/giselle

<a href="http://opensource.org/licenses/BSD-3-Clause">New BSD</a> permitted



<a name="source-map-support"></a>
### source-map-support v0.5.21
#### 

##### Paths
* /home/runner/work/giselle/giselle

<a href="http://opensource.org/licenses/mit-license">MIT</a> permitted



<a name="space-separated-tokens"></a>
### space-separated-tokens v2.0.2
#### 

##### Paths
* /home/runner/work/giselle/giselle

<a href="http://opensource.org/licenses/mit-license">MIT</a> permitted



<a name="spawndamnit"></a>
### spawndamnit v3.0.1
#### 

##### Paths
* /home/runner/work/giselle/giselle

Unknown manually approved

>See https://github.com/jamiebuilds/spawndamnit/pull/11

><cite> sakito 2025-03-10</cite>



<a name="split2"></a>
### split2 v4.2.0
#### 

##### Paths
* /home/runner/work/giselle/giselle

<a href="http://en.wikipedia.org/wiki/ISC_license">ISC</a> permitted



<a name="sprintf-js"></a>
### sprintf-js v1.0.3
#### 

##### Paths
* /home/runner/work/giselle/giselle

<a href="http://opensource.org/licenses/BSD-3-Clause">New BSD</a> permitted



<a name="stackback"></a>
### stackback v0.0.2
#### 

##### Paths
* /home/runner/work/giselle/giselle

<a href="http://opensource.org/licenses/mit-license">MIT</a> permitted



<a name="stacktrace-parser"></a>
### stacktrace-parser v0.1.10
#### 

##### Paths
* /home/runner/work/giselle/giselle

<a href="http://opensource.org/licenses/mit-license">MIT</a> permitted



<a name="std-env"></a>
### std-env v3.9.0
#### 

##### Paths
* /home/runner/work/giselle/giselle

<a href="http://opensource.org/licenses/mit-license">MIT</a> permitted



<a name="string-width"></a>
### string-width v4.2.3
#### 

##### Paths
* /home/runner/work/giselle/giselle

<a href="http://opensource.org/licenses/mit-license">MIT</a> permitted



<a name="stringify-entities"></a>
### stringify-entities v4.0.4
#### 

##### Paths
* /home/runner/work/giselle/giselle

<a href="http://opensource.org/licenses/mit-license">MIT</a> permitted



<a name="strip-ansi"></a>
### strip-ansi v6.0.1
#### 

##### Paths
* /home/runner/work/giselle/giselle

<a href="http://opensource.org/licenses/mit-license">MIT</a> permitted



<a name="strip-bom"></a>
### strip-bom v3.0.0
#### 

##### Paths
* /home/runner/work/giselle/giselle

<a href="http://opensource.org/licenses/mit-license">MIT</a> permitted



<a name="strip-final-newline"></a>
### strip-final-newline v3.0.0
#### 

##### Paths
* /home/runner/work/giselle/giselle

<a href="http://opensource.org/licenses/mit-license">MIT</a> permitted



<a name="strip-json-comments"></a>
### strip-json-comments v3.1.1
#### 

##### Paths
* /home/runner/work/giselle/giselle

<a href="http://opensource.org/licenses/mit-license">MIT</a> permitted



<a name="strip-literal"></a>
### strip-literal v3.0.0
#### 

##### Paths
* /home/runner/work/giselle/giselle

<a href="http://opensource.org/licenses/mit-license">MIT</a> permitted



<a name="stripe"></a>
### stripe v18.4.0
#### 

##### Paths
* /home/runner/work/giselle/giselle

<a href="http://opensource.org/licenses/mit-license">MIT</a> permitted



<a name="strnum"></a>
### strnum v1.1.2
#### 

##### Paths
* /home/runner/work/giselle/giselle

<a href="http://opensource.org/licenses/mit-license">MIT</a> permitted



<a name="style-to-object"></a>
### style-to-object v1.0.8
#### 

##### Paths
* /home/runner/work/giselle/giselle

<a href="http://opensource.org/licenses/mit-license">MIT</a> permitted



<a name="styled-jsx"></a>
### styled-jsx v5.1.6
#### 

##### Paths
* /home/runner/work/giselle/giselle

<a href="http://opensource.org/licenses/mit-license">MIT</a> permitted



<a name="sucrase"></a>
### sucrase v3.35.0
#### 

##### Paths
* /home/runner/work/giselle/giselle

<a href="http://opensource.org/licenses/mit-license">MIT</a> permitted



<a name="superjson"></a>
### superjson v2.2.2
#### 

##### Paths
* /home/runner/work/giselle/giselle

<a href="http://opensource.org/licenses/mit-license">MIT</a> permitted



<a name="supports-color"></a>
### supports-color v7.2.0
#### 

##### Paths
* /home/runner/work/giselle/giselle

<a href="http://opensource.org/licenses/mit-license">MIT</a> permitted



<a name="supports-preserve-symlinks-flag"></a>
### supports-preserve-symlinks-flag v1.0.0
#### 

##### Paths
* /home/runner/work/giselle/giselle

<a href="http://opensource.org/licenses/mit-license">MIT</a> permitted



<a name="swr"></a>
### swr v2.3.6
#### 

##### Paths
* /home/runner/work/giselle/giselle

<a href="http://opensource.org/licenses/mit-license">MIT</a> permitted



<a name="symbol-tree"></a>
### symbol-tree v3.2.4
#### 

##### Paths
* /home/runner/work/giselle/giselle

<a href="http://opensource.org/licenses/mit-license">MIT</a> permitted



<a name="tailwind-merge"></a>
### tailwind-merge v2.6.0
#### 

##### Paths
* /home/runner/work/giselle/giselle

<a href="http://opensource.org/licenses/mit-license">MIT</a> permitted



<a name="tailwindcss"></a>
### tailwindcss v4.1.10
#### 

##### Paths
* /home/runner/work/giselle/giselle

<a href="http://opensource.org/licenses/mit-license">MIT</a> permitted



<a name="tailwindcss-animate"></a>
### tailwindcss-animate v1.0.7
#### 

##### Paths
* /home/runner/work/giselle/giselle

<a href="http://opensource.org/licenses/mit-license">MIT</a> permitted



<a name="tapable"></a>
### tapable v2.3.0
#### 

##### Paths
* /home/runner/work/giselle/giselle

<a href="http://opensource.org/licenses/mit-license">MIT</a> permitted



<a name="tar"></a>
### tar v7.4.3
#### 

##### Paths
* /home/runner/work/giselle/giselle

<a href="http://en.wikipedia.org/wiki/ISC_license">ISC</a> permitted



<a name="tdigest"></a>
### tdigest v0.1.2
#### 

##### Paths
* /home/runner/work/giselle/giselle

<a href="http://opensource.org/licenses/mit-license">MIT</a> permitted



<a name="temml"></a>
### temml v0.11.7
#### 

##### Paths
* /home/runner/work/giselle/giselle

<a href="http://opensource.org/licenses/mit-license">MIT</a> permitted



<a name="term-size"></a>
### term-size v2.2.1
#### 

##### Paths
* /home/runner/work/giselle/giselle

<a href="http://opensource.org/licenses/mit-license">MIT</a> permitted



<a name="terser"></a>
### terser v5.44.0
#### 

##### Paths
* /home/runner/work/giselle/giselle

<a href="http://opensource.org/licenses/bsd-license">Simplified BSD</a> permitted



<a name="terser-webpack-plugin"></a>
### terser-webpack-plugin v5.3.14
#### 

##### Paths
* /home/runner/work/giselle/giselle

<a href="http://opensource.org/licenses/mit-license">MIT</a> permitted



<a name="thenify"></a>
### thenify v3.3.1
#### 

##### Paths
* /home/runner/work/giselle/giselle

<a href="http://opensource.org/licenses/mit-license">MIT</a> permitted



<a name="thenify-all"></a>
### thenify-all v1.6.0
#### 

##### Paths
* /home/runner/work/giselle/giselle

<a href="http://opensource.org/licenses/mit-license">MIT</a> permitted



<a name="third-party-capital"></a>
### third-party-capital v1.0.20
#### 

##### Paths
* /home/runner/work/giselle/giselle

<a href="http://en.wikipedia.org/wiki/ISC_license">ISC</a> permitted



<a name="thread-stream"></a>
### thread-stream v3.1.0
#### 

##### Paths
* /home/runner/work/giselle/giselle

<a href="http://opensource.org/licenses/mit-license">MIT</a> permitted



<a name="throttleit"></a>
### throttleit v2.1.0
#### 

##### Paths
* /home/runner/work/giselle/giselle

<a href="http://opensource.org/licenses/mit-license">MIT</a> permitted



<a name="tiny-invariant"></a>
### tiny-invariant v1.3.3
#### 

##### Paths
* /home/runner/work/giselle/giselle

<a href="http://opensource.org/licenses/mit-license">MIT</a> permitted



<a name="tinybench"></a>
### tinybench v2.9.0
#### 

##### Paths
* /home/runner/work/giselle/giselle

<a href="http://opensource.org/licenses/mit-license">MIT</a> permitted



<a name="tinyexec"></a>
### tinyexec v0.3.2
#### 

##### Paths
* /home/runner/work/giselle/giselle

<a href="http://opensource.org/licenses/mit-license">MIT</a> permitted



<a name="tinyglobby"></a>
### tinyglobby v0.2.14
#### 

##### Paths
* /home/runner/work/giselle/giselle

<a href="http://opensource.org/licenses/mit-license">MIT</a> permitted



<a name="tinypool"></a>
### tinypool v1.1.1
#### 

##### Paths
* /home/runner/work/giselle/giselle

<a href="http://opensource.org/licenses/mit-license">MIT</a> permitted



<a name="tinyrainbow"></a>
### tinyrainbow v2.0.0
#### 

##### Paths
* /home/runner/work/giselle/giselle

<a href="http://opensource.org/licenses/mit-license">MIT</a> permitted



<a name="tinyspy"></a>
### tinyspy v4.0.3
#### 

##### Paths
* /home/runner/work/giselle/giselle

<a href="http://opensource.org/licenses/mit-license">MIT</a> permitted



<a name="tippy.js"></a>
### tippy.js v6.3.7
#### 

##### Paths
* /home/runner/work/giselle/giselle

<a href="http://opensource.org/licenses/mit-license">MIT</a> permitted



<a name="tldts"></a>
### tldts v6.1.86
#### 

##### Paths
* /home/runner/work/giselle/giselle

<a href="http://opensource.org/licenses/mit-license">MIT</a> permitted



<a name="tldts-core"></a>
### tldts-core v6.1.86
#### 

##### Paths
* /home/runner/work/giselle/giselle

<a href="http://opensource.org/licenses/mit-license">MIT</a> permitted



<a name="tmp"></a>
### tmp v0.0.33
#### 

##### Paths
* /home/runner/work/giselle/giselle

<a href="http://opensource.org/licenses/mit-license">MIT</a> permitted



<a name="to-regex-range"></a>
### to-regex-range v5.0.1
#### 

##### Paths
* /home/runner/work/giselle/giselle

<a href="http://opensource.org/licenses/mit-license">MIT</a> permitted



<a name="toad-cache"></a>
### toad-cache v3.7.0
#### 

##### Paths
* /home/runner/work/giselle/giselle

<a href="http://opensource.org/licenses/mit-license">MIT</a> permitted



<a name="totalist"></a>
### totalist v3.0.1
#### 

##### Paths
* /home/runner/work/giselle/giselle

<a href="http://opensource.org/licenses/mit-license">MIT</a> permitted



<a name="tough-cookie"></a>
### tough-cookie v5.1.2
#### 

##### Paths
* /home/runner/work/giselle/giselle

<a href="http://opensource.org/licenses/BSD-3-Clause">New BSD</a> permitted



<a name="tr46"></a>
### tr46 v0.0.3
#### 

##### Paths
* /home/runner/work/giselle/giselle

<a href="http://opensource.org/licenses/mit-license">MIT</a> permitted



<a name="tree-kill"></a>
### tree-kill v1.2.2
#### 

##### Paths
* /home/runner/work/giselle/giselle

<a href="http://opensource.org/licenses/mit-license">MIT</a> permitted



<a name="trim-lines"></a>
### trim-lines v3.0.1
#### 

##### Paths
* /home/runner/work/giselle/giselle

<a href="http://opensource.org/licenses/mit-license">MIT</a> permitted



<a name="trough"></a>
### trough v2.2.0
#### 

##### Paths
* /home/runner/work/giselle/giselle

<a href="http://opensource.org/licenses/mit-license">MIT</a> permitted



<a name="ts-interface-checker"></a>
### ts-interface-checker v0.1.13
#### 

##### Paths
* /home/runner/work/giselle/giselle

<a href="http://www.apache.org/licenses/LICENSE-2.0.txt">Apache 2.0</a> permitted



<a name="tsafe"></a>
### tsafe v1.8.10
#### 

##### Paths
* /home/runner/work/giselle/giselle

<a href="http://opensource.org/licenses/mit-license">MIT</a> permitted



<a name="tsconfck"></a>
### tsconfck v3.1.4
#### 

##### Paths
* /home/runner/work/giselle/giselle

<a href="http://opensource.org/licenses/mit-license">MIT</a> permitted



<a name="tslib"></a>
### tslib v2.8.1
#### 

##### Paths
* /home/runner/work/giselle/giselle

<a href="https://opensource.org/licenses/0BSD">BSD Zero Clause License</a> permitted



<a name="tsup"></a>
### tsup v8.3.5
#### 

##### Paths
* /home/runner/work/giselle/giselle

<a href="http://opensource.org/licenses/mit-license">MIT</a> permitted



<a name="turbo"></a>
### turbo v2.4.2
#### 

##### Paths
* /home/runner/work/giselle/giselle

<a href="http://opensource.org/licenses/mit-license">MIT</a> permitted



<a name="turbo-linux-64"></a>
### turbo-linux-64 v2.4.2
#### 

##### Paths
* /home/runner/work/giselle/giselle

<a href="http://opensource.org/licenses/mit-license">MIT</a> permitted



<a name="turndown"></a>
### turndown v7.2.0
#### 

##### Paths
* /home/runner/work/giselle/giselle

<a href="http://opensource.org/licenses/mit-license">MIT</a> permitted



<a name="type-fest"></a>
### type-fest v0.7.1
#### 

##### Paths
* /home/runner/work/giselle/giselle

(MIT OR CC0-1.0) permitted



<a name="typescript"></a>
### typescript v5.7.3
#### 

##### Paths
* /home/runner/work/giselle/giselle

<a href="http://www.apache.org/licenses/LICENSE-2.0.txt">Apache 2.0</a> permitted



<a name="uc.micro"></a>
### uc.micro v2.1.0
#### 

##### Paths
* /home/runner/work/giselle/giselle

<a href="http://opensource.org/licenses/mit-license">MIT</a> permitted



<a name="ulid"></a>
### ulid v2.4.0
#### 

##### Paths
* /home/runner/work/giselle/giselle

<a href="http://opensource.org/licenses/mit-license">MIT</a> permitted



<a name="uncrypto"></a>
### uncrypto v0.1.3
#### 

##### Paths
* /home/runner/work/giselle/giselle

<a href="http://opensource.org/licenses/mit-license">MIT</a> permitted



<a name="undici"></a>
### undici v5.28.5
#### 

##### Paths
* /home/runner/work/giselle/giselle

<a href="http://opensource.org/licenses/mit-license">MIT</a> permitted



<a name="undici-types"></a>
### undici-types v6.21.0
#### 

##### Paths
* /home/runner/work/giselle/giselle

<a href="http://opensource.org/licenses/mit-license">MIT</a> permitted



<a name="unified"></a>
### unified v11.0.5
#### 

##### Paths
* /home/runner/work/giselle/giselle

<a href="http://opensource.org/licenses/mit-license">MIT</a> permitted



<a name="unist-util-is"></a>
### unist-util-is v6.0.0
#### 

##### Paths
* /home/runner/work/giselle/giselle

<a href="http://opensource.org/licenses/mit-license">MIT</a> permitted



<a name="unist-util-position"></a>
### unist-util-position v5.0.0
#### 

##### Paths
* /home/runner/work/giselle/giselle

<a href="http://opensource.org/licenses/mit-license">MIT</a> permitted



<a name="unist-util-stringify-position"></a>
### unist-util-stringify-position v4.0.0
#### 

##### Paths
* /home/runner/work/giselle/giselle

<a href="http://opensource.org/licenses/mit-license">MIT</a> permitted



<a name="unist-util-visit"></a>
### unist-util-visit v5.0.0
#### 

##### Paths
* /home/runner/work/giselle/giselle

<a href="http://opensource.org/licenses/mit-license">MIT</a> permitted



<a name="unist-util-visit-parents"></a>
### unist-util-visit-parents v6.0.1
#### 

##### Paths
* /home/runner/work/giselle/giselle

<a href="http://opensource.org/licenses/mit-license">MIT</a> permitted



<a name="universal-github-app-jwt"></a>
### universal-github-app-jwt v2.2.0
#### 

##### Paths
* /home/runner/work/giselle/giselle

<a href="http://opensource.org/licenses/mit-license">MIT</a> permitted



<a name="universal-user-agent"></a>
### universal-user-agent v7.0.2
#### 

##### Paths
* /home/runner/work/giselle/giselle

<a href="http://en.wikipedia.org/wiki/ISC_license">ISC</a> permitted



<a name="universalify"></a>
### universalify v0.1.2
#### 

##### Paths
* /home/runner/work/giselle/giselle

<a href="http://opensource.org/licenses/mit-license">MIT</a> permitted



<a name="unplugin"></a>
### unplugin v1.0.1
#### 

##### Paths
* /home/runner/work/giselle/giselle

<a href="http://opensource.org/licenses/mit-license">MIT</a> permitted



<a name="update-browserslist-db"></a>
### update-browserslist-db v1.1.2
#### 

##### Paths
* /home/runner/work/giselle/giselle

<a href="http://opensource.org/licenses/mit-license">MIT</a> permitted



<a name="uri-js"></a>
### uri-js v4.4.1
#### 

##### Paths
* /home/runner/work/giselle/giselle

<a href="http://opensource.org/licenses/bsd-license">Simplified BSD</a> permitted



<a name="url-template"></a>
### url-template v2.0.8
#### 

##### Paths
* /home/runner/work/giselle/giselle

<a href="https://directory.fsf.org/wiki/License:BSD-4-Clause">BSD</a> manually approved

>The BSD license is ambiguous. The license is now BSD 3-Clause from url-template v3.1.0. See https://github.com/bramstein/url-template/pull/47

><cite>  2024-11-22</cite>



<a name="urql"></a>
### urql v4.2.2
#### 

##### Paths
* /home/runner/work/giselle/giselle

<a href="http://opensource.org/licenses/mit-license">MIT</a> permitted



<a name="use-callback-ref"></a>
### use-callback-ref v1.3.3
#### 

##### Paths
* /home/runner/work/giselle/giselle

<a href="http://opensource.org/licenses/mit-license">MIT</a> permitted



<a name="use-sidecar"></a>
### use-sidecar v1.1.3
#### 

##### Paths
* /home/runner/work/giselle/giselle

<a href="http://opensource.org/licenses/mit-license">MIT</a> permitted



<a name="use-sync-external-store"></a>
### use-sync-external-store v1.4.0
#### 

##### Paths
* /home/runner/work/giselle/giselle

<a href="http://opensource.org/licenses/mit-license">MIT</a> permitted



<a name="utf-8-validate"></a>
### utf-8-validate v6.0.5
#### 

##### Paths
* /home/runner/work/giselle/giselle

<a href="http://opensource.org/licenses/mit-license">MIT</a> permitted



<a name="util-deprecate"></a>
### util-deprecate v1.0.2
#### 

##### Paths
* /home/runner/work/giselle/giselle

<a href="http://opensource.org/licenses/mit-license">MIT</a> permitted



<a name="uuid"></a>
### uuid v9.0.1
#### 

##### Paths
* /home/runner/work/giselle/giselle

<a href="http://opensource.org/licenses/mit-license">MIT</a> permitted



<a name="valibot"></a>
### valibot v0.37.0
#### 

##### Paths
* /home/runner/work/giselle/giselle

<a href="http://opensource.org/licenses/mit-license">MIT</a> permitted



<a name="vary"></a>
### vary v1.1.2
#### 

##### Paths
* /home/runner/work/giselle/giselle

<a href="http://opensource.org/licenses/mit-license">MIT</a> permitted



<a name="vfile"></a>
### vfile v6.0.3
#### 

##### Paths
* /home/runner/work/giselle/giselle

<a href="http://opensource.org/licenses/mit-license">MIT</a> permitted



<a name="vfile-location"></a>
### vfile-location v5.0.3
#### 

##### Paths
* /home/runner/work/giselle/giselle

<a href="http://opensource.org/licenses/mit-license">MIT</a> permitted



<a name="vfile-message"></a>
### vfile-message v4.0.2
#### 

##### Paths
* /home/runner/work/giselle/giselle

<a href="http://opensource.org/licenses/mit-license">MIT</a> permitted



<a name="vite"></a>
### vite v7.1.3
#### 

##### Paths
* /home/runner/work/giselle/giselle

<a href="http://opensource.org/licenses/mit-license">MIT</a> permitted



<a name="vite-node"></a>
### vite-node v3.2.4
#### 

##### Paths
* /home/runner/work/giselle/giselle

<a href="http://opensource.org/licenses/mit-license">MIT</a> permitted



<a name="vite-tsconfig-paths"></a>
### vite-tsconfig-paths v5.1.4
#### 

##### Paths
* /home/runner/work/giselle/giselle

<a href="http://opensource.org/licenses/mit-license">MIT</a> permitted



<a name="vitest"></a>
### vitest v3.2.4
#### 

##### Paths
* /home/runner/work/giselle/giselle

<a href="http://opensource.org/licenses/mit-license">MIT</a> permitted



<a name="w3c-keyname"></a>
### w3c-keyname v2.2.8
#### 

##### Paths
* /home/runner/work/giselle/giselle

<a href="http://opensource.org/licenses/mit-license">MIT</a> permitted



<a name="w3c-xmlserializer"></a>
### w3c-xmlserializer v5.0.0
#### 

##### Paths
* /home/runner/work/giselle/giselle

<a href="http://opensource.org/licenses/mit-license">MIT</a> permitted



<a name="walk-up-path"></a>
### walk-up-path v4.0.0
#### 

##### Paths
* /home/runner/work/giselle/giselle

<a href="http://en.wikipedia.org/wiki/ISC_license">ISC</a> permitted



<a name="watchpack"></a>
### watchpack v2.4.4
#### 

##### Paths
* /home/runner/work/giselle/giselle

<a href="http://opensource.org/licenses/mit-license">MIT</a> permitted



<a name="web-namespaces"></a>
### web-namespaces v2.0.1
#### 

##### Paths
* /home/runner/work/giselle/giselle

<a href="http://opensource.org/licenses/mit-license">MIT</a> permitted



<a name="web-vitals"></a>
### web-vitals v4.2.4
#### 

##### Paths
* /home/runner/work/giselle/giselle

<a href="http://www.apache.org/licenses/LICENSE-2.0.txt">Apache 2.0</a> permitted



<a name="webidl-conversions"></a>
### webidl-conversions v3.0.1
#### 

##### Paths
* /home/runner/work/giselle/giselle

<a href="http://opensource.org/licenses/bsd-license">Simplified BSD</a> permitted



<a name="webpack"></a>
### webpack v5.97.1
#### 

##### Paths
* /home/runner/work/giselle/giselle

<a href="http://opensource.org/licenses/mit-license">MIT</a> permitted



<a name="webpack-bundle-analyzer"></a>
### webpack-bundle-analyzer v4.10.1
#### 

##### Paths
* /home/runner/work/giselle/giselle

<a href="http://opensource.org/licenses/mit-license">MIT</a> permitted



<a name="webpack-sources"></a>
### webpack-sources v3.2.3
#### 

##### Paths
* /home/runner/work/giselle/giselle

<a href="http://opensource.org/licenses/mit-license">MIT</a> permitted



<a name="webpack-virtual-modules"></a>
### webpack-virtual-modules v0.5.0
#### 

##### Paths
* /home/runner/work/giselle/giselle

<a href="http://opensource.org/licenses/mit-license">MIT</a> permitted



<a name="whatwg-encoding"></a>
### whatwg-encoding v3.1.1
#### 

##### Paths
* /home/runner/work/giselle/giselle

<a href="http://opensource.org/licenses/mit-license">MIT</a> permitted



<a name="whatwg-mimetype"></a>
### whatwg-mimetype v3.0.0
#### 

##### Paths
* /home/runner/work/giselle/giselle

<a href="http://opensource.org/licenses/mit-license">MIT</a> permitted



<a name="whatwg-url"></a>
### whatwg-url v5.0.0
#### 

##### Paths
* /home/runner/work/giselle/giselle

<a href="http://opensource.org/licenses/mit-license">MIT</a> permitted



<a name="which"></a>
### which v2.0.2
#### 

##### Paths
* /home/runner/work/giselle/giselle

<a href="http://en.wikipedia.org/wiki/ISC_license">ISC</a> permitted



<a name="why-is-node-running"></a>
### why-is-node-running v2.3.0
#### 

##### Paths
* /home/runner/work/giselle/giselle

<a href="http://opensource.org/licenses/mit-license">MIT</a> permitted



<a name="wonka"></a>
### wonka v6.3.5
#### 

##### Paths
* /home/runner/work/giselle/giselle

<a href="http://opensource.org/licenses/mit-license">MIT</a> permitted



<a name="wrap-ansi"></a>
### wrap-ansi v7.0.0
#### 

##### Paths
* /home/runner/work/giselle/giselle

<a href="http://opensource.org/licenses/mit-license">MIT</a> permitted



<a name="wrappy"></a>
### wrappy v1.0.2
#### 

##### Paths
* /home/runner/work/giselle/giselle

<a href="http://en.wikipedia.org/wiki/ISC_license">ISC</a> permitted



<a name="ws"></a>
### ws v7.5.10
#### 

##### Paths
* /home/runner/work/giselle/giselle

<a href="http://opensource.org/licenses/mit-license">MIT</a> permitted



<a name="xml-name-validator"></a>
### xml-name-validator v5.0.0
#### 

##### Paths
* /home/runner/work/giselle/giselle

<a href="http://www.apache.org/licenses/LICENSE-2.0.txt">Apache 2.0</a> permitted



<a name="xmlchars"></a>
### xmlchars v2.2.0
#### 

##### Paths
* /home/runner/work/giselle/giselle

<a href="http://opensource.org/licenses/mit-license">MIT</a> permitted



<a name="xmlhttprequest-ssl"></a>
### xmlhttprequest-ssl v2.0.0
#### 

##### Paths
* /home/runner/work/giselle/giselle

<a href="http://opensource.org/licenses/mit-license">MIT</a> permitted



<a name="xtend"></a>
### xtend v4.0.2
#### 

##### Paths
* /home/runner/work/giselle/giselle

<a href="http://opensource.org/licenses/mit-license">MIT</a> permitted



<a name="y18n"></a>
### y18n v5.0.8
#### 

##### Paths
* /home/runner/work/giselle/giselle

<a href="http://en.wikipedia.org/wiki/ISC_license">ISC</a> permitted



<a name="yallist"></a>
### yallist v3.1.1
#### 

##### Paths
* /home/runner/work/giselle/giselle

<a href="http://en.wikipedia.org/wiki/ISC_license">ISC</a> permitted



<a name="yallist"></a>
### yallist v5.0.0
#### 

##### Paths
* /home/runner/work/giselle/giselle

BlueOak-1.0.0 permitted



<a name="yaml"></a>
### yaml v2.7.0
#### 

##### Paths
* /home/runner/work/giselle/giselle

<a href="http://en.wikipedia.org/wiki/ISC_license">ISC</a> permitted



<a name="yargs"></a>
### yargs v17.7.2
#### 

##### Paths
* /home/runner/work/giselle/giselle

<a href="http://opensource.org/licenses/mit-license">MIT</a> permitted



<a name="yargs-parser"></a>
### yargs-parser v21.1.1
#### 

##### Paths
* /home/runner/work/giselle/giselle

<a href="http://en.wikipedia.org/wiki/ISC_license">ISC</a> permitted



<a name="yocto-queue"></a>
### yocto-queue v0.1.0
#### 

##### Paths
* /home/runner/work/giselle/giselle

<a href="http://opensource.org/licenses/mit-license">MIT</a> permitted



<a name="zeed-dom"></a>
### zeed-dom v0.15.1
#### 

##### Paths
* /home/runner/work/giselle/giselle

<a href="http://opensource.org/licenses/mit-license">MIT</a> permitted



<a name="zod"></a>
### zod v3.25.28
#### 

##### Paths
* /home/runner/work/giselle/giselle

<a href="http://opensource.org/licenses/mit-license">MIT</a> permitted



<a name="zod-error"></a>
### zod-error v1.5.0
#### 

##### Paths
* /home/runner/work/giselle/giselle

<a href="http://opensource.org/licenses/mit-license">MIT</a> permitted



<a name="zod-validation-error"></a>
### zod-validation-error v1.5.0
#### 

##### Paths
* /home/runner/work/giselle/giselle

<a href="http://opensource.org/licenses/mit-license">MIT</a> permitted



<a name="zustand"></a>
### zustand v4.5.6
#### 

##### Paths
* /home/runner/work/giselle/giselle

<a href="http://opensource.org/licenses/mit-license">MIT</a> permitted



<a name="zwitch"></a>
### zwitch v2.0.4
#### 

##### Paths
* /home/runner/work/giselle/giselle

<a href="http://opensource.org/licenses/mit-license">MIT</a> permitted

<|MERGE_RESOLUTION|>--- conflicted
+++ resolved
@@ -2,21 +2,13 @@
 
 
 ## Summary
-<<<<<<< HEAD
-* 841 MIT
-=======
 * 842 MIT
->>>>>>> ec8a48a2
 * 186 Apache 2.0
 * 46 ISC
 * 27 New BSD
 * 13 Simplified BSD
 * 5 BlueOak-1.0.0
-<<<<<<< HEAD
-* 2 MIT OR Apache-2.0
-=======
 * 3 MIT OR Apache-2.0
->>>>>>> ec8a48a2
 * 2 MIT-0
 * 2 Mozilla Public License 2.0
 * 1 BSD
