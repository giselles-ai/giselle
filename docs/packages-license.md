--- conflicted
+++ resolved
@@ -2,20 +2,13 @@
 
 
 ## Summary
-<<<<<<< HEAD
-* 931 MIT
-=======
 * 934 MIT
->>>>>>> 9ccd6f32
 * 188 Apache 2.0
 * 48 ISC
 * 28 New BSD
 * 18 Simplified BSD
 * 6 BlueOak-1.0.0
-<<<<<<< HEAD
-=======
 * 3 Mozilla Public License 2.0
->>>>>>> 9ccd6f32
 * 2 MIT OR Apache-2.0
 * 2 MIT-0
 * 2 Unknown
