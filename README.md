<div align="center">
  
<<<<<<< HEAD
  <!-- Retro 80s Header -->
  <!-- Light Mode -->
  <div style="color: #010318; margin-bottom: 20px;">
    <div style="display: grid; grid-template-columns: 1fr auto 1fr; align-items: center; margin-bottom: 10px; width: 100%;">
      <span style="font-size: 14px; font-weight: 900; letter-spacing: 2px; text-align: left;">MADE IN JPN</span>
      <span style="font-size: 18px;">▼</span>
      <div style="text-align: right;">
        <a href="https://github.com/giselles-ai/giselle"><img src="https://img.shields.io/github/stars/giselles-ai/giselle.svg?style=social&label=Star" alt="GitHub stars" style="margin-right: 5px;"></a>
        <img src="https://img.shields.io/badge/License-Apache2.0-blue.svg" alt="License" style="margin-right: 5px;">
        <a href="CONTRIBUTING.md"><img src="https://img.shields.io/badge/PRs-welcome-brightgreen.svg" alt="PRs Welcome"></a>
      </div>
    </div>
  </div>
  
  <!-- Dark Mode -->
  <div style="color: #B8E8F4; text-shadow: 0 0 10px #B8E8F4; margin-bottom: 20px;">
    <div style="display: grid; grid-template-columns: 1fr auto 1fr; align-items: center; margin-bottom: 10px; width: 100%;">
      <span style="font-size: 14px; font-weight: 900; letter-spacing: 2px; text-align: left;">MADE IN JPN</span>
      <span style="font-size: 18px;">▼</span>
      <div style="text-align: right;">
        <a href="https://github.com/giselles-ai/giselle"><img src="https://img.shields.io/github/stars/giselles-ai/giselle.svg?style=social&label=Star" alt="GitHub stars" style="margin-right: 5px;"></a>
        <img src="https://img.shields.io/badge/License-Apache2.0-blue.svg" alt="License" style="margin-right: 5px;">
        <a href="CONTRIBUTING.md"><img src="https://img.shields.io/badge/PRs-welcome-brightgreen.svg" alt="PRs Welcome"></a>
      </div>
    </div>
  </div>
=======
  <a href="https://github.com/giselles-ai/giselle"><img src="https://img.shields.io/github/stars/giselles-ai/giselle.svg?style=social&label=Star" alt="GitHub stars" style="margin-right: 5px;"></a>  <img src="https://img.shields.io/badge/License-Apache2.0-blue.svg" alt="License" style="margin-right: 5px;">
  <a href="CONTRIBUTING.md"><img src="https://img.shields.io/badge/PRs-welcome-brightgreen.svg" alt="PRs Welcome"></a>

>>>>>>> 669a6558
  
  <img src="./docs/assets/giselle-logo-light.svg#gh-light-mode-only" alt="Giselle logo" height="100">
  <img src="./docs/assets/giselle-logo-dark.svg#gh-dark-mode-only" alt="Giselle logo" height="100">

<<<<<<< HEAD
  <p style="font-size: 18px; color: #666; margin: 20px 0;">the AI agent studio powering product delivery</p>

  <!-- Light Mode Badge -->
  <a href="https://www.producthunt.com/products/giselle?embed=true&utm_source=badge-featured&utm_medium=badge&utm_source=badge-giselle" target="_blank"><img src="https://api.producthunt.com/widgets/embed-image/v1/featured.svg?post_id=924550&theme=dark&t=1757315890418#gh-light-mode-only" alt="Giselle - AI&#0032;App&#0032;Builder | Product Hunt" style="width: 250px; height: 54px;" width="250" height="54" /></a>
  
  <!-- Dark Mode Badge -->
  <a href="https://www.producthunt.com/products/giselle?embed=true&utm_source=badge-featured&utm_medium=badge&utm_source=badge-giselle" target="_blank"><img src="https://api.producthunt.com/widgets/embed-image/v1/featured.svg?post_id=924550&theme=neutral&t=1757315863282#gh-dark-mode-only" alt="Giselle - AI&#0032;App&#0032;Builder | Product Hunt" style="width: 250px; height: 54px;" width="250" height="54" /></a>

  <!-- Demo Video -->
  <video width="100%" height="auto" controls style="border-radius: 8px; margin-top: 30px;">
    <source src="./docs/assets/introduction.webm" type="video/webm">
    Your browser does not support the video tag.
  </video>

  <!-- Light/Dark Mode GIFs -->
  <img src="./docs/assets/copy-light.gif#gh-light-mode-only" alt="Giselle Demo" width="400" style="margin-top: 20px; border-radius: 8px;">
  <img src="./docs/assets/copy-dark.gif#gh-dark-mode-only" alt="Giselle Demo" width="400" style="margin-top: 20px; border-radius: 8px;">
=======
  
  <span style="font-size: 18px; color: #666; margin-left: 15px;">the AI agent studio powering product delivery</span>


  <a href="https://www.producthunt.com/products/giselle?embed=true&utm_source=badge-featured&utm_medium=badge&utm_source=badge-giselle" target="_blank"><img src="https://api.producthunt.com/widgets/embed-image/v1/featured.svg?post_id=924550&theme=light&t=1757315890418" alt="Giselle - AI&#0032;App&#0032;Builder | Product Hunt" style="width: 250px; height: 54px;" width="250" height="54" /></a>

  <!-- Demo Video -->
 <img src="./docs/assets/introducing.gif" alt="Giselle Video" width="100%"> <br/>

▶︎▶︎ [The YouTube video with audio can be found here](https://www.youtube.com/watch?v=g1siFWk0GNs) ◀︎◀︎


  <!-- Light/Dark Mode GIFs -->
  <img src="./docs/assets/copy-light.gif#gh-light-mode-only" alt="Giselle Demo" width="400"> <br/>
  <img src="./docs/assets/copy-dark.gif#gh-dark-mode-only" alt="Giselle Demo" width="400">

>>>>>>> 669a6558
</div>
</thinking>

## 👋 Introduction

Giselle is an open source AI for agentic workflows, enabling seamless human-AI collaboration.



## ⚡ Quick Start

Get Giselle running locally in under 2 minutes:

```bash
# Clone the repository
git clone https://github.com/giselles-ai/giselle.git
cd giselle

# Install dependencies
pnpm install

# Create environment file
touch .env.local

# Add your API key (at least one required)
echo 'OPENAI_API_KEY="your_openai_api_key_here"' >> .env.local

# Start development server
pnpm turbo dev
```

Open [http://localhost:3000](http://localhost:3000) and start building your AI agents!

> **Note**: You need at least one AI provider API key. Supported providers: OpenAI, Anthropic, Google AI.

## ✨ Features

<div align="center">

<<<<<<< HEAD
<img src="./docs/assets/featured/pdt1.png" width="100" alt="GitHub AI Operations" style="margin-right: 15px;">
<img src="./docs/assets/featured/pdt2.png" width="100" alt="Visual Agent Builder" style="margin-right: 15px;">
<img src="./docs/assets/featured/pdt3.png" width="100" alt="Multi-Model Composition" style="margin-right: 15px;">
<img src="./docs/assets/featured/pdt4.png" width="100" alt="Knowledge Store" style="margin-right: 15px;">
<img src="./docs/assets/featured/pdt5.png" width="100" alt="Team Collaboration" style="margin-right: 15px;">
=======
<img src="./docs/assets/featured/pdt1.png" width="100" alt="GitHub AI Operations" style="margin-right: 25px;">&nbsp;&nbsp;&nbsp;
<img src="./docs/assets/featured/pdt2.png" width="100" alt="Visual Agent Builder" style="margin-right: 25px;">&nbsp;&nbsp;&nbsp;
<img src="./docs/assets/featured/pdt3.png" width="100" alt="Multi-Model Composition" style="margin-right: 25px;">&nbsp;&nbsp;&nbsp;
<img src="./docs/assets/featured/pdt4.png" width="100" alt="Knowledge Store" style="margin-right: 25px;">&nbsp;&nbsp;&nbsp;
<img src="./docs/assets/featured/pdt5.png" width="100" alt="Team Collaboration" style="margin-right: 25px;">&nbsp;&nbsp;&nbsp;
>>>>>>> 669a6558
<img src="./docs/assets/featured/pdt6.png" width="100" alt="Template Hub">

</div>

- **⚡ GitHub AI Operations** - Automates issues, PRs, and deployments with AI
- **🎨 Visual Agent Builder** - Create and modify agents in minutes using an intuitive drag-and-drop interface
- **🤖 Multi-Model Composition** - Leverage GPT, Claude, Gemini, and more—agents select the best model for each task
- **📁 Knowledge Store** - Access and search your code and data from one place. GitHub vector store integration supported
- **👥 Team Collaboration** - Design agents collaboratively with shared configurations and contextual awareness *(In Development)*
- **🚀 Template Hub** - Kickstart projects with one-click agent templates—contributed by the community *(In Development)*

## 🎯 Use Cases

- **📚 Research Assistant** - Automatically gather information from web and internal docs
- **🔍 Code Reviewer** - AI-powered code review that integrates with your GitHub workflow  
- **📄 Document Generator** - Auto-create PRDs, specs, and release notes from your codebase
- **🔄 Workflow Automator** - Chain multiple AI models to handle complex business processes

## 🚀 Using Giselle

### ☁️ Cloud

We host [Giselle](https://giselles.ai/) as a cloud service for anyone to use instantly. It has all the same features as the self-hosted version, and includes 30 minutes of free Agent time per month in the free plan.

### 🏠 Self-hosting

Follow this [starter guide](CONTRIBUTING.md#development-environment-setup) to get Giselle running in your environment.

### 🎵 Vibe Coding Guide

If you're using AI coding assistants like Claude, Cursor, or WindSurf to help build with Giselle, check out our [Vibe Coding Guide](/docs/vibe/01-introduction.md). This guide explains:

- What is vibe coding and how to approach it effectively
- How to set up your Node.js environment and install dependencies
- Understanding Giselle's project structure
- Running the playground and connecting to LLM providers

Designed for both developers and non-engineers, this guide will help you harness the power of AI to build with Giselle without needing traditional coding expertise.

## 🗺️ Roadmap

Giselle is currently still in active development. The roadmap for the public repository is currently being created, and once it's finalized, we will update this README accordingly.

## 🤝 Contributing

Your contributions — big or small — help Giselle evolve and improve. Interested in joining us?

Here's how you can contribute:

- Star this repo ⭐
- Follow us on social media: [Facebook](https://www.facebook.com/GiselleAI/), [X](https://x.com/Giselles_AI), [Instagram](https://www.instagram.com/giselle_de_ai) and [YouTube](https://www.youtube.com/@Giselle_AI)
- [Report a bug](https://github.com/giselles-ai/giselle/issues/new?template=1_bug_report.yml) you encounter while using Giselle
- [Request a feature](https://github.com/giselles-ai/giselle/discussions/categories/ideas) you think would be helpful
- [Submit a pull request](CONTRIBUTING.md#how-to-submit-a-pull-request) if you'd like to add new features or fix bugs

For more details, please see our [contributing guide](CONTRIBUTING.md).

## 📄 License

Giselle is licensed under the [Apache License Version 2.0](LICENSE).

Licenses for third-party packages can be found in [docs/packages-license.md](docs/packages-license.md).<|MERGE_RESOLUTION|>--- conflicted
+++ resolved
@@ -1,60 +1,12 @@
 <div align="center">
   
-<<<<<<< HEAD
-  <!-- Retro 80s Header -->
-  <!-- Light Mode -->
-  <div style="color: #010318; margin-bottom: 20px;">
-    <div style="display: grid; grid-template-columns: 1fr auto 1fr; align-items: center; margin-bottom: 10px; width: 100%;">
-      <span style="font-size: 14px; font-weight: 900; letter-spacing: 2px; text-align: left;">MADE IN JPN</span>
-      <span style="font-size: 18px;">▼</span>
-      <div style="text-align: right;">
-        <a href="https://github.com/giselles-ai/giselle"><img src="https://img.shields.io/github/stars/giselles-ai/giselle.svg?style=social&label=Star" alt="GitHub stars" style="margin-right: 5px;"></a>
-        <img src="https://img.shields.io/badge/License-Apache2.0-blue.svg" alt="License" style="margin-right: 5px;">
-        <a href="CONTRIBUTING.md"><img src="https://img.shields.io/badge/PRs-welcome-brightgreen.svg" alt="PRs Welcome"></a>
-      </div>
-    </div>
-  </div>
-  
-  <!-- Dark Mode -->
-  <div style="color: #B8E8F4; text-shadow: 0 0 10px #B8E8F4; margin-bottom: 20px;">
-    <div style="display: grid; grid-template-columns: 1fr auto 1fr; align-items: center; margin-bottom: 10px; width: 100%;">
-      <span style="font-size: 14px; font-weight: 900; letter-spacing: 2px; text-align: left;">MADE IN JPN</span>
-      <span style="font-size: 18px;">▼</span>
-      <div style="text-align: right;">
-        <a href="https://github.com/giselles-ai/giselle"><img src="https://img.shields.io/github/stars/giselles-ai/giselle.svg?style=social&label=Star" alt="GitHub stars" style="margin-right: 5px;"></a>
-        <img src="https://img.shields.io/badge/License-Apache2.0-blue.svg" alt="License" style="margin-right: 5px;">
-        <a href="CONTRIBUTING.md"><img src="https://img.shields.io/badge/PRs-welcome-brightgreen.svg" alt="PRs Welcome"></a>
-      </div>
-    </div>
-  </div>
-=======
   <a href="https://github.com/giselles-ai/giselle"><img src="https://img.shields.io/github/stars/giselles-ai/giselle.svg?style=social&label=Star" alt="GitHub stars" style="margin-right: 5px;"></a>  <img src="https://img.shields.io/badge/License-Apache2.0-blue.svg" alt="License" style="margin-right: 5px;">
   <a href="CONTRIBUTING.md"><img src="https://img.shields.io/badge/PRs-welcome-brightgreen.svg" alt="PRs Welcome"></a>
 
->>>>>>> 669a6558
   
   <img src="./docs/assets/giselle-logo-light.svg#gh-light-mode-only" alt="Giselle logo" height="100">
   <img src="./docs/assets/giselle-logo-dark.svg#gh-dark-mode-only" alt="Giselle logo" height="100">
 
-<<<<<<< HEAD
-  <p style="font-size: 18px; color: #666; margin: 20px 0;">the AI agent studio powering product delivery</p>
-
-  <!-- Light Mode Badge -->
-  <a href="https://www.producthunt.com/products/giselle?embed=true&utm_source=badge-featured&utm_medium=badge&utm_source=badge-giselle" target="_blank"><img src="https://api.producthunt.com/widgets/embed-image/v1/featured.svg?post_id=924550&theme=dark&t=1757315890418#gh-light-mode-only" alt="Giselle - AI&#0032;App&#0032;Builder | Product Hunt" style="width: 250px; height: 54px;" width="250" height="54" /></a>
-  
-  <!-- Dark Mode Badge -->
-  <a href="https://www.producthunt.com/products/giselle?embed=true&utm_source=badge-featured&utm_medium=badge&utm_source=badge-giselle" target="_blank"><img src="https://api.producthunt.com/widgets/embed-image/v1/featured.svg?post_id=924550&theme=neutral&t=1757315863282#gh-dark-mode-only" alt="Giselle - AI&#0032;App&#0032;Builder | Product Hunt" style="width: 250px; height: 54px;" width="250" height="54" /></a>
-
-  <!-- Demo Video -->
-  <video width="100%" height="auto" controls style="border-radius: 8px; margin-top: 30px;">
-    <source src="./docs/assets/introduction.webm" type="video/webm">
-    Your browser does not support the video tag.
-  </video>
-
-  <!-- Light/Dark Mode GIFs -->
-  <img src="./docs/assets/copy-light.gif#gh-light-mode-only" alt="Giselle Demo" width="400" style="margin-top: 20px; border-radius: 8px;">
-  <img src="./docs/assets/copy-dark.gif#gh-dark-mode-only" alt="Giselle Demo" width="400" style="margin-top: 20px; border-radius: 8px;">
-=======
   
   <span style="font-size: 18px; color: #666; margin-left: 15px;">the AI agent studio powering product delivery</span>
 
@@ -71,9 +23,7 @@
   <img src="./docs/assets/copy-light.gif#gh-light-mode-only" alt="Giselle Demo" width="400"> <br/>
   <img src="./docs/assets/copy-dark.gif#gh-dark-mode-only" alt="Giselle Demo" width="400">
 
->>>>>>> 669a6558
 </div>
-</thinking>
 
 ## 👋 Introduction
 
@@ -111,19 +61,11 @@
 
 <div align="center">
 
-<<<<<<< HEAD
-<img src="./docs/assets/featured/pdt1.png" width="100" alt="GitHub AI Operations" style="margin-right: 15px;">
-<img src="./docs/assets/featured/pdt2.png" width="100" alt="Visual Agent Builder" style="margin-right: 15px;">
-<img src="./docs/assets/featured/pdt3.png" width="100" alt="Multi-Model Composition" style="margin-right: 15px;">
-<img src="./docs/assets/featured/pdt4.png" width="100" alt="Knowledge Store" style="margin-right: 15px;">
-<img src="./docs/assets/featured/pdt5.png" width="100" alt="Team Collaboration" style="margin-right: 15px;">
-=======
 <img src="./docs/assets/featured/pdt1.png" width="100" alt="GitHub AI Operations" style="margin-right: 25px;">&nbsp;&nbsp;&nbsp;
 <img src="./docs/assets/featured/pdt2.png" width="100" alt="Visual Agent Builder" style="margin-right: 25px;">&nbsp;&nbsp;&nbsp;
 <img src="./docs/assets/featured/pdt3.png" width="100" alt="Multi-Model Composition" style="margin-right: 25px;">&nbsp;&nbsp;&nbsp;
 <img src="./docs/assets/featured/pdt4.png" width="100" alt="Knowledge Store" style="margin-right: 25px;">&nbsp;&nbsp;&nbsp;
 <img src="./docs/assets/featured/pdt5.png" width="100" alt="Team Collaboration" style="margin-right: 25px;">&nbsp;&nbsp;&nbsp;
->>>>>>> 669a6558
 <img src="./docs/assets/featured/pdt6.png" width="100" alt="Template Hub">
 
 </div>
