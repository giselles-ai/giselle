--- conflicted
+++ resolved
@@ -31,7 +31,6 @@
 import type {
 	AgentId,
 	Artifact,
-	ArtifactId,
 	ExecutionId,
 	ExecutionSnapshot,
 	FlowId,
@@ -141,23 +140,6 @@
 		return agentName;
 	}
 
-<<<<<<< HEAD
-	async function execute(artifactId: ArtifactId, nodeId: NodeId) {
-		"use server";
-		return await action(artifactId, agentId, nodeId);
-	}
-
-	async function recordAgentUsageAction(
-		startedAt: number,
-		endedAt: number,
-		totalDurationMs: number,
-	) {
-		"use server";
-		return await recordAgentUsage(agentId, startedAt, endedAt, totalDurationMs);
-	}
-
-=======
->>>>>>> b713b825
 	async function executeStepAction(
 		flowId: FlowId,
 		executionId: ExecutionId,
@@ -214,6 +196,15 @@
 		return await executeNode(agentId, executionId, nodeId);
 	}
 
+	async function recordAgentUsageAction(
+		startedAt: number,
+		endedAt: number,
+		totalDurationMs: number,
+	) {
+		"use server";
+		return await recordAgentUsage(agentId, startedAt, endedAt, totalDurationMs);
+	}
+
 	return (
 		<DeveloperModeProvider developerMode={developerMode}>
 			<GraphContextProvider
@@ -235,11 +226,8 @@
 												executeStepAction={executeStepAction}
 												putExecutionAction={putExecutionAction}
 												retryStepAction={retryStepAction}
-<<<<<<< HEAD
 												recordAgentUsageAction={recordAgentUsageAction}
-=======
 												executeNodeAction={executeNodeAction}
->>>>>>> b713b825
 											>
 												<Playground />
 											</ExecutionProvider>
