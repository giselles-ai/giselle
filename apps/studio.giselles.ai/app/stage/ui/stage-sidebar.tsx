"use client";

import { Button } from "@giselle-internal/ui/button";
import {
	GiselleIcon,
	Tooltip,
	WilliIcon,
} from "@giselle-internal/workflow-designer-ui";
import clsx from "clsx/lite";
import {
	Bell,
	Book,
	ChevronDown,
	ChevronLeft,
	Home,
	Library,
	Settings,
	Sparkles,
} from "lucide-react";
import Link from "next/link";
<<<<<<< HEAD
import { usePathname } from "next/navigation";
import { useEffect, useState } from "react";
=======
import { useState } from "react";
>>>>>>> 7fe89648
import {
	DropdownMenu,
	DropdownMenuContent,
	DropdownMenuItem,
	DropdownMenuLabel,
	DropdownMenuSeparator,
	DropdownMenuTrigger,
} from "@/components/ui/dropdown-menu";
import { AvatarImage } from "@/services/accounts/components/user-button/avatar-image";

interface StageSidebarProps {
	user?: {
		displayName?: string;
		email?: string;
		avatarUrl?: string;
	};
}

interface MenuItem {
	icon: React.ComponentType<{ className?: string }>;
	label: string;
	href: string;
	active?: boolean;
}

interface BottomItem {
	icon: React.ComponentType<{ className?: string }>;
	label: string;
	href: string;
}

export function StageSidebar({ user }: StageSidebarProps) {
	const [isCollapsed, setIsCollapsed] = useState(false);
<<<<<<< HEAD
	const [isClientMounted, setIsClientMounted] = useState(false);
	const pathname = usePathname();

	useEffect(() => {
		setIsClientMounted(true);
	}, []);
=======
>>>>>>> 7fe89648

	const menuItems: MenuItem[] = [
		{
			icon: Sparkles,
			label: "New task",
			href: "/stage",
			active: pathname === "/stage",
		},
		{
			icon: Library,
			label: "Showcase",
			href: "/showcase",
			active: pathname === "/showcase",
		},
		{
			icon: WilliIcon,
			label: "Tasks",
			href: "/stage/acts",
			active: pathname === "/stage/acts",
		},
	];

	const bottomItems: BottomItem[] = [
		{
			icon: Book,
			label: "Docs",
			href: "https://docs.giselles.ai/guides/introduction",
		},
		{ icon: Home, label: "Lobby", href: "/apps" },
	];

	const renderIcon = (
		IconComponent: React.ComponentType<{ className?: string }>,
		label: string,
	) => {
		const icon = <IconComponent className="w-5 h-5" />;
		return isCollapsed ? (
			<Tooltip text={label} side="right" variant="light">
				{icon}
			</Tooltip>
		) : (
			icon
		);
	};

	const renderBottomItem = (item: BottomItem) => {
		const isExternalLink = item.href.startsWith("http");
		const commonClassName = clsx(
			"flex items-center text-sm text-white-700 hover:text-white-900 hover:bg-white/5 transition-colors",
			isCollapsed ? "justify-center px-2 py-3" : "gap-3 px-4 py-3",
		);

		const content = (
			<>
				{renderIcon(item.icon, item.label)}
				{!isCollapsed && <span>{item.label}</span>}
			</>
		);

		if (isExternalLink) {
			return (
				<a
					key={item.label}
					href={item.href}
					target="_blank"
					rel="noopener noreferrer"
					className={commonClassName}
				>
					{content}
				</a>
			);
		}

		return (
			<Link
				key={item.label}
				href={item.href}
				className={commonClassName}
				title={isCollapsed ? item.label : undefined}
			>
				{content}
			</Link>
		);
	};

	return (
		<>
			{/* Mobile Header */}
			<div className="md:hidden fixed top-0 left-0 right-0 bg-[var(--color-stage-background)] border-b border-white/10 px-4 py-3 z-50">
				<div className="flex items-center justify-between">
					{/* Left side: G icon + Stage */}
					<div className="flex items-center gap-2">
						<GiselleIcon className="text-white-900 w-6 h-6" />
						<span className="text-white-900 text-lg font-semibold">Stage</span>
					</div>

					{/* Right side: Icons */}
					<div className="flex items-center gap-4">
						<button
							type="button"
							className="text-white-700 hover:text-white-900 transition-colors"
						>
							<Bell className="w-5 h-5" />
						</button>
						{user && (
							<AvatarImage
								className="w-8 h-8 rounded-full"
								avatarUrl={user.avatarUrl ?? null}
								width={32}
								height={32}
								alt={user.displayName || user.email || "User"}
							/>
						)}
					</div>
				</div>
			</div>

			{/* Desktop Sidebar */}
			<div
				className={clsx(
					"hidden md:flex h-screen bg-[var(--color-stage-background)] flex-col border-r border-white/10 transition-all duration-300",
					isCollapsed ? "w-[48px]" : "w-[200px]",
				)}
			>
				{/* Header Section */}
				<div className={clsx("py-2", isCollapsed ? "px-2" : "px-4")}>
					<div className="mb-4 relative">
						{isCollapsed ? (
							<>
								<div className="flex items-center justify-center">
									<GiselleIcon className="text-white-900 w-[24px] h-[24px] flex-shrink-0" />
								</div>
								<button
									type="button"
									onClick={() => setIsCollapsed(!isCollapsed)}
									className="absolute top-[6px] right-[-10px] text-white-700 hover:text-white-900 transition-colors"
								>
									<ChevronLeft className="w-4 h-4 transition-transform duration-300 rotate-180" />
								</button>
							</>
						) : (
							<div className="flex items-center justify-between">
								<div className="flex items-center gap-[3px]">
									<GiselleIcon className="text-white-900 w-[24px] h-[24px]" />
									<span className="text-white-900 text-[13px] font-semibold">
										Stage
									</span>
								</div>
								<button
									type="button"
									onClick={() => setIsCollapsed(!isCollapsed)}
									className="text-white-700 hover:text-white-900 transition-colors"
								>
									<ChevronLeft className="w-4 h-4 transition-transform duration-300" />
								</button>
							</div>
						)}
					</div>

					{/* User Profile Section */}
					{user && isClientMounted && (
						<DropdownMenu>
							<DropdownMenuTrigger
								className="cursor-pointer w-full"
								aria-label="Profile menu"
							>
								<div
									className={clsx(
										"flex items-center",
										isCollapsed ? "justify-center" : "gap-3",
									)}
								>
									{isCollapsed ? (
										<Tooltip
											text={user.displayName || user.email || "User"}
											side="right"
											variant="light"
										>
											<AvatarImage
												className="w-8 h-8 rounded-full"
												avatarUrl={user.avatarUrl ?? null}
												width={32}
												height={32}
												alt={user.displayName || user.email || "User"}
											/>
										</Tooltip>
									) : (
										<AvatarImage
											className="w-8 h-8 rounded-full"
											avatarUrl={user.avatarUrl ?? null}
											width={32}
											height={32}
											alt={user.displayName || user.email || "User"}
										/>
									)}
									{!isCollapsed && (
										<>
											<div className="flex-1 min-w-0 text-left">
												<span className="font-bold text-sm text-white-400 truncate block">
													{user.displayName || "No display name"}
												</span>
											</div>
											<ChevronDown className="w-3 h-3 text-black-600 hover:text-white-700 transition-colors" />
										</>
									)}
								</div>
							</DropdownMenuTrigger>
							<DropdownMenuContent
								align="start"
								className="p-2 border-[0.5px] border-white/10 rounded-xl shadow-[0_2px_8px_rgba(5,10,20,0.4),0_1px_2px_rgba(0,0,0,0.3)] bg-black-900/50 backdrop-blur-md"
							>
								<DropdownMenuLabel className="flex flex-col px-2 pt-2 pb-1 text-white-400">
									<span className="font-bold text-[16px] leading-[16px] font-geist">
										{user.displayName || "No display name"}
									</span>
									<span className="font-medium leading-[20.4px] font-geist text-black-600">
										{user.email}
									</span>
								</DropdownMenuLabel>
								<DropdownMenuSeparator className="bg-white/10" />
								<div className="py-1 space-y-1">
									<DropdownMenuItem
										className="p-0 rounded-lg focus:bg-white/5"
										asChild
									>
										<Link
											href="/settings/account"
											className="block px-2 py-1.5 w-full text-white-400 font-medium text-[14px] leading-[14px] font-geist"
											aria-label="Account settings"
										>
											Account Settings
										</Link>
									</DropdownMenuItem>
								</div>
								<DropdownMenuSeparator className="bg-white/10" />
								<div className="py-1 space-y-1">
									<DropdownMenuItem className="p-0 rounded-lg focus:bg-white/5">
										<a
											href="https://giselles.ai/"
											target="_blank"
											className="block px-2 py-1.5 w-full text-white-400 font-medium text-[14px] leading-[14px] font-geist"
											rel="noreferrer"
										>
											Home Page
										</a>
									</DropdownMenuItem>
								</div>
							</DropdownMenuContent>
						</DropdownMenu>
					)}
				</div>

				{/* Navigation Menu */}
				<div className="flex-1 py-4">
					<nav>
						{menuItems.map((item) =>
							item.label === "New task" ? (
								<div
									key={item.label}
									className={clsx("pt-0.5 pb-3", isCollapsed ? "px-2" : "px-4")}
								>
									<Link href={item.href}>
										<Button
											variant="glass"
											size="large"
											className={clsx(
												"w-full px-0",
												isCollapsed ? "justify-center" : "justify-start",
											)}
										>
											<div
												className={clsx(
													"flex items-center",
													isCollapsed ? "justify-center" : "gap-3 px-4",
												)}
											>
												<item.icon className="w-5 h-5" />
												{!isCollapsed && (
													<span className="text-[14px]">{item.label}</span>
												)}
											</div>
										</Button>
									</Link>
								</div>
							) : (
								<Link
									key={item.label}
									href={item.href}
									className={clsx(
										"flex items-center text-sm transition-colors",
										isCollapsed
											? "justify-center px-2 py-3"
											: "gap-3 px-4 py-3",
										item.active
											? "text-white-900"
											: "text-[color:var(--color-text-nav-inactive)] hover:text-[color:var(--color-text-nav-active)]",
									)}
								>
									<item.icon
										className={clsx(
											"w-5 h-5",
											item.active ? "text-white-900" : "",
										)}
									/>
									{!isCollapsed && (
										<span className={clsx(item.active ? "text-white-900" : "")}>
											{item.label}
										</span>
									)}
								</Link>
							),
						)}
					</nav>
				</div>

				{/* Bottom Section */}
				<div className="py-4">{bottomItems.map(renderBottomItem)}</div>
			</div>

			{/* Mobile Bottom Navigation */}
			<div className="md:hidden fixed bottom-0 left-0 right-0 bg-[var(--color-stage-background)] border-t border-white/10 px-4 pt-4 pb-[calc(1rem+env(safe-area-inset-bottom))]">
				<div className="flex items-center justify-around max-w-md mx-auto">
					{/* Lobby */}
					<Link
						href="/apps"
						className="flex items-center justify-center p-3 text-white-700 hover:text-white-900 transition-colors"
					>
						<Home className="w-5 h-5" />
					</Link>

					{/* Showcase */}
					<Link
						href="/showcase"
						className="flex items-center justify-center p-3 text-white-700 hover:text-white-900 transition-colors"
					>
						<Library className="w-5 h-5" />
					</Link>

					{/* New Task (Center/Prominent) */}
					<Link href="/stage">
						<Button variant="glass" size="large" className="rounded-full p-3">
							<Sparkles className="w-6 h-6" />
						</Button>
					</Link>

					{/* Tasks */}
					<Link
						href="/stage/acts"
						className="flex items-center justify-center p-3 text-white-700 hover:text-white-900 transition-colors"
					>
						<WilliIcon className="w-5 h-5" />
					</Link>

					{/* Settings */}
					<Link
						href="/settings/account"
						className="flex items-center justify-center p-3 text-white-700 hover:text-white-900 transition-colors"
					>
						<Settings className="w-5 h-5" />
					</Link>
				</div>
			</div>
		</>
	);
}<|MERGE_RESOLUTION|>--- conflicted
+++ resolved
@@ -18,12 +18,7 @@
 	Sparkles,
 } from "lucide-react";
 import Link from "next/link";
-<<<<<<< HEAD
-import { usePathname } from "next/navigation";
-import { useEffect, useState } from "react";
-=======
 import { useState } from "react";
->>>>>>> 7fe89648
 import {
 	DropdownMenu,
 	DropdownMenuContent,
@@ -57,35 +52,11 @@
 
 export function StageSidebar({ user }: StageSidebarProps) {
 	const [isCollapsed, setIsCollapsed] = useState(false);
-<<<<<<< HEAD
-	const [isClientMounted, setIsClientMounted] = useState(false);
-	const pathname = usePathname();
-
-	useEffect(() => {
-		setIsClientMounted(true);
-	}, []);
-=======
->>>>>>> 7fe89648
 
 	const menuItems: MenuItem[] = [
-		{
-			icon: Sparkles,
-			label: "New task",
-			href: "/stage",
-			active: pathname === "/stage",
-		},
-		{
-			icon: Library,
-			label: "Showcase",
-			href: "/showcase",
-			active: pathname === "/showcase",
-		},
-		{
-			icon: WilliIcon,
-			label: "Tasks",
-			href: "/stage/acts",
-			active: pathname === "/stage/acts",
-		},
+		{ icon: Sparkles, label: "New task", href: "/stage", active: true },
+		{ icon: Library, label: "Showcase", href: "/showcase", active: false },
+		{ icon: WilliIcon, label: "Tasks", href: "/acts", active: false },
 	];
 
 	const bottomItems: BottomItem[] = [
@@ -184,6 +155,7 @@
 			</div>
 
 			{/* Desktop Sidebar */}
+
 			<div
 				className={clsx(
 					"hidden md:flex h-screen bg-[var(--color-stage-background)] flex-col border-r border-white/10 transition-all duration-300",
@@ -226,7 +198,7 @@
 					</div>
 
 					{/* User Profile Section */}
-					{user && isClientMounted && (
+					{user && (
 						<DropdownMenu>
 							<DropdownMenuTrigger
 								className="cursor-pointer w-full"
@@ -322,7 +294,7 @@
 				<div className="flex-1 py-4">
 					<nav>
 						{menuItems.map((item) =>
-							item.label === "New task" ? (
+							item.active ? (
 								<div
 									key={item.label}
 									className={clsx("pt-0.5 pb-3", isCollapsed ? "px-2" : "px-4")}
@@ -359,22 +331,11 @@
 										isCollapsed
 											? "justify-center px-2 py-3"
 											: "gap-3 px-4 py-3",
-										item.active
-											? "text-white-900"
-											: "text-[color:var(--color-text-nav-inactive)] hover:text-[color:var(--color-text-nav-active)]",
+										"text-[color:var(--color-text-nav-inactive)] hover:text-[color:var(--color-text-nav-active)]",
 									)}
 								>
-									<item.icon
-										className={clsx(
-											"w-5 h-5",
-											item.active ? "text-white-900" : "",
-										)}
-									/>
-									{!isCollapsed && (
-										<span className={clsx(item.active ? "text-white-900" : "")}>
-											{item.label}
-										</span>
-									)}
+									{renderIcon(item.icon, item.label)}
+									{!isCollapsed && <span>{item.label}</span>}
 								</Link>
 							),
 						)}
