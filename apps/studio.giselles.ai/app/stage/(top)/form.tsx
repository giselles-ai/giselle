"use client";

import { Button } from "@giselle-internal/ui/button";
import { Select } from "@giselle-internal/ui/select";
import type { FlowTrigger, FlowTriggerId } from "@giselle-sdk/data-type";
import type { ParameterItem } from "@giselle-sdk/giselle";
import { SpinnerIcon } from "@giselles-ai/icons/spinner";
import clsx from "clsx/lite";
import type { InferSelectModel } from "drizzle-orm";
<<<<<<< HEAD
import { useSearchParams } from "next/navigation";
import {
	useActionState,
	useCallback,
	useEffect,
	useMemo,
	useRef,
	useState,
} from "react";
=======
import { useActionState, useCallback, useMemo, useState } from "react";
>>>>>>> 7fe89648
import type { teams } from "@/drizzle";
import { AvatarImage } from "@/services/accounts/components/user-button/avatar-image";
import { CircularCarousel } from "./circular-carousel";
import {
	createInputsFromTrigger,
	parseFormInputs,
	toParameterItems,
} from "./helpers";

type TeamId = InferSelectModel<typeof teams>["id"];
interface TeamOption {
	value: TeamId;
	label: string;
	avatarUrl?: string;
}

type FilterType = "all" | "history" | "latest" | "favorites";
interface FilterOption {
	value: FilterType;
	label: string;
}

const filterOptions: FilterOption[] = [
	{ value: "all", label: "All" },
	{ value: "history", label: "History" },
	{ value: "latest", label: "Latest" },
	{ value: "favorites", label: "Favorites" },
];

export interface FlowTriggerUIItem {
	id: FlowTriggerId;
	teamId: TeamId;
	workspaceName: string;
	label: string;
	sdkData: FlowTrigger;
}

interface PerformStagePayloads {
	teamId: TeamId;
	flowTrigger: FlowTrigger;
	parameterItems: ParameterItem[];
}

type PerformStageAction = (payloads: PerformStagePayloads) => Promise<void>;

export function Form({
	teamOptions,
	flowTriggers,
	performStageAction,
}: {
	teamOptions: TeamOption[];
	flowTriggers: FlowTriggerUIItem[];
	performStageAction: PerformStageAction;
}) {
	const searchParams = useSearchParams();
	const urlTeamId = searchParams.get("teamId");
	const urlWorkspaceId = searchParams.get("workspaceId");

	const defaultTeamId = useMemo(() => {
		if (urlTeamId && teamOptions.some((team) => team.value === urlTeamId)) {
			return urlTeamId as TeamId;
		}
		return teamOptions[0].value;
	}, [teamOptions, urlTeamId]);

	const [selectedTeamId, setSelectedTeamId] = useState<TeamId>(defaultTeamId);

	const [selectedFlowTriggerId, setSelectedFlowTriggerId] = useState<
		FlowTriggerId | undefined
	>(undefined);
	const initializedRef = useRef(false);
	const userHasSelectedRef = useRef(false);
	const [selectedFilter, setSelectedFilter] = useState<FilterType>("all");

	const [validationErrors, setValidationErrors] = useState<
		Record<string, string>
	>({});

	const teamOptionsWithIcons = useMemo(
		() =>
			teamOptions.map((team) => ({
				...team,
				icon: team.avatarUrl ? (
					<AvatarImage
						avatarUrl={team.avatarUrl}
						width={24}
						height={24}
						alt={team.label}
					/>
				) : undefined,
			})),
		[teamOptions],
	);

	const filteredFlowTriggers = useMemo(
		() =>
			flowTriggers.filter(
				(flowTrigger) => flowTrigger.teamId === selectedTeamId,
			),
		[flowTriggers, selectedTeamId],
	);

	// Pre-select flow trigger based on URL workspace ID (only once on initial load and if user hasn't manually selected)
	useEffect(() => {
		if (
			!initializedRef.current &&
			!userHasSelectedRef.current &&
			filteredFlowTriggers.length > 0
		) {
			if (urlWorkspaceId) {
				const matchingTrigger = filteredFlowTriggers.find(
					(trigger) => trigger.sdkData.workspaceId === urlWorkspaceId,
				);
				if (matchingTrigger) {
					setSelectedFlowTriggerId(matchingTrigger.id);
					// Don't mark as user-selected for auto-selection from URL
				}
			}
			initializedRef.current = true;
		}
	}, [filteredFlowTriggers, urlWorkspaceId]);

	const inputs = useMemo(
		() =>
			createInputsFromTrigger(
				filteredFlowTriggers.find(
					(flowTrigger) => flowTrigger.id === selectedFlowTriggerId,
				)?.sdkData,
			),
		[selectedFlowTriggerId, filteredFlowTriggers],
	);

	const formAction = useCallback(
		async (_prevState: unknown, formData: FormData) => {
			if (selectedFlowTriggerId === undefined) {
				return null;
			}
			const { errors, values } = parseFormInputs(inputs, formData);

			if (Object.keys(errors).length > 0) {
				setValidationErrors(errors);
				return null;
			}

			setValidationErrors({});

			const flowTrigger = filteredFlowTriggers.find(
				(flowTrigger) => flowTrigger.id === selectedFlowTriggerId,
			);
			if (flowTrigger === undefined) {
				throw new Error(
					`Flow trigger with ID ${selectedFlowTriggerId} not found`,
				);
			}

			await performStageAction({
				teamId: selectedTeamId,
				flowTrigger: flowTrigger.sdkData,
				parameterItems: toParameterItems(inputs, values),
			});
			return null;
		},
		[
			inputs,
			performStageAction,
			selectedFlowTriggerId,
			selectedTeamId,
			filteredFlowTriggers,
		],
	);

	const [, action, isPending] = useActionState(formAction, null);

	return (
		<div className="max-w-[800px] mx-auto space-y-0">
			{/* Team Selection Container */}
			<div className="flex justify-center gap-2">
				<div
					style={
						{
							width: "fit-content",
							minWidth: "auto",
						} as React.CSSProperties
					}
				>
					<div className="team-select">
						<Select
							id="team"
							placeholder="Select team"
							options={teamOptionsWithIcons}
							renderOption={(o) => o.label}
							value={selectedTeamId}
							onValueChange={(value) => {
								setSelectedTeamId(value as TeamId);
								userHasSelectedRef.current = true;
								setSelectedFlowTriggerId(undefined);
							}}
						/>
					</div>
				</div>
				<div className="filter-select">
					<Select
						id="filter"
						placeholder="Filter"
						options={filterOptions}
						renderOption={(o) => o.label}
						value={selectedFilter}
						onValueChange={(value) => setSelectedFilter(value as FilterType)}
					/>
				</div>
			</div>

			{/* App Selection Container */}
			<div className="mt-12">
				<CircularCarousel
					items={filteredFlowTriggers.map((trigger) => ({
						id: trigger.id,
						name: trigger.workspaceName,
						profileImageUrl: undefined,
					}))}
					selectedId={selectedFlowTriggerId}
					onItemSelect={(item) => {
						userHasSelectedRef.current = true;
						setSelectedFlowTriggerId(item.id as FlowTriggerId);
					}}
					onItemDeselect={() => {
						userHasSelectedRef.current = true;
						setSelectedFlowTriggerId(undefined);
					}}
				/>
			</div>
			{filteredFlowTriggers.length > 0 && (
				<form
					action={action}
					className="backdrop-blur-3xl rounded-2xl p-6 text-[14px] text-text resize-none outline-none relative"
					style={{
						backgroundColor: "rgba(255, 255, 255, 0.05)",
						boxShadow: `
				              0 4px 16px rgba(0, 0, 0, 0.1),
				              0 1px 4px rgba(0, 0, 0, 0.05),
				              inset 0 1px 0 rgba(255, 255, 255, 0.03)
				            `,
					}}
				>
					<div
						className="absolute inset-x-0 bottom-0 h-[1px] rounded-b-2xl"
						style={{
							background:
								"linear-gradient(90deg, transparent, rgba(255, 255, 255, 0.03), transparent)",
						}}
					/>
					<div className="flex flex-col gap-[8px] mb-[8px]">
						{selectedFlowTriggerId === undefined ? (
							<div className="text-center py-8">
								<p className="text-white-400 text-[14px] font-medium font-['DM_Sans']">
									Please select an app to execute
								</p>
							</div>
						) : (
							inputs.map((input) => {
								return (
									<fieldset key={input.name} className={clsx("grid gap-2")}>
										<label
											className="text-[14px] font-medium text-white-900"
											htmlFor={input.name}
										>
											{input.label}
											{input.required && (
												<span className="text-red-500 ml-1">*</span>
											)}
										</label>
										{input.type === "text" && (
											<input
												type="text"
												name={input.name}
												id={input.name}
												className={clsx(
													"w-full flex justify-between items-center rounded-[8px] py-[8px] px-[12px] outline-none focus:outline-none border",
													validationErrors[input.name]
														? "border-error"
														: "border-white/5",
													"text-[14px]",
												)}
												disabled={isPending}
											/>
										)}
										{input.type === "multiline-text" && (
											<textarea
												name={input.name}
												id={input.name}
												className={clsx(
													"w-full rounded-[8px] py-[8px] px-[12px] outline-none focus:outline-none",
													"border-[1px]",
													validationErrors[input.name]
														? "border-error"
														: "border-white/5",
													"text-[14px]",
												)}
												rows={4}
												disabled={isPending}
											/>
										)}
										{input.type === "number" && (
											<input
												type="number"
												name={input.name}
												id={input.name}
												className={clsx(
													"w-full flex justify-between items-center rounded-[8px] py-[8px] px-[12px] outline-none focus:outline-none",
													"border-[1px]",
													validationErrors[input.name]
														? "border-error"
														: "border-white/5",
													"text-[14px]",
												)}
												disabled={isPending}
											/>
										)}
										{validationErrors[input.name] && (
											<span className="text-error text-[12px] font-medium">
												{validationErrors[input.name]}
											</span>
										)}
									</fieldset>
								);
							})
						)}
					</div>
					{selectedFlowTriggerId !== undefined && (
						<div className="flex items-center justify-end gap-3">
							<Button
								variant="filled"
								size="large"
								type="submit"
								disabled={isPending}
								className="!bg-blue-600 hover:!bg-blue-700 !border-blue-600 hover:!border-blue-700 [&_div]:text-[14px] [&_.size-[18px]]:text-[18px]"
								leftIcon={
									isPending && (
										<SpinnerIcon className="animate-follow-through-overlap-spin size-[18px]" />
									)
								}
							>
								{isPending ? "Setting the stage…" : "Start"}
							</Button>
						</div>
					)}
				</form>
			)}
		</div>
	);
}<|MERGE_RESOLUTION|>--- conflicted
+++ resolved
@@ -7,7 +7,6 @@
 import { SpinnerIcon } from "@giselles-ai/icons/spinner";
 import clsx from "clsx/lite";
 import type { InferSelectModel } from "drizzle-orm";
-<<<<<<< HEAD
 import { useSearchParams } from "next/navigation";
 import {
 	useActionState,
@@ -17,9 +16,6 @@
 	useRef,
 	useState,
 } from "react";
-=======
-import { useActionState, useCallback, useMemo, useState } from "react";
->>>>>>> 7fe89648
 import type { teams } from "@/drizzle";
 import { AvatarImage } from "@/services/accounts/components/user-button/avatar-image";
 import { CircularCarousel } from "./circular-carousel";
