--- conflicted
+++ resolved
@@ -16,12 +16,8 @@
 import { Form } from "./form";
 
 import { ResizableLayout } from "./resizable-layout";
-<<<<<<< HEAD
-import { fetchEnrichedActs, fetchFlowTriggers, reloadPage } from "./services";
+import { fetchEnrichedActs, fetchFlowTriggers } from "./services";
 import type { FilterType } from "./types";
-=======
-import { fetchEnrichedActs, fetchFlowTriggers } from "./services";
->>>>>>> aafee263
 
 // The maximum duration of server actions on this page is extended to 800 seconds through enabled fluid compute.
 // https://vercel.com/docs/functions/runtimes#max-duration
