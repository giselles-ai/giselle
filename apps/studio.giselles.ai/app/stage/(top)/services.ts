import {
	isTriggerNode,
	type Workspace,
	type WorkspaceId,
} from "@giselle-sdk/data-type";
import { defaultName } from "@giselle-sdk/giselle";
import { giselleEngine } from "@/app/giselle-engine";
import { type acts as actsSchema, db } from "@/drizzle";
import { fetchCurrentUser } from "@/services/accounts";
import type { FilterType, FlowTriggerUIItem, TeamId } from "./types";

// This feature is currently under development and data structures change destructively,
// so parsing of legacy data frequently fails. We're using a rough try-catch to ignore
// data that fails to parse. This should be properly handled when the feature flag is removed.
async function enrichActWithNavigationData(
	act: typeof actsSchema.$inferSelect,
	teams: { dbId: number; name: string }[],
): Promise<{
	id: string;
	status: "inProgress" | "completed" | "cancelled" | "failed";
	sequences: Array<{ steps: Array<{ id: string; status: string }> }>;
	link: string;
	teamName: string;
	workspaceName: string;
	createdAt: Date;
} | null> {
	try {
		const tmpAct = await giselleEngine.getAct({ actId: act.sdkActId });
		const team = teams.find((t) => t.dbId === act.teamDbId);
		if (team === undefined) {
			throw new Error("Team not found");
		}
		const tmpWorkspace = await giselleEngine.getWorkspace(
			act.sdkWorkspaceId,
			true,
		);

		const findStepByStatus = (status: string) => {
			for (const sequence of tmpAct.sequences) {
				for (const step of sequence.steps) {
					if (step.status === status) {
						return step;
					}
				}
			}
			return null;
		};

		const getFirstStep = () => {
			if (tmpAct.sequences.length === 0) {
				return null;
			}
			const firstSequence = tmpAct.sequences[0];
			if (firstSequence.steps.length === 0) {
				return null;
			}
			return firstSequence.steps[0];
		};

		const getLastStep = () => {
			if (tmpAct.sequences.length === 0) {
				return null;
			}
			const lastSequence = tmpAct.sequences[tmpAct.sequences.length - 1];
			if (lastSequence.steps.length === 0) {
				return null;
			}
			return lastSequence.steps[lastSequence.steps.length - 1];
		};

		let link = `/stage/acts/${tmpAct.id}`;
		let targetStep = null;

		switch (tmpAct.status) {
			case "inProgress":
				targetStep = findStepByStatus("running") ?? getFirstStep();
				break;
			case "completed":
				targetStep = getLastStep();
				break;
			case "cancelled":
				targetStep = findStepByStatus("cancelled");
				break;
			case "failed":
				targetStep = findStepByStatus("failed");
				break;
			default: {
				const _exhaustiveCheck: never = tmpAct.status;
				throw new Error(`Unhandled status: ${_exhaustiveCheck}`);
			}
		}

		if (targetStep) {
			link += `/${targetStep.id}`;
		}
		return {
			...tmpAct,
			link,
			teamName: team.name,
			workspaceName: tmpWorkspace.name ?? "Untitled",
			createdAt: act.createdAt,
		};
	} catch {
		return null;
	}
}

export async function fetchEnrichedActs(
	teams: { dbId: number; name: string }[],
	user?: Awaited<ReturnType<typeof fetchCurrentUser>>,
): Promise<
	Array<{
		id: string;
		status: "inProgress" | "completed" | "cancelled" | "failed";
		sequences: Array<{ steps: Array<{ id: string; status: string }> }>;
		link: string;
		teamName: string;
		workspaceName: string;
		createdAt: Date;
	}>
> {
<<<<<<< HEAD
	const currentUser = user ?? (await fetchCurrentUser());
	const dbActs = await db.query.acts.findMany({
		where: (acts, { eq }) => eq(acts.directorDbId, currentUser.dbId),
=======
	const user = await fetchCurrentUser();
	const sevenDaysAgo = new Date();
	sevenDaysAgo.setDate(sevenDaysAgo.getDate() - 7);

	const dbActs = await db.query.acts.findMany({
		where: (acts, { eq, gte, and }) =>
			and(eq(acts.directorDbId, user.dbId), gte(acts.createdAt, sevenDaysAgo)),
>>>>>>> aafee263
		orderBy: (acts, { desc }) => [desc(acts.createdAt)],
		limit: 10,
	});

	const acts = await Promise.all(
		dbActs.map((dbAct) => enrichActWithNavigationData(dbAct, teams)),
	).then((tmp) => tmp.filter((actOrNull) => actOrNull !== null));

	return acts;
}

export async function fetchFlowTriggers(
	teams: { dbId: number; id: TeamId; name: string }[],
	filterType: FilterType = "all",
	user?: Awaited<ReturnType<typeof fetchCurrentUser>>,
): Promise<FlowTriggerUIItem[]> {
	const flowTriggers: Array<FlowTriggerUIItem> = [];
	const currentUser = user ?? (await fetchCurrentUser());

	// Get user's act history for filtering
	const userActs =
		filterType === "history"
			? await db.query.acts.findMany({
					where: (acts, { eq }) => eq(acts.directorDbId, currentUser.dbId),
					columns: {
						sdkFlowTriggerId: true,
					},
				})
			: [];

	const usedFlowTriggerIds = new Set(
		userActs.map((act) => act.sdkFlowTriggerId),
	);

	for (const team of teams) {
		// Build query conditions based on filter type
		let tmpFlowTriggers: Awaited<
			ReturnType<typeof db.query.flowTriggers.findMany>
		>;

		if (filterType === "latest") {
			// Filter for flow triggers updated in the last 7 days
			const sevenDaysAgo = new Date();
			sevenDaysAgo.setDate(sevenDaysAgo.getDate() - 7);
			tmpFlowTriggers = await db.query.flowTriggers.findMany({
				where: (flowTriggers, { eq, gte, and }) =>
					and(
						eq(flowTriggers.teamDbId, team.dbId),
						gte(flowTriggers.updatedAt, sevenDaysAgo),
					),
			});
		} else {
			tmpFlowTriggers = await db.query.flowTriggers.findMany({
				where: (flowTriggers, { eq }) => eq(flowTriggers.teamDbId, team.dbId),
			});
		}

		const workspaceMap: Map<WorkspaceId, Workspace> = new Map();

		for (const tmpFlowTrigger of tmpFlowTriggers) {
			if (!workspaceMap.has(tmpFlowTrigger.sdkWorkspaceId)) {
				const tmpWorkspace = await giselleEngine.getWorkspace(
					tmpFlowTrigger.sdkWorkspaceId,
					true,
				);
				workspaceMap.set(tmpFlowTrigger.sdkWorkspaceId, tmpWorkspace);
			}

			const workspace = workspaceMap.get(tmpFlowTrigger.sdkWorkspaceId);
			if (workspace === undefined) {
				continue;
			}

			const node = workspace.nodes.find(
				(node) =>
					isTriggerNode(node) &&
					node.content.state.status === "configured" &&
					node.content.state.flowTriggerId === tmpFlowTrigger.sdkFlowTriggerId,
			);
			if (node === undefined) {
				continue;
			}

			const flowTrigger = await giselleEngine.getTrigger({
				flowTriggerId: tmpFlowTrigger.sdkFlowTriggerId,
			});
			if (flowTrigger === undefined) {
				continue;
			}

			// Apply history filter
			if (
				filterType === "history" &&
				!usedFlowTriggerIds.has(tmpFlowTrigger.sdkFlowTriggerId)
			) {
				continue;
			}

			flowTriggers.push({
				id: tmpFlowTrigger.sdkFlowTriggerId,
				teamId: team.id,
				label: node.name ?? defaultName(node),
				workspaceName: workspace.name ?? "Untitled",
				sdkData: flowTrigger,
			});
		}
	}

	return flowTriggers;
}<|MERGE_RESOLUTION|>--- conflicted
+++ resolved
@@ -107,7 +107,7 @@
 
 export async function fetchEnrichedActs(
 	teams: { dbId: number; name: string }[],
-	user?: Awaited<ReturnType<typeof fetchCurrentUser>>,
+	user: Awaited<ReturnType<typeof fetchCurrentUser>>,
 ): Promise<
 	Array<{
 		id: string;
@@ -119,19 +119,12 @@
 		createdAt: Date;
 	}>
 > {
-<<<<<<< HEAD
-	const currentUser = user ?? (await fetchCurrentUser());
-	const dbActs = await db.query.acts.findMany({
-		where: (acts, { eq }) => eq(acts.directorDbId, currentUser.dbId),
-=======
-	const user = await fetchCurrentUser();
 	const sevenDaysAgo = new Date();
 	sevenDaysAgo.setDate(sevenDaysAgo.getDate() - 7);
 
 	const dbActs = await db.query.acts.findMany({
 		where: (acts, { eq, gte, and }) =>
 			and(eq(acts.directorDbId, user.dbId), gte(acts.createdAt, sevenDaysAgo)),
->>>>>>> aafee263
 		orderBy: (acts, { desc }) => [desc(acts.createdAt)],
 		limit: 10,
 	});
