"use client";

import { SearchInput } from "@giselle-internal/ui/search-input";
import { Select, type SelectOption } from "@giselle-internal/ui/select";
import {
	ArrowDownAZ,
	ArrowUpAZ,
	Clock,
	LayoutGrid,
	LayoutList,
} from "lucide-react";
import { useMemo } from "react";

type SortOption = "name-asc" | "name-desc" | "date-desc" | "date-asc";
type ViewMode = "grid" | "list";

interface SearchHeaderProps {
	// search
	searchQuery: string;
	onSearchChange: (value: string) => void;
	searchPlaceholder?: string;

	// sort
	sortOption: SortOption;
	onSortChange: (value: SortOption) => void;

	// optional view toggle (grid/list)
	showViewToggle?: boolean;
	viewMode?: ViewMode;
	onViewModeChange?: (mode: ViewMode) => void;

	className?: string;
	selectTextClassName?: string;
}

/**
 * SearchHeader
 * Shared header identical to /workspaces top controls:
 * - Left: search input with leading icon
 * - Right: sort dropdown (+ optional grid/list toggle)
 */
export function SearchHeader({
	searchQuery,
	onSearchChange,
	searchPlaceholder = "Search Workspaces...",
	sortOption,
	onSortChange,
	showViewToggle = true,
	viewMode,
	onViewModeChange,
	className,
	selectTextClassName = "text-text",
}: SearchHeaderProps) {
	const canToggleView =
		showViewToggle && viewMode != null && !!onViewModeChange;

	const sortOptions: Array<SelectOption> = useMemo(
		() => [
			{
				value: "date-desc",
				label: "Updated",
				icon: <Clock className="h-4 w-4" />,
			},
			{
				value: "date-asc",
				label: "Oldest",
				icon: <Clock className="h-4 w-4" />,
			},
			{
				value: "name-asc",
				label: "Name (A-Z)",
				icon: <ArrowDownAZ className="h-4 w-4" />,
			},
			{
				value: "name-desc",
				label: "Name (Z-A)",
				icon: <ArrowUpAZ className="h-4 w-4" />,
			},
		],
		[],
	);

	return (
		<div
			className={[
				"mb-3 flex flex-col sm:flex-row gap-3 items-center",
				className,
			]
				.filter(Boolean)
				.join(" ")}
		>
			{/* Search */}
			<div className="flex-1 w-full">
				<SearchInput
					placeholder={searchPlaceholder}
					value={searchQuery}
					onChange={(e) => onSearchChange(e.target.value)}
<<<<<<< HEAD
					className="text-inverse"
=======
					// Classes match /workspaces usage exactly (force radius/ring like /workspaces local Input)
					className="pl-12 pr-4 h-10 w-full bg-bg text-inverse placeholder:text-link-muted border-border rounded-[8px] shadow-none focus:border-transparent focus:ring-1 focus:ring-inverse/20 focus:ring-inset focus:ring-offset-0 focus-visible:border-transparent focus-visible:ring-1 focus-visible:ring-inverse/20 focus-visible:ring-inset focus-visible:ring-offset-0"
>>>>>>> ec8a48a2
				/>
			</div>

			{/* Right cluster */}
			<div className="flex gap-2">
				{/* Sort */}
				<Select
					options={sortOptions}
					placeholder="Sort"
					value={sortOption}
					onValueChange={(value) => onSortChange(value as SortOption)}
					widthClassName="w-auto"
					triggerClassName={selectTextClassName}
				/>

				{/* Optional view toggle */}
				{canToggleView ? (
					<div className="flex rounded-lg border border-border overflow-hidden shrink-0">
						<button
							type="button"
							onClick={() => onViewModeChange?.("grid")}
							className={`p-3 flex items-center justify-center transition-colors ${
								viewMode === "grid"
									? "bg-inverse/10 text-inverse"
									: "bg-transparent text-text/60 hover:bg-surface/5 hover:text-inverse"
							}`}
							aria-label="Grid view"
						>
							<LayoutGrid className="h-4 w-4" />
						</button>
						<button
							type="button"
							onClick={() => onViewModeChange?.("list")}
							className={`p-3 flex items-center justify-center transition-colors ${
								viewMode === "list"
									? "bg-inverse/10 text-inverse"
									: "bg-transparent text-text/60 hover:bg-surface/5 hover:text-inverse"
							}`}
							aria-label="List view"
						>
							<LayoutList className="h-4 w-4" />
						</button>
					</div>
				) : null}
			</div>
		</div>
	);
}<|MERGE_RESOLUTION|>--- conflicted
+++ resolved
@@ -95,12 +95,7 @@
 					placeholder={searchPlaceholder}
 					value={searchQuery}
 					onChange={(e) => onSearchChange(e.target.value)}
-<<<<<<< HEAD
 					className="text-inverse"
-=======
-					// Classes match /workspaces usage exactly (force radius/ring like /workspaces local Input)
-					className="pl-12 pr-4 h-10 w-full bg-bg text-inverse placeholder:text-link-muted border-border rounded-[8px] shadow-none focus:border-transparent focus:ring-1 focus:ring-inverse/20 focus:ring-inset focus:ring-offset-0 focus-visible:border-transparent focus-visible:ring-1 focus-visible:ring-inverse/20 focus-visible:ring-inset focus-visible:ring-offset-0"
->>>>>>> ec8a48a2
 				/>
 			</div>
 
