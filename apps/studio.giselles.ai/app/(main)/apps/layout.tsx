import { createId } from "@paralleldrive/cuid2";
import { ExternalLink, Plus } from "lucide-react";
import { redirect } from "next/navigation";
import type { ReactNode } from "react";
import { GlassButton } from "@/components/ui/glass-button";
import { agents, db } from "@/drizzle";
import { experimental_storageFlag } from "@/flags";
import { fetchCurrentUser } from "@/services/accounts";
import { fetchCurrentTeam } from "@/services/teams";
import { giselleEngine } from "../../giselle-engine";

export default function Layout({ children }: { children: ReactNode }) {
	async function createAgent() {
		"use server";
		const agentId = `agnt_${createId()}` as const;
		const user = await fetchCurrentUser();
		const team = await fetchCurrentTeam();
		const experimental_storage = await experimental_storageFlag();
		const workspace = await giselleEngine.createWorkspace({
			useExperimentalStorage: experimental_storage,
		});

		await db.insert(agents).values({
			id: agentId,
			teamDbId: team.dbId,
			creatorDbId: user.dbId,
			workspaceId: workspace.id,
		});
		redirect(`/workspaces/${workspace.id}`);
	}

	return (
		<div className="h-full bg-bg">
			<div className="px-[40px] py-[24px] flex-1 max-w-[1200px] mx-auto w-full">
				<div className="flex justify-between items-center mb-8">
					<h1
						className="text-[30px] font-sans font-medium text-[hsl(192,73%,84%)]"
						style={{
							textShadow:
								"0 0 20px #0087f6, 0 0 40px #0087f6, 0 0 60px #0087f6",
						}}
					>
						Apps
					</h1>
					<div className="flex items-center gap-4">
						<a
							href="https://docs.giselles.ai/guides/apps/teamapp"
							target="_blank"
							rel="noopener noreferrer"
<<<<<<< HEAD
							className="text-black-300 text-[14px] font-medium rounded-[4px] px-1.5 py-0.5 hover:bg-surface/10 flex items-center gap-1.5 font-sans"
=======
							className="text-black-300 text-[14px] font-medium rounded-[4px] px-1.5 py-0.5 hover:bg-white/5 flex items-center gap-1.5 font-sans"
>>>>>>> 8ad1a1b4
						>
							About Apps
							<ExternalLink size={14} />
						</a>
						<form action={createAgent}>
							<GlassButton
								type="submit"
								aria-label="Create an app"
								className="whitespace-nowrap"
							>
								<span className="grid place-items-center rounded-full size-4 bg-primary-200 opacity-50">
									<Plus className="size-3 text-black-900" />
								</span>
								New App
							</GlassButton>
						</form>
					</div>
				</div>
				{children}
			</div>
		</div>
	);
}<|MERGE_RESOLUTION|>--- conflicted
+++ resolved
@@ -47,11 +47,7 @@
 							href="https://docs.giselles.ai/guides/apps/teamapp"
 							target="_blank"
 							rel="noopener noreferrer"
-<<<<<<< HEAD
-							className="text-black-300 text-[14px] font-medium rounded-[4px] px-1.5 py-0.5 hover:bg-surface/10 flex items-center gap-1.5 font-sans"
-=======
 							className="text-black-300 text-[14px] font-medium rounded-[4px] px-1.5 py-0.5 hover:bg-white/5 flex items-center gap-1.5 font-sans"
->>>>>>> 8ad1a1b4
 						>
 							About Apps
 							<ExternalLink size={14} />
