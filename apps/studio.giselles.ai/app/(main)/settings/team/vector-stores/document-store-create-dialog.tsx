"use client";

import { DEFAULT_EMBEDDING_PROFILE_ID } from "@giselle-sdk/data-type";
import * as Dialog from "@radix-ui/react-dialog";
import { Plus } from "lucide-react";
import {
	useCallback,
	useEffect,
	useMemo,
	useState,
	useTransition,
} from "react";
import { GlassButton } from "@/components/ui/glass-button";
import {
	GlassDialogBody,
	GlassDialogContent,
	GlassDialogFooter,
	GlassDialogHeader,
} from "../components/glass-dialog-content";
import { DOCUMENT_EMBEDDING_PROFILES } from "./document-embedding-profiles";
import type { ActionResult } from "./types";

type DocumentVectorStoreCreateDialogProps = {
	createAction: (
		name: string,
		embeddingProfileIds: number[],
	) => Promise<ActionResult>;
};

export function DocumentVectorStoreCreateDialog({
	createAction,
}: DocumentVectorStoreCreateDialogProps) {
	const [open, setOpen] = useState(false);
	const [name, setName] = useState("");
	const availableProfiles = useMemo(
		() => Object.entries(DOCUMENT_EMBEDDING_PROFILES),
		[],
	);
	const selectableProfiles = useMemo(
		() =>
			availableProfiles.filter(([, profile]) => profile.provider !== "cohere"),
		[availableProfiles],
	);
	const defaultProfileIds = useMemo(() => {
		const primaryIds = selectableProfiles.map(([id]) => Number(id));
		const fallbackIds =
			primaryIds.length > 0
				? primaryIds
				: availableProfiles.map(([id]) => Number(id));
		if (fallbackIds.includes(DEFAULT_EMBEDDING_PROFILE_ID)) {
			return [DEFAULT_EMBEDDING_PROFILE_ID];
		}
		return fallbackIds.length > 0 ? [fallbackIds[0]] : [];
	}, [selectableProfiles, availableProfiles]);
	const [selectedProfiles, setSelectedProfiles] = useState<number[]>(() => [
		...defaultProfileIds,
	]);
	const [isPending, startTransition] = useTransition();
	const [error, setError] = useState<string | null>(null);

	useEffect(() => {
		if (open) {
			setSelectedProfiles([...defaultProfileIds]);
			setError(null);
		}
	}, [open, defaultProfileIds]);

	const toggleProfile = useCallback((profileId: number) => {
		setSelectedProfiles((prev) => {
			const isSelected = prev.includes(profileId);
			if (isSelected) {
				if (prev.length === 1) {
					return prev;
				}
				return prev.filter((id) => id !== profileId);
			}
			return [...prev, profileId];
		});
	}, []);

	const onSubmit = useCallback(() => {
		if (selectedProfiles.length === 0) {
			setError("Select at least one embedding profile");
			return;
		}
		setError(null);
		startTransition(async () => {
			const result = await createAction(name.trim(), selectedProfiles);
			if (result.success) {
				setOpen(false);
				setName("");
				setSelectedProfiles([...defaultProfileIds]);
			} else {
				setError(result.error);
			}
		});
	}, [createAction, name, selectedProfiles, defaultProfileIds]);

	return (
		<Dialog.Root open={open} onOpenChange={setOpen}>
			<Dialog.Trigger asChild>
				<GlassButton className="whitespace-nowrap">
					<span className="grid place-items-center rounded-full size-4 bg-primary-200 opacity-50">
						<Plus className="size-3 text-black-900" />
					</span>
					New Vector Store
				</GlassButton>
			</Dialog.Trigger>

			<GlassDialogContent>
				<GlassDialogHeader
					title="Create Vector Store"
					description="Create a new Vector Store for your documents."
					onClose={() => setOpen(false)}
				/>

				<GlassDialogBody>
					<div className="flex flex-col gap-4">
						<label className="flex flex-col gap-2">
							<span className="text-sm text-black-300 font-geist">Name</span>
							<input
<<<<<<< HEAD
								className="w-full rounded-md bg-white/5 border border-white/10 px-3 py-2 text-white-400 focus:outline-none focus:ring-1 focus:ring-white/20"
=======
								className="w-full rounded-md bg-surface border border-border-muted px-3 py-2 text-white-400 focus:outline-none focus:ring-1 focus:ring-white/20"
>>>>>>> c94082a5
								placeholder="e.g. Product Docs"
								value={name}
								onChange={(e) => setName(e.target.value)}
							/>
						</label>
						{/* Embedding Models, styled like Register Repository */}
						<div className="mt-4">
							<div className="text-white-400 text-[14px] leading-[16.8px] font-sans mb-2">
								Embedding Models
							</div>
							<div className="text-white-400/60 text-[12px] mb-3">
								Select at least one embedding model for indexing
							</div>
							<div className="space-y-2">
								{selectableProfiles.map(([id, p]) => {
									const profileId = Number(id);
									const isSelected = selectedProfiles.includes(profileId);
									const isLastSelected =
										selectedProfiles.length === 1 && isSelected;
									return (
										<label
											key={profileId}
<<<<<<< HEAD
											className="flex items-start gap-3 p-3 rounded-lg bg-white/5 hover:bg-white/10 transition-colors"
=======
											className="flex items-start gap-3 p-3 rounded-lg bg-surface hover:bg-white/5 transition-colors"
>>>>>>> c94082a5
										>
											<input
												type="checkbox"
												checked={isSelected}
												disabled={isPending || isLastSelected}
												onChange={() => toggleProfile(profileId)}
												className="mt-1 w-4 h-4 text-primary-600 bg-gray-100 border-gray-300 rounded focus:ring-primary-500"
											/>
											<div className="flex-1">
												<div className="text-white-400 text-[14px] font-medium">
													{p.name}
												</div>
												<div className="text-white-400/60 text-[12px] mt-1">
													Provider: {p.provider} • Dimensions {p.dimensions}
												</div>
											</div>
										</label>
									);
								})}
							</div>
						</div>
						{error ? <p className="text-error-900 text-sm">{error}</p> : null}
					</div>
				</GlassDialogBody>

				<GlassDialogFooter
					onCancel={() => setOpen(false)}
					onConfirm={onSubmit}
					confirmLabel="Create"
					isPending={isPending}
					confirmButtonType="button"
				/>
			</GlassDialogContent>
		</Dialog.Root>
	);
}<|MERGE_RESOLUTION|>--- conflicted
+++ resolved
@@ -119,11 +119,7 @@
 						<label className="flex flex-col gap-2">
 							<span className="text-sm text-black-300 font-geist">Name</span>
 							<input
-<<<<<<< HEAD
-								className="w-full rounded-md bg-white/5 border border-white/10 px-3 py-2 text-white-400 focus:outline-none focus:ring-1 focus:ring-white/20"
-=======
 								className="w-full rounded-md bg-surface border border-border-muted px-3 py-2 text-white-400 focus:outline-none focus:ring-1 focus:ring-white/20"
->>>>>>> c94082a5
 								placeholder="e.g. Product Docs"
 								value={name}
 								onChange={(e) => setName(e.target.value)}
@@ -146,11 +142,7 @@
 									return (
 										<label
 											key={profileId}
-<<<<<<< HEAD
-											className="flex items-start gap-3 p-3 rounded-lg bg-white/5 hover:bg-white/10 transition-colors"
-=======
 											className="flex items-start gap-3 p-3 rounded-lg bg-surface hover:bg-white/5 transition-colors"
->>>>>>> c94082a5
 										>
 											<input
 												type="checkbox"
