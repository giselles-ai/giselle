"use client";

import * as Dialog from "@radix-ui/react-dialog";
import { Check, ChevronDown, Code, GitPullRequest, Plus } from "lucide-react";
import { useState, useTransition } from "react";
import {
	DropdownMenu,
	DropdownMenuContent,
	DropdownMenuTrigger,
} from "@/components/ui/dropdown-menu";
import { GlassButton } from "@/components/ui/glass-button";
import type { GitHubRepositoryContentType } from "@/drizzle";
import {
	GlassDialogBody,
	GlassDialogContent,
	GlassDialogFooter,
	GlassDialogHeader,
} from "../components/glass-dialog-content";
import { GITHUB_EMBEDDING_PROFILES } from "./github-embedding-profiles";
import type { ActionResult, InstallationWithRepos } from "./types";

type RepositoryRegistrationDialogProps = {
	installationsWithRepos: InstallationWithRepos[];
	registerRepositoryIndexAction: (
		owner: string,
		repo: string,
		installationId: number,
		contentTypes: {
			contentType: GitHubRepositoryContentType;
			enabled: boolean;
		}[],
		embeddingProfileIds?: number[],
	) => Promise<ActionResult>;
};

export function RepositoryRegistrationDialog({
	installationsWithRepos,
	registerRepositoryIndexAction,
}: RepositoryRegistrationDialogProps) {
	const [isOpen, setIsOpen] = useState(false);
	const [ownerId, setOwnerId] = useState<string>("");
	const [repositoryId, setRepositoryId] = useState<string>("");
	const [error, setError] = useState("");
	const [isPending, startTransition] = useTransition();
	const [contentConfig, setContentConfig] = useState({
		code: { enabled: true },
		pullRequests: { enabled: false },
	});
	const [selectedProfiles, setSelectedProfiles] = useState<number[]>([1]); // Default to OpenAI Small

	const selectedInstallation = installationsWithRepos.find(
		(i) => String(i.installation.id) === ownerId,
	);
	const repositoryOptions = selectedInstallation?.repositories || [];

	const handleSubmit = (e: React.FormEvent) => {
		e.preventDefault();
		setError("");

		if (!ownerId) {
			setError("Owner is required");
			return;
		}
		if (!repositoryId) {
			setError("Repository is required");
			return;
		}

		startTransition(async () => {
			const owner = installationsWithRepos.find(
				(i) => String(i.installation.id) === ownerId,
			)?.installation.name;
			if (!owner) {
				setError("Owner not found");
				return;
			}
			const repo = repositoryOptions.find(
				(r) => String(r.id) === repositoryId,
			)?.name;
			if (!repo) {
				setError("Repository not found");
				return;
			}
			const contentTypes: {
				contentType: GitHubRepositoryContentType;
				enabled: boolean;
			}[] = [
				{ contentType: "blob", enabled: contentConfig.code.enabled },
				{
					contentType: "pull_request",
					enabled: contentConfig.pullRequests.enabled,
				},
			];

			const result = await registerRepositoryIndexAction(
				owner,
				repo,
				Number(ownerId),
				contentTypes,
				selectedProfiles,
			);
			if (result.success) {
				setIsOpen(false);
				setOwnerId("");
				setRepositoryId("");
				setContentConfig({
					code: { enabled: true },
					pullRequests: { enabled: false },
				});
				setSelectedProfiles([1]); // Reset to default
			} else {
				setError(result.error);
			}
		});
	};

	return (
		<Dialog.Root open={isOpen} onOpenChange={setIsOpen}>
			<Dialog.Trigger asChild>
				<GlassButton className="whitespace-nowrap">
					<span className="grid place-items-center rounded-full size-4 bg-primary-200 opacity-50">
						<Plus className="size-3 text-black-900" />
					</span>
					Register Repository
				</GlassButton>
			</Dialog.Trigger>
			<GlassDialogContent
				onEscapeKeyDown={() => setIsOpen(false)}
				onPointerDownOutside={() => setIsOpen(false)}
			>
				<GlassDialogHeader
					title="Register GitHub Repository"
					description="Add a GitHub repository to your Vector Store to use it in GitHub Vector Store Nodes."
					onClose={() => setIsOpen(false)}
				/>
				<GlassDialogBody>
					<form
						id="register-repository-form"
						onSubmit={handleSubmit}
						className="space-y-4"
						noValidate
					>
						<div className="flex flex-col gap-y-2">
							<label
								htmlFor="owner"
								className="text-white-400 text-[14px] leading-[16.8px] font-sans"
							>
								Owner / Organization
							</label>
							<div className="relative">
								<DropdownMenu>
									<DropdownMenuTrigger asChild>
										<button
											type="button"
<<<<<<< HEAD
											className="w-full px-3 py-2 bg-white/5 rounded-[8px] text-white-400 text-[14px] font-geist placeholder:text-white/30 cursor-pointer text-left flex items-center justify-between"
=======
											className="w-full px-3 py-2 bg-surface rounded-[8px] text-white-400 text-[14px] font-geist placeholder:text-white/30 cursor-pointer text-left flex items-center justify-between"
>>>>>>> c94082a5
											disabled={isPending}
										>
											<span
												className={
													selectedInstallation?.installation.name
														? ""
														: "text-white/30"
												}
											>
												{selectedInstallation?.installation.name ||
													"Select owner"}
											</span>
											<ChevronDown className="h-4 w-4 text-white/60" />
										</button>
									</DropdownMenuTrigger>
									<DropdownMenuContent
										align="start"
										className="w-[var(--radix-dropdown-menu-trigger-width)] max-h-[min(60svh,320px)] overflow-y-auto rounded-[8px] border-[0.25px] border-border-muted bg-surface p-1 shadow-none"
									>
										{installationsWithRepos.map(({ installation }) => (
											<button
												key={installation.id}
												type="button"
												onClick={() => {
													setOwnerId(String(installation.id));
													setRepositoryId("");
												}}
												className="flex w-full items-center rounded-md px-3 py-2 text-left font-sans text-[14px] leading-[16px] text-white-400 hover:bg-white/5"
											>
												<span className="mr-2 inline-flex h-4 w-4 items-center justify-center">
													{ownerId === String(installation.id) && (
														<Check className="h-4 w-4" />
													)}
												</span>
												{installation.name}
											</button>
										))}
									</DropdownMenuContent>
								</DropdownMenu>
							</div>
						</div>

						<div className="flex flex-col gap-y-2">
							<label
								htmlFor="repository"
								className="text-white-400 text-[14px] leading-[16.8px] font-sans"
							>
								Repository Name
							</label>
							<div className="relative">
								<DropdownMenu>
									<DropdownMenuTrigger asChild>
										<button
											type="button"
<<<<<<< HEAD
											className="w-full px-3 py-2 bg-white/5 rounded-[8px] text-white-400 text-[14px] font-geist cursor-pointer disabled:opacity-50 text-left flex items-center justify-between"
=======
											className="w-full px-3 py-2 bg-surface rounded-[8px] text-white-400 text-[14px] font-geist cursor-pointer disabled:opacity-50 text-left flex items-center justify-between"
>>>>>>> c94082a5
											disabled={isPending || !ownerId}
										>
											<span
												className={
													repositoryOptions.find(
														(r) => String(r.id) === repositoryId,
													)?.name
														? ""
														: "text-white/30"
												}
											>
												{repositoryOptions.find(
													(r) => String(r.id) === repositoryId,
												)?.name || "Select repository"}
											</span>
											<ChevronDown className="h-4 w-4 text-white/60" />
										</button>
									</DropdownMenuTrigger>
									<DropdownMenuContent
										align="start"
										className="w-[var(--radix-dropdown-menu-trigger-width)] max-h-[min(60svh,320px)] overflow-y-auto rounded-[8px] border-[0.25px] border-border-muted bg-surface p-1 shadow-none"
									>
										{!ownerId ? (
											<div className="px-3 py-2 text-white/60 text-sm">
												Select owner first
											</div>
										) : repositoryOptions.length === 0 ? (
											<div className="px-3 py-2 text-white/60 text-sm">
												No repositories available
											</div>
										) : (
											repositoryOptions.map((repo) => (
												<button
													key={repo.id}
													type="button"
													onClick={() => setRepositoryId(String(repo.id))}
													className="flex w-full items-center rounded-md px-3 py-2 text-left font-sans text-[14px] leading-[16px] text-white-400 hover:bg-white/5"
												>
													<span className="mr-2 inline-flex h-4 w-4 items-center justify-center">
														{repositoryId === String(repo.id) && (
															<Check className="h-4 w-4" />
														)}
													</span>
													{repo.name}
												</button>
											))
										)}
									</DropdownMenuContent>
								</DropdownMenu>
							</div>
						</div>

						{/* Sources to Ingest Section */}
						<div className="flex flex-col gap-y-2">
							<div className="text-white-400 text-[14px] leading-[16.8px] font-sans">
								Sources to Ingest
							</div>

							<div className="space-y-3">
								{/* Code Configuration */}
								<ContentTypeToggle
									icon={Code}
									label="Code"
									description="Ingest source code files from the repository"
									enabled={contentConfig.code.enabled}
									onToggle={(enabled) =>
										setContentConfig({ ...contentConfig, code: { enabled } })
									}
									disabled={true} // Code is mandatory
								/>

								{/* Pull Requests Configuration */}
								<ContentTypeToggle
									icon={GitPullRequest}
									label="Pull Requests"
									description="Ingest merged pull request content and discussions"
									enabled={contentConfig.pullRequests.enabled}
									onToggle={(enabled) =>
										setContentConfig({
											...contentConfig,
											pullRequests: { enabled },
										})
									}
								/>
							</div>

							{/* Embedding Profiles Section */}
							<div className="mt-4">
								<div className="text-white-400 text-[14px] leading-[16.8px] font-sans mb-2">
									Embedding Models
								</div>
								<div className="text-white-400/60 text-[12px] mb-3">
									Select at least one embedding model for indexing
								</div>
								<div className="space-y-2">
									{Object.entries(GITHUB_EMBEDDING_PROFILES).map(
										([id, profile]) => {
											const profileId = Number(id);
											const isSelected = selectedProfiles.includes(profileId);
											const isLastOne =
												selectedProfiles.length === 1 && isSelected;

											return (
												<label
													key={profileId}
<<<<<<< HEAD
													className="flex items-start gap-3 p-3 rounded-lg bg-white/5 hover:bg-white/10 transition-colors cursor-pointer"
=======
													className="flex items-start gap-3 p-3 rounded-lg bg-surface hover:bg-white/5 transition-colors cursor-pointer"
>>>>>>> c94082a5
												>
													<input
														type="checkbox"
														checked={isSelected}
														disabled={isPending || isLastOne}
														onChange={(e) => {
															if (e.target.checked) {
																setSelectedProfiles([
																	...selectedProfiles,
																	profileId,
																]);
															} else {
																setSelectedProfiles(
																	selectedProfiles.filter(
																		(id) => id !== profileId,
																	),
																);
															}
														}}
														className="mt-1 w-4 h-4 text-primary-600 bg-gray-100 border-gray-300 rounded focus:ring-primary-500"
													/>
													<div className="flex-1">
														<div className="text-white-400 text-[14px] font-medium">
															{profile.name}
														</div>
														<div className="text-white-400/60 text-[12px] mt-1">
															Provider: {profile.provider} • Dimensions{" "}
															{profile.dimensions}
														</div>
													</div>
												</label>
											);
										},
									)}
								</div>
							</div>
						</div>

						{error && (
							<div className="mt-1 text-sm text-error-500">{error}</div>
						)}
					</form>
				</GlassDialogBody>
				<GlassDialogFooter
					onCancel={() => setIsOpen(false)}
					onConfirm={() => {
						const form = document.getElementById(
							"register-repository-form",
						) as HTMLFormElement | null;
						if (!form) return;
						if (typeof form.requestSubmit === "function") {
							form.requestSubmit();
						} else {
							form.submit();
						}
					}}
					confirmLabel="Register"
					isPending={isPending}
				/>
			</GlassDialogContent>
		</Dialog.Root>
	);
}

type ContentTypeToggleProps = {
	icon: React.ElementType;
	label: string;
	description: string;
	enabled: boolean;
	onToggle: (enabled: boolean) => void;
	disabled?: boolean;
};

function ContentTypeToggle({
	icon: Icon,
	label,
	description,
	enabled,
	onToggle,
	disabled,
}: ContentTypeToggleProps) {
	return (
		<div className="bg-white/5 rounded-lg p-4">
			<div className="flex items-center justify-between mb-2">
				<div className="flex items-center gap-2">
					<Icon size={18} className="text-gray-400" />
					<span className="text-white font-medium">{label}</span>
				</div>
				<label className="relative inline-flex items-center cursor-pointer">
					<input
						type="checkbox"
						checked={enabled}
						onChange={(e) => onToggle(e.target.checked)}
						disabled={disabled}
						className="sr-only"
					/>
					<div
						className={`w-11 h-6 rounded-full transition-colors ${
							enabled ? "bg-blue-600" : "bg-gray-600"
						} ${disabled ? "opacity-50 cursor-not-allowed" : ""}`}
					>
						<div
							className={`absolute w-4 h-4 bg-white rounded-full top-1 transition-transform ${
								enabled ? "translate-x-6" : "translate-x-1"
							}`}
						/>
					</div>
				</label>
			</div>
			<p className="text-sm text-gray-400">{description}</p>
			{disabled && (
				<p className="text-xs text-gray-500 mt-1">
					(Required - cannot be disabled)
				</p>
			)}
		</div>
	);
}<|MERGE_RESOLUTION|>--- conflicted
+++ resolved
@@ -152,11 +152,7 @@
 									<DropdownMenuTrigger asChild>
 										<button
 											type="button"
-<<<<<<< HEAD
-											className="w-full px-3 py-2 bg-white/5 rounded-[8px] text-white-400 text-[14px] font-geist placeholder:text-white/30 cursor-pointer text-left flex items-center justify-between"
-=======
 											className="w-full px-3 py-2 bg-surface rounded-[8px] text-white-400 text-[14px] font-geist placeholder:text-white/30 cursor-pointer text-left flex items-center justify-between"
->>>>>>> c94082a5
 											disabled={isPending}
 										>
 											<span
@@ -211,11 +207,7 @@
 									<DropdownMenuTrigger asChild>
 										<button
 											type="button"
-<<<<<<< HEAD
-											className="w-full px-3 py-2 bg-white/5 rounded-[8px] text-white-400 text-[14px] font-geist cursor-pointer disabled:opacity-50 text-left flex items-center justify-between"
-=======
 											className="w-full px-3 py-2 bg-surface rounded-[8px] text-white-400 text-[14px] font-geist cursor-pointer disabled:opacity-50 text-left flex items-center justify-between"
->>>>>>> c94082a5
 											disabled={isPending || !ownerId}
 										>
 											<span
@@ -321,11 +313,7 @@
 											return (
 												<label
 													key={profileId}
-<<<<<<< HEAD
-													className="flex items-start gap-3 p-3 rounded-lg bg-white/5 hover:bg-white/10 transition-colors cursor-pointer"
-=======
 													className="flex items-start gap-3 p-3 rounded-lg bg-surface hover:bg-white/5 transition-colors cursor-pointer"
->>>>>>> c94082a5
 												>
 													<input
 														type="checkbox"
