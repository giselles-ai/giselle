import { DocsLink } from "@giselle-internal/ui/docs-link";
import { PageHeading } from "@giselle-internal/ui/page-heading";
<<<<<<< HEAD
import { docVectorStoreFlag, githubIssuesVectorStoreFlag } from "@/flags";
=======
>>>>>>> ef6cdff7
import { getGitHubIdentityState } from "@/services/accounts";
import {
	deleteRepositoryIndex,
	registerRepositoryIndex,
	triggerManualIngest,
	updateRepositoryIndex,
} from "./actions";
import { getGitHubRepositoryIndexes, getInstallationsWithRepos } from "./data";
import { RepositoryList } from "./repository-list";
import { RepositoryRegistrationDialog } from "./repository-registration-dialog";
import {
	GitHubAppInstallRequiredCard,
	GitHubAuthErrorCard,
	GitHubAuthRequiredCard,
} from "./status-cards";

export default async function TeamVectorStorePage() {
	const githubIdentityState = await getGitHubIdentityState();

	if (
		githubIdentityState.status === "unauthorized" ||
		githubIdentityState.status === "invalid-credential"
	) {
		return <GitHubAuthRequiredCard />;
	}

	if (githubIdentityState.status === "error") {
		return (
			<GitHubAuthErrorCard errorMessage={githubIdentityState.errorMessage} />
		);
	}

	const userClient = githubIdentityState.gitHubUserClient;
	const installationData = await userClient.getInstallations();
	if (installationData.total_count === 0) {
		return <GitHubAppInstallRequiredCard />;
	}

<<<<<<< HEAD
	const [
		installationsWithRepos,
		repositoryIndexes,
		isDocVectorStoreEnabled,
		isGithubIssuesVectorStoreEnabled,
	] = await Promise.all([
		getInstallationsWithRepos(),
		getGitHubRepositoryIndexes(),
		docVectorStoreFlag(),
		githubIssuesVectorStoreFlag(),
=======
	const [installationsWithRepos, repositoryIndexes] = await Promise.all([
		getInstallationsWithRepos(),
		getGitHubRepositoryIndexes(),
>>>>>>> ef6cdff7
	]);

	return (
		<div className="flex flex-col gap-[24px]">
			<div className="flex justify-between items-center">
				<PageHeading glow>Vector Stores</PageHeading>
				<div className="flex items-center gap-4">
					<DocsLink
						href="https://docs.giselles.ai/en/guides/settings/team/vector-stores"
						target="_blank"
						rel="noopener noreferrer"
					>
						About Vector Stores
					</DocsLink>
					<RepositoryRegistrationDialog
						installationsWithRepos={installationsWithRepos}
						registerRepositoryIndexAction={registerRepositoryIndex}
						githubIssuesVectorStore={isGithubIssuesVectorStoreEnabled}
					/>
				</div>
			</div>
<<<<<<< HEAD
			<VectorStoresNavigationLayout isEnabled={isDocVectorStoreEnabled}>
				<RepositoryList
					repositories={repositoryIndexes}
					deleteRepositoryIndexAction={deleteRepositoryIndex}
					triggerManualIngestAction={triggerManualIngest}
					updateRepositoryIndexAction={updateRepositoryIndex}
					githubIssuesVectorStore={isGithubIssuesVectorStoreEnabled}
				/>
			</VectorStoresNavigationLayout>
=======
			<RepositoryList
				repositories={repositoryIndexes}
				deleteRepositoryIndexAction={deleteRepositoryIndex}
				triggerManualIngestAction={triggerManualIngest}
				updateRepositoryIndexAction={updateRepositoryIndex}
			/>
>>>>>>> ef6cdff7
		</div>
	);
}<|MERGE_RESOLUTION|>--- conflicted
+++ resolved
@@ -1,9 +1,6 @@
 import { DocsLink } from "@giselle-internal/ui/docs-link";
 import { PageHeading } from "@giselle-internal/ui/page-heading";
-<<<<<<< HEAD
-import { docVectorStoreFlag, githubIssuesVectorStoreFlag } from "@/flags";
-=======
->>>>>>> ef6cdff7
+import { githubIssuesVectorStoreFlag } from "@/flags";
 import { getGitHubIdentityState } from "@/services/accounts";
 import {
 	deleteRepositoryIndex,
@@ -42,22 +39,14 @@
 		return <GitHubAppInstallRequiredCard />;
 	}
 
-<<<<<<< HEAD
 	const [
 		installationsWithRepos,
 		repositoryIndexes,
-		isDocVectorStoreEnabled,
 		isGithubIssuesVectorStoreEnabled,
 	] = await Promise.all([
 		getInstallationsWithRepos(),
 		getGitHubRepositoryIndexes(),
-		docVectorStoreFlag(),
 		githubIssuesVectorStoreFlag(),
-=======
-	const [installationsWithRepos, repositoryIndexes] = await Promise.all([
-		getInstallationsWithRepos(),
-		getGitHubRepositoryIndexes(),
->>>>>>> ef6cdff7
 	]);
 
 	return (
@@ -79,24 +68,13 @@
 					/>
 				</div>
 			</div>
-<<<<<<< HEAD
-			<VectorStoresNavigationLayout isEnabled={isDocVectorStoreEnabled}>
-				<RepositoryList
-					repositories={repositoryIndexes}
-					deleteRepositoryIndexAction={deleteRepositoryIndex}
-					triggerManualIngestAction={triggerManualIngest}
-					updateRepositoryIndexAction={updateRepositoryIndex}
-					githubIssuesVectorStore={isGithubIssuesVectorStoreEnabled}
-				/>
-			</VectorStoresNavigationLayout>
-=======
 			<RepositoryList
 				repositories={repositoryIndexes}
 				deleteRepositoryIndexAction={deleteRepositoryIndex}
 				triggerManualIngestAction={triggerManualIngest}
 				updateRepositoryIndexAction={updateRepositoryIndex}
+				githubIssuesVectorStore={isGithubIssuesVectorStoreEnabled}
 			/>
->>>>>>> ef6cdff7
 		</div>
 	);
 }