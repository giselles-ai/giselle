<<<<<<< HEAD
=======
import { DocsLink } from "@giselle-internal/ui/docs-link";
import { PageHeading } from "@giselle-internal/ui/page-heading";
import { githubIssuesVectorStoreFlag } from "@/flags";
>>>>>>> 3bfec5ef
import { getGitHubIdentityState } from "@/services/accounts";
import {
	deleteRepositoryIndex,
	registerRepositoryIndex,
	triggerManualIngest,
	updateRepositoryIndex,
} from "./actions";
import { getGitHubRepositoryIndexes, getInstallationsWithRepos } from "./data";
import { RepositoryList } from "./repository-list";
import { RepositoryRegistrationDialog } from "./repository-registration-dialog";
import {
	GitHubAppInstallRequiredCard,
	GitHubAuthErrorCard,
	GitHubAuthRequiredCard,
} from "./status-cards";

export default async function TeamVectorStorePage() {
	const githubIdentityState = await getGitHubIdentityState();

	if (
		githubIdentityState.status === "unauthorized" ||
		githubIdentityState.status === "invalid-credential"
	) {
		return <GitHubAuthRequiredCard />;
	}

	if (githubIdentityState.status === "error") {
		return (
			<GitHubAuthErrorCard errorMessage={githubIdentityState.errorMessage} />
		);
	}

	const userClient = githubIdentityState.gitHubUserClient;
	const installationData = await userClient.getInstallations();
	if (installationData.total_count === 0) {
		return <GitHubAppInstallRequiredCard />;
	}

	const [
		installationsWithRepos,
		repositoryIndexes,
		isGithubIssuesVectorStoreEnabled,
	] = await Promise.all([
		getInstallationsWithRepos(),
		getGitHubRepositoryIndexes(),
		githubIssuesVectorStoreFlag(),
	]);

	return (
		<div className="flex flex-col gap-[24px]">
<<<<<<< HEAD
			<div className="flex justify-end">
				<RepositoryRegistrationDialog
					installationsWithRepos={installationsWithRepos}
					registerRepositoryIndexAction={registerRepositoryIndex}
				/>
=======
			<div className="flex justify-between items-center">
				<PageHeading glow>Vector Stores</PageHeading>
				<div className="flex items-center gap-4">
					<DocsLink
						href="https://docs.giselles.ai/en/guides/settings/team/vector-stores"
						target="_blank"
						rel="noopener noreferrer"
					>
						About Vector Stores
					</DocsLink>
					<RepositoryRegistrationDialog
						installationsWithRepos={installationsWithRepos}
						registerRepositoryIndexAction={registerRepositoryIndex}
						githubIssuesVectorStore={isGithubIssuesVectorStoreEnabled}
					/>
				</div>
>>>>>>> 3bfec5ef
			</div>
			<RepositoryList
				repositories={repositoryIndexes}
				deleteRepositoryIndexAction={deleteRepositoryIndex}
				triggerManualIngestAction={triggerManualIngest}
				updateRepositoryIndexAction={updateRepositoryIndex}
				githubIssuesVectorStore={isGithubIssuesVectorStoreEnabled}
			/>
		</div>
	);
}<|MERGE_RESOLUTION|>--- conflicted
+++ resolved
@@ -1,9 +1,4 @@
-<<<<<<< HEAD
-=======
-import { DocsLink } from "@giselle-internal/ui/docs-link";
-import { PageHeading } from "@giselle-internal/ui/page-heading";
 import { githubIssuesVectorStoreFlag } from "@/flags";
->>>>>>> 3bfec5ef
 import { getGitHubIdentityState } from "@/services/accounts";
 import {
 	deleteRepositoryIndex,
@@ -54,30 +49,12 @@
 
 	return (
 		<div className="flex flex-col gap-[24px]">
-<<<<<<< HEAD
 			<div className="flex justify-end">
 				<RepositoryRegistrationDialog
 					installationsWithRepos={installationsWithRepos}
 					registerRepositoryIndexAction={registerRepositoryIndex}
+					githubIssuesVectorStore={isGithubIssuesVectorStoreEnabled}
 				/>
-=======
-			<div className="flex justify-between items-center">
-				<PageHeading glow>Vector Stores</PageHeading>
-				<div className="flex items-center gap-4">
-					<DocsLink
-						href="https://docs.giselles.ai/en/guides/settings/team/vector-stores"
-						target="_blank"
-						rel="noopener noreferrer"
-					>
-						About Vector Stores
-					</DocsLink>
-					<RepositoryRegistrationDialog
-						installationsWithRepos={installationsWithRepos}
-						registerRepositoryIndexAction={registerRepositoryIndex}
-						githubIssuesVectorStore={isGithubIssuesVectorStoreEnabled}
-					/>
-				</div>
->>>>>>> 3bfec5ef
 			</div>
 			<RepositoryList
 				repositories={repositoryIndexes}
