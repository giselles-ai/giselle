"use client";

import { Button } from "@giselle-internal/ui/button";
import {
	Dialog,
	DialogBody,
	DialogClose,
	DialogContent,
	DialogDescription,
	DialogFooter,
	DialogHeader,
	DialogTitle,
} from "@giselle-internal/ui/dialog";
import { Toggle } from "@giselle-internal/ui/toggle";
<<<<<<< HEAD
import * as Dialog from "@radix-ui/react-dialog";
import { CircleDot, Code, GitPullRequest } from "lucide-react";
=======
import { Code, GitPullRequest, X } from "lucide-react";
>>>>>>> ec8a48a2
import { useEffect, useState, useTransition } from "react";
import type {
	GitHubRepositoryContentType,
	githubRepositoryContentStatus,
} from "@/db";
import type { RepositoryWithStatuses } from "@/lib/vector-stores/github";
import type { GitHubRepositoryIndexId } from "@/packages/types";
import { GITHUB_EMBEDDING_PROFILES } from "./github-embedding-profiles";

type ConfigureSourcesDialogProps = {
	open: boolean;
	setOpen: (open: boolean) => void;
	repositoryData: RepositoryWithStatuses;
	updateRepositoryIndexAction: (
		repositoryIndexId: GitHubRepositoryIndexId,
		contentTypes: {
			contentType: GitHubRepositoryContentType;
			enabled: boolean;
		}[],
		embeddingProfileIds?: number[],
	) => Promise<{ success: boolean; error?: string }>;
	enabledProfiles?: number[];
	githubIssuesVectorStore?: boolean;
};

export function ConfigureSourcesDialog({
	open,
	setOpen,
	repositoryData,
	updateRepositoryIndexAction,
	enabledProfiles = [1],
	githubIssuesVectorStore = false,
}: ConfigureSourcesDialogProps) {
	const { repositoryIndex, contentStatuses } = repositoryData;
	const [isPending, startTransition] = useTransition();
	const [error, setError] = useState("");

	// Initialize state with current status
	const blobStatus = contentStatuses.find((cs) => cs.contentType === "blob");
	const pullRequestStatus = contentStatuses.find(
		(cs) => cs.contentType === "pull_request",
	);
	const issueStatus = contentStatuses.find((cs) => cs.contentType === "issue");

	const [config, setConfig] = useState({
		code: { enabled: blobStatus?.enabled ?? true },
		pullRequests: { enabled: pullRequestStatus?.enabled ?? false },
		issues: { enabled: issueStatus?.enabled ?? false },
	});

	const [selectedProfiles, setSelectedProfiles] =
		useState<number[]>(enabledProfiles);

	// Reset profiles when dialog opens
	useEffect(() => {
		if (open) {
			setSelectedProfiles(enabledProfiles);
		}
	}, [open, enabledProfiles]);

	const handleSave = () => {
		setError("");
		startTransition(async () => {
			const contentTypes: {
				contentType: GitHubRepositoryContentType;
				enabled: boolean;
			}[] = [
				{ contentType: "blob", enabled: config.code.enabled },
				{ contentType: "pull_request", enabled: config.pullRequests.enabled },
				{ contentType: "issue", enabled: config.issues.enabled },
			];

			const result = await updateRepositoryIndexAction(
				repositoryIndex.id,
				contentTypes,
				selectedProfiles,
			);

			if (!result.success) {
				setError(result.error || "Failed to update repository settings");
				return;
			}

			setOpen(false);
		});
	};

	return (
		<Dialog open={open} onOpenChange={setOpen}>
			<DialogContent
				variant="glass"
				className="max-w-[600px]"
				onEscapeKeyDown={() => setOpen(false)}
				onPointerDownOutside={() => setOpen(false)}
			>
				<DialogHeader>
					<div className="flex items-center justify-between">
						<DialogTitle className="font-sans text-[20px] font-medium tracking-tight text-white-400">
							Configure Vector Stores
						</DialogTitle>
						<DialogClose
							onClick={() => setOpen(false)}
							className="rounded-sm text-white-400 opacity-70 hover:opacity-100 focus:outline-none"
						>
							<X className="h-5 w-5" />
							<span className="sr-only">Close</span>
						</DialogClose>
					</div>
					<DialogDescription className="font-geist mt-2 text-[14px] text-black-400">
						Configure sources and embedding models for this repository
					</DialogDescription>
				</DialogHeader>
				<DialogBody className="mt-4">
					<div className="space-y-6">
						{/* Repository Section */}
						<div>
							<h3 className="text-text text-[14px] leading-[16.8px] font-sans">
								Repository
							</h3>
							<div className="mt-2 text-link-accent text-[16px] font-geist">
								{repositoryIndex.owner}/{repositoryIndex.repo}
							</div>
						</div>
						{/* Sources Section */}
						<div>
							<h3 className="text-text text-[14px] leading-[16.8px] font-sans mb-2">
								Sources to Ingest
							</h3>
							<div className="grid grid-cols-2 gap-3">
								{/* Code Configuration */}
								<ContentTypeToggle
									icon={Code}
									label="Code"
									description="Ingest source code files from the repository"
									enabled={config.code.enabled}
									onToggle={(enabled) =>
										setConfig({ ...config, code: { enabled } })
									}
									disabled={true} // Code is mandatory
									status={blobStatus}
								/>

								{/* Pull Requests Configuration */}
								<ContentTypeToggle
									icon={GitPullRequest}
									label="Pull Requests"
									description="Ingest merged pull request content and discussions"
									enabled={config.pullRequests.enabled}
									onToggle={(enabled) =>
										setConfig({ ...config, pullRequests: { enabled } })
									}
									status={pullRequestStatus}
								/>

								{/* Issues Configuration */}
								{githubIssuesVectorStore && (
									<ContentTypeToggle
										icon={CircleDot}
										label="Issues"
										description="Index issue titles, descriptions, and comments"
										enabled={config.issues.enabled}
										onToggle={(enabled) =>
											setConfig({ ...config, issues: { enabled } })
										}
										status={issueStatus}
									/>
								)}
							</div>
						</div>

						{/* Embedding Models Section */}
						<div>
							<h3 className="text-text text-[14px] leading-[16.8px] font-sans mb-2">
								Embedding Models
							</h3>
							<div className="text-text-muted text-[12px] mb-3">
								Select at least one embedding model for indexing
							</div>
							<div className="space-y-2">
								{Object.entries(GITHUB_EMBEDDING_PROFILES).map(
									([id, profile]) => {
										const profileId = Number(id);
										const isSelected = selectedProfiles.includes(profileId);
										const isLastOne =
											selectedProfiles.length === 1 && isSelected;

										return (
											<label
												key={profileId}
												className="flex items-start gap-3 p-3 rounded-lg border border-border-muted hover:bg-inverse/5 transition-colors cursor-pointer"
											>
												<input
													type="checkbox"
													checked={isSelected}
													disabled={isPending || isLastOne}
													onChange={(e) => {
														if (e.target.checked) {
															setSelectedProfiles([
																...selectedProfiles,
																profileId,
															]);
														} else {
															setSelectedProfiles(
																selectedProfiles.filter(
																	(id) => id !== profileId,
																),
															);
														}
													}}
													className="mt-1 w-4 h-4 text-primary-900 bg-surface border-border rounded focus:ring-primary-900"
												/>
												<div className="flex-1">
													<div className="text-text text-[14px] font-medium">
														{profile.name}
													</div>
													<div className="text-text-muted text-[12px] mt-1">
														Provider: {profile.provider} • Dimensions{" "}
														{profile.dimensions}
													</div>
												</div>
											</label>
										);
									},
								)}
							</div>
						</div>
					</div>

					{error && <div className="mt-4 text-sm text-error-500">{error}</div>}
				</DialogBody>
				<DialogFooter>
					<div className="mt-6 flex justify-end gap-x-3">
						<Button
							type="button"
							variant="link"
							size="large"
							onClick={() => setOpen(false)}
							disabled={isPending}
							aria-label="Cancel"
						>
							Cancel
						</Button>
						<Button
							type="button"
							variant="primary"
							size="large"
							onClick={handleSave}
							disabled={isPending}
							aria-label="Save Changes"
						>
							{isPending ? "Processing..." : "Save Changes"}
						</Button>
					</div>
				</DialogFooter>
			</DialogContent>
		</Dialog>
	);
}

type ContentTypeToggleProps = {
	icon: React.ElementType;
	label: string;
	description: string;
	enabled: boolean;
	onToggle: (enabled: boolean) => void;
	disabled?: boolean;
	status?: typeof githubRepositoryContentStatus.$inferSelect;
};

function ContentTypeToggle({
	icon: Icon,
	label,
	description,
	enabled,
	onToggle,
	disabled,
	status,
}: ContentTypeToggleProps) {
	return (
		<div className="bg-inverse/5 rounded-lg p-4">
			<Toggle
				name={`${label.toLowerCase().replace(/\s+/g, "-")}-toggle`}
				checked={enabled}
				onCheckedChange={(checked) => onToggle(checked)}
				disabled={disabled}
			>
				<div className="flex-1 mr-3">
					<div className="flex items-center gap-2 mb-1">
						<Icon size={18} className="text-text-muted" />
						<span className="text-text font-medium">{label}</span>
					</div>
					<p className="text-xs text-text-muted">{description}</p>
					{status?.status === "running" && (
						<p className="text-xs text-text-muted mt-1">Currently syncing...</p>
					)}
					{disabled && (
						<p className="text-xs text-text-muted/60 mt-1">
							(Required - cannot be disabled)
						</p>
					)}
				</div>
			</Toggle>
		</div>
	);
}<|MERGE_RESOLUTION|>--- conflicted
+++ resolved
@@ -12,12 +12,7 @@
 	DialogTitle,
 } from "@giselle-internal/ui/dialog";
 import { Toggle } from "@giselle-internal/ui/toggle";
-<<<<<<< HEAD
-import * as Dialog from "@radix-ui/react-dialog";
-import { CircleDot, Code, GitPullRequest } from "lucide-react";
-=======
-import { Code, GitPullRequest, X } from "lucide-react";
->>>>>>> ec8a48a2
+import { Code, GitPullRequest, CircleDot, X } from "lucide-react";
 import { useEffect, useState, useTransition } from "react";
 import type {
 	GitHubRepositoryContentType,
