--- conflicted
+++ resolved
@@ -148,11 +148,7 @@
 							</DropdownMenuTrigger>
 							<DropdownMenuContent
 								align="end"
-<<<<<<< HEAD
 								className="w-[180px] bg-surface border-[0.5px] border-border rounded-[8px]"
-=======
-								className="w-[180px] bg-surface border-[0.5px] border-border-muted rounded-[8px]"
->>>>>>> 5cf4e3f1
 							>
 								<DropdownMenuItem
 									onClick={handleManualIngest}
@@ -468,11 +464,7 @@
 				type="button"
 				aria-label="Verify repository status"
 				onClick={onVerify}
-<<<<<<< HEAD
-				className="flex items-center px-2 py-1 rounded-full border border-border-muted w-auto hover:bg-white/5 transition-colors duration-200"
-=======
 				className="flex items-center px-2 py-1 rounded-full border border-border w-auto hover:bg-white/5 transition-colors duration-200"
->>>>>>> 5cf4e3f1
 			>
 				{badgeContent}
 			</button>
