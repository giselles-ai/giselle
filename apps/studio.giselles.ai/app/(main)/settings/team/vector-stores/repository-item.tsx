--- conflicted
+++ resolved
@@ -101,9 +101,8 @@
 				</div>
 				<div className="flex items-center gap-3">
 					<div className="flex flex-col items-end gap-1">
-<<<<<<< HEAD
 						<StatusBadge
-							status={repositoryIndex.status}
+							status={isIngesting ? "running" : repositoryIndex.status}
 							onVerify={
 								repositoryIndex.status === "failed" &&
 								repositoryIndex.errorCode === "DOCUMENT_NOT_FOUND"
@@ -117,25 +116,6 @@
 								{repositoryIndex.lastIngestedCommitSha.substring(0, 7)}
 							</span>
 						)}
-=======
-						<div className="flex items-center gap-3">
-							<StatusBadge
-								status={isIngesting ? "running" : repositoryIndex.status}
-								onVerify={
-									repositoryIndex.status === "failed" &&
-									repositoryIndex.errorCode === "DOCUMENT_NOT_FOUND"
-										? () => setShowDiagnosticModal(true)
-										: undefined
-								}
-							/>
-							{repositoryIndex.lastIngestedCommitSha && (
-								<span className="text-black-400 font-medium text-[12px] leading-[20.4px] font-geist">
-									Last Ingested:{" "}
-									{repositoryIndex.lastIngestedCommitSha.substring(0, 7)}
-								</span>
-							)}
-						</div>
->>>>>>> fb673953
 						{repositoryIndex.status === "failed" &&
 							repositoryIndex.errorCode && (
 								<span className="text-red-400 font-medium text-[12px] leading-[20.4px] font-geist">
