--- conflicted
+++ resolved
@@ -4,20 +4,8 @@
 import { EMBEDDING_PROFILES } from "@giselle-sdk/data-type";
 import { formatTimestamp } from "@giselles-ai/lib/utils";
 import * as Dialog from "@radix-ui/react-dialog";
-<<<<<<< HEAD
-import {
-	Code,
-	GitPullRequest,
-	MoreVertical,
-	RefreshCw,
-	Settings,
-	Trash,
-} from "lucide-react";
-import React, { useCallback, useMemo, useState, useTransition } from "react";
-=======
 import { MoreVertical, RefreshCw, Settings, Trash } from "lucide-react";
 import { useMemo, useState, useTransition } from "react";
->>>>>>> 9bf2a5d7
 import {
 	DropdownMenu,
 	DropdownMenuContent,
@@ -51,32 +39,6 @@
 	failed: { dotColor: "bg-[#FF3D71]", label: "Error" },
 } as const;
 
-// Content type configuration
-const CONTENT_TYPE_CONFIG = {
-	blob: {
-		icon: Code,
-		label: "Code",
-		getMetadataLabel: (parsedMetadata: unknown) =>
-			parsedMetadata &&
-			typeof parsedMetadata === "object" &&
-			parsedMetadata !== null &&
-			"lastIngestedCommitSha" in parsedMetadata
-				? `Commit: ${(parsedMetadata as { lastIngestedCommitSha?: string }).lastIngestedCommitSha?.substring(0, 7) || "none"}`
-				: null,
-	},
-	pull_request: {
-		icon: GitPullRequest,
-		label: "Pull Requests",
-		getMetadataLabel: (parsedMetadata: unknown) =>
-			parsedMetadata &&
-			typeof parsedMetadata === "object" &&
-			parsedMetadata !== null &&
-			"lastIngestedPrNumber" in parsedMetadata
-				? `PR: #${(parsedMetadata as { lastIngestedPrNumber?: number }).lastIngestedPrNumber || "none"}`
-				: null,
-	},
-} as const;
-
 type RepositoryItemProps = {
 	repositoryData: RepositoryWithStatuses;
 	deleteRepositoryIndexAction: (
@@ -118,7 +80,7 @@
 	const [isPending, startTransition] = useTransition();
 	const [isIngesting, startIngestTransition] = useTransition();
 
-	const handleDelete = useCallback(() => {
+	const handleDelete = () => {
 		startTransition(async () => {
 			try {
 				await deleteRepositoryIndexAction(repositoryIndex.id);
@@ -127,9 +89,9 @@
 				console.error(error);
 			}
 		});
-	}, [deleteRepositoryIndexAction, repositoryIndex.id]);
-
-	const handleManualIngest = useCallback(() => {
+	};
+
+	const handleManualIngest = () => {
 		startIngestTransition(async () => {
 			try {
 				const result = await triggerManualIngestAction(repositoryIndex.id);
@@ -140,22 +102,20 @@
 				console.error("Error triggering manual ingest:", error);
 			}
 		});
-	}, [triggerManualIngestAction, repositoryIndex.id]);
+	};
 
 	// Check if manual ingest is allowed for any enabled content type
-	const canManuallyIngest = useMemo(() => {
-		const now = new Date();
-		return contentStatuses.some((cs) => {
-			if (!cs.enabled) return false;
-			return (
-				cs.status === "idle" ||
-				cs.status === "completed" ||
-				(cs.status === "failed" &&
-					cs.retryAfter &&
-					new Date(cs.retryAfter) <= now)
-			);
-		});
-	}, [contentStatuses]);
+	const now = new Date();
+	const canManuallyIngest = contentStatuses.some((cs) => {
+		if (!cs.enabled) return false;
+		return (
+			cs.status === "idle" ||
+			cs.status === "completed" ||
+			(cs.status === "failed" &&
+				cs.retryAfter &&
+				new Date(cs.retryAfter) <= now)
+		);
+	});
 
 	return (
 		<div
@@ -281,7 +241,7 @@
 }
 
 // Embedding Model Card Component
-const EmbeddingModelCard = React.memo(function EmbeddingModelCard({
+function EmbeddingModelCard({
 	profile,
 	profileId,
 	contentStatuses,
@@ -324,87 +284,6 @@
 			{/* Content Type Status - Compact Layout */}
 			<div className="space-y-3 text-xs">
 				{/* Code Section */}
-<<<<<<< HEAD
-				<ContentTypeSection
-					contentType="blob"
-					status={blobStatus}
-					isIngesting={isIngesting}
-					onVerify={
-						blobStatus?.status === "failed" &&
-						blobStatus?.errorCode === "DOCUMENT_NOT_FOUND"
-							? onShowDiagnostic
-							: undefined
-					}
-				/>
-
-				{/* Divider between Code and Pull Requests */}
-				<div className="border-t border-white/10 my-3"></div>
-
-				{/* Pull Requests Section */}
-				<ContentTypeSection
-					contentType="pull_request"
-					status={pullRequestStatus}
-					isIngesting={isIngesting}
-					onVerify={
-						pullRequestStatus?.status === "failed" &&
-						pullRequestStatus?.errorCode === "DOCUMENT_NOT_FOUND"
-							? onShowDiagnostic
-							: undefined
-					}
-				/>
-			</div>
-		</div>
-	);
-});
-
-// Content Type Section Component (from repository-item.tsx)
-type ContentTypeSectionProps = {
-	contentType: GitHubRepositoryContentType;
-	status?: typeof githubRepositoryContentStatus.$inferSelect;
-	isIngesting: boolean;
-	onVerify?: () => void;
-};
-
-const ContentTypeSection = React.memo(function ContentTypeSection({
-	contentType,
-	status,
-	isIngesting,
-	onVerify,
-}: ContentTypeSectionProps) {
-	const config = CONTENT_TYPE_CONFIG[contentType];
-	const Icon = config.icon;
-
-	// Handle case where status doesn't exist (e.g., pull_request not yet configured)
-	if (!status) {
-		return (
-			<div className="flex items-center justify-between">
-				<div className="flex items-center gap-2 text-sm font-medium text-gray-300">
-					<Icon size={16} />
-					<span>{config.label}</span>
-				</div>
-				<div className="flex items-center gap-2">
-					<StatusBadge status="ignored">Disabled</StatusBadge>
-				</div>
-			</div>
-		);
-	}
-
-	const {
-		enabled,
-		status: syncStatus,
-		lastSyncedAt,
-		metadata,
-		errorCode,
-		retryAfter,
-	} = status;
-
-	// Parse metadata based on content type
-	const parsedMetadata = getContentStatusMetadata(metadata, contentType);
-	const metadataLabel = config.getMetadataLabel(parsedMetadata);
-
-	// Determine display status
-	const displayStatus = isIngesting && enabled ? "running" : syncStatus;
-=======
 				<div>
 					<div className="flex items-center justify-between">
 						<span className="text-gray-300">Code</span>
@@ -473,7 +352,6 @@
 							</div>
 						)}
 				</div>
->>>>>>> 9bf2a5d7
 
 				{/* Pull Requests Section */}
 				<div>
@@ -544,37 +422,11 @@
 					)}
 				</div>
 			</div>
-<<<<<<< HEAD
-			{enabled && (
-				<div className="text-xs text-gray-500 flex justify-between">
-					{lastSyncedAt ? (
-						<span>
-							Last sync:{" "}
-							{formatTimestamp.toRelativeTime(new Date(lastSyncedAt).getTime())}
-						</span>
-					) : (
-						<span>Never synced</span>
-					)}
-					{metadataLabel && <span>{metadataLabel}</span>}
-				</div>
-			)}
-			{enabled && syncStatus === "failed" && errorCode && (
-				<div className="text-xs text-red-400 mt-1">
-					{getErrorMessage(errorCode as DocumentLoaderErrorCode)}
-					{retryAfter &&
-						` • Retry ${formatTimestamp.toRelativeTime(new Date(retryAfter).getTime())}`}
-				</div>
-			)}
-			{!enabled && contentType === "pull_request" && (
-				<div className="text-xs text-gray-500">Not configured</div>
-			)}
-=======
->>>>>>> 9bf2a5d7
 		</div>
 	);
-});
-
-const SyncStatusBadge = React.memo(function SyncStatusBadge({
+}
+
+function SyncStatusBadge({
 	status,
 	onVerify,
 }: {
@@ -582,8 +434,8 @@
 	onVerify?: () => void;
 }) {
 	const config = STATUS_CONFIG[status] ?? {
-		dotColor: "bg-gray-500" as const,
-		label: "unknown" as const,
+		dotColor: "bg-gray-500",
+		label: "unknown",
 	};
 
 	const badgeContent = (
@@ -622,4 +474,4 @@
 			{badgeContent}
 		</div>
 	);
-});+}