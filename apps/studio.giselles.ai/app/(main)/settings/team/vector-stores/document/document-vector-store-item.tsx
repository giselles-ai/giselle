--- conflicted
+++ resolved
@@ -13,12 +13,7 @@
 import { GlassCard } from "@giselle-internal/ui/glass-card";
 import { RepoActionMenu } from "@giselle-internal/ui/repo-action-menu";
 import { useToasts } from "@giselle-internal/ui/toast";
-<<<<<<< HEAD
-import { DEFAULT_EMBEDDING_PROFILE_ID } from "@giselle-sdk/data-type";
-=======
 import { DEFAULT_EMBEDDING_PROFILE_ID } from "@giselles-ai/protocol";
-import * as Dialog from "@radix-ui/react-dialog";
->>>>>>> ec8a48a2
 import * as Tooltip from "@radix-ui/react-tooltip";
 import {
 	AlertCircle,
