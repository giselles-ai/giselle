--- conflicted
+++ resolved
@@ -679,11 +679,7 @@
 							</label>
 							<input
 								id={nameInputId}
-<<<<<<< HEAD
-								className="w-full rounded-md bg-white/5 border border-white/10 px-3 py-2 text-white-400 focus:outline-none focus:ring-1 focus:ring-white/20"
-=======
 								className="w-full rounded-md bg-surface border border-border-muted px-3 py-2 text-white-400 focus:outline-none focus:ring-1 focus:ring-white/20"
->>>>>>> c94082a5
 								placeholder="Vector store name"
 								value={name}
 								onChange={(event) => setName(event.target.value)}
@@ -706,13 +702,8 @@
 										selectedProfiles.length === 1 && isSelected;
 									return (
 										<label
-<<<<<<< HEAD
-											key={profileId}
-											className="flex items-start gap-3 p-3 rounded-lg bg-white/5 hover:bg-white/10 transition-colors"
-=======
 											key={profileIdString}
 											className="flex items-start gap-3 p-3 rounded-lg bg-surface hover:bg-white/5 transition-colors"
->>>>>>> c94082a5
 										>
 											<input
 												type="checkbox"
@@ -753,11 +744,7 @@
 								onDragLeave={handleDragLeave}
 								onDrop={handleDrop}
 								disabled={isUploadingDocuments}
-<<<<<<< HEAD
-								className={`flex flex-col items-center gap-3 rounded-xl border border-dashed border-white/10 bg-white/5 px-6 py-8 text-center transition-colors focus:outline-none focus:ring-2 focus:ring-white/30 ${isDragActive ? "border-white/30 bg-white/10" : ""} ${isUploadingDocuments ? "opacity-60" : ""}`}
-=======
 								className={`flex flex-col items-center gap-3 rounded-xl border border-dashed border-border-muted bg-surface px-6 py-8 text-center transition-colors focus:outline-none focus:ring-2 focus:ring-white/30 ${isDragActive ? "border-white/30 bg-white/5" : ""} ${isUploadingDocuments ? "opacity-60" : ""}`}
->>>>>>> c94082a5
 							>
 								<ArrowUpFromLine className="h-8 w-8 text-black-300" />
 								<p className="text-white-400 text-sm">
@@ -798,11 +785,7 @@
 											return (
 												<li
 													key={source.id}
-<<<<<<< HEAD
-													className="flex items-center justify-between gap-3 rounded-lg border border-white/10 bg-white/5 px-3 py-2"
-=======
 													className="flex items-center justify-between gap-3 rounded-lg border border-border-muted bg-surface px-3 py-2"
->>>>>>> c94082a5
 												>
 													<div className="flex flex-col gap-1.5 min-w-0 flex-1">
 														<span className="text-white-400 text-sm font-medium break-all">
