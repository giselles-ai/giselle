--- conflicted
+++ resolved
@@ -2,10 +2,7 @@
 
 import { GlassCard } from "@giselle-internal/ui/glass-card";
 import { RepoActionMenu } from "@giselle-internal/ui/repo-action-menu";
-<<<<<<< HEAD
-=======
 import { useToasts } from "@giselle-internal/ui/toast";
->>>>>>> 32d3448d
 import { DEFAULT_EMBEDDING_PROFILE_ID } from "@giselle-sdk/data-type";
 import * as Dialog from "@radix-ui/react-dialog";
 import * as Tooltip from "@radix-ui/react-tooltip";
@@ -170,27 +167,6 @@
 					<div className="text-black-300 text-[13px] leading-[18px] font-geist mt-1">
 						ID: {store.id}
 					</div>
-<<<<<<< HEAD
-					<RepoActionMenu
-						disabled={disableMenu}
-						actions={[
-							{
-								value: "configure",
-								label: "Configure Sources",
-								icon: <Settings className="h-4 w-4" />,
-								onSelect: () => setIsConfigureDialogOpen(true),
-							},
-							{
-								value: "delete",
-								label: "Delete",
-								icon: <Trash className="h-4 w-4 text-error-900" />,
-								destructive: true,
-								onSelect: () => setIsDeleteDialogOpen(true),
-							},
-						]}
-					/>
-=======
->>>>>>> 32d3448d
 				</div>
 				<RepoActionMenu
 					disabled={disableMenu}
