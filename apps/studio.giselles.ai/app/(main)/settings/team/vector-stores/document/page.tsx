--- conflicted
+++ resolved
@@ -1,10 +1,5 @@
-<<<<<<< HEAD
-=======
-import { DocsLink } from "@giselle-internal/ui/docs-link";
-import { PageHeading } from "@giselle-internal/ui/page-heading";
 import { fetchCurrentTeam } from "@/services/teams";
 import { getDocumentVectorStoreQuota } from "@/services/teams/plan-features/document-vector-store";
->>>>>>> 3bfec5ef
 import {
 	createDocumentVectorStore,
 	deleteDocumentVectorStore,
@@ -32,29 +27,12 @@
 
 	return (
 		<div className="flex flex-col gap-[24px]">
-<<<<<<< HEAD
 			<div className="flex justify-end">
 				<DocumentVectorStoreCreateDialog
 					createAction={createDocumentVectorStore}
+					disabled={createDisabled}
+					disabledReason={createDisabledReason}
 				/>
-=======
-			<div className="flex justify-between items-center">
-				<PageHeading glow>Vector Stores</PageHeading>
-				<div className="flex items-center gap-4">
-					<DocsLink
-						href="https://docs.giselles.ai/en/guides/settings/team/vector-stores"
-						target="_blank"
-						rel="noopener noreferrer"
-					>
-						About Vector Stores
-					</DocsLink>
-					<DocumentVectorStoreCreateDialog
-						createAction={createDocumentVectorStore}
-						disabled={createDisabled}
-						disabledReason={createDisabledReason}
-					/>
-				</div>
->>>>>>> 3bfec5ef
 			</div>
 			<DocumentVectorStoreList
 				stores={vectorStores}
