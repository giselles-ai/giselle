import type { ReactNode } from "react";
import { SidebarMenu } from "./sidebar-menu";

export default function SettingsAccountLayout({
	children,
}: {
	children: ReactNode;
}) {
	return (
		<div className="h-full bg-surface">
			<div className="flex-1 max-w-[1200px] w-full flex min-h-[calc(100vh-64px)] pl-[40px]">
				{/* Left Sidebar with border */}
<<<<<<< HEAD
				<div className="border-r border-border pr-6">
=======
				<div className="border-r border-border-muted pr-6">
>>>>>>> f8dfd3b8
					<div className="sticky top-[64px]">
						<SidebarMenu />
					</div>
				</div>
				{/* Main Content */}
				<div className="pl-[24px] flex-1 pt-[24px]">{children}</div>
			</div>
		</div>
	);
}<|MERGE_RESOLUTION|>--- conflicted
+++ resolved
@@ -10,11 +10,7 @@
 		<div className="h-full bg-surface">
 			<div className="flex-1 max-w-[1200px] w-full flex min-h-[calc(100vh-64px)] pl-[40px]">
 				{/* Left Sidebar with border */}
-<<<<<<< HEAD
 				<div className="border-r border-border pr-6">
-=======
-				<div className="border-r border-border-muted pr-6">
->>>>>>> f8dfd3b8
 					<div className="sticky top-[64px]">
 						<SidebarMenu />
 					</div>
