--- conflicted
+++ resolved
@@ -1,238 +1,4 @@
-<<<<<<< HEAD
-import { isTextGenerationNode, isVectorStoreNode } from "@giselles-ai/protocol";
-import { giselle } from "@/app/giselle";
-import { apps as appsDefinition, db } from "@/db";
-import { getCurrentUser } from "@/lib/get-current-user";
-import { logger } from "@/lib/logger";
-import { getDocumentVectorStores } from "@/lib/vector-stores/document/queries";
-import { fetchCurrentTeam } from "@/services/teams";
-import type { StageApp } from "./types";
-
-async function getAppsBySampleFlag(
-	teamDbId: number,
-	userDbId: number,
-	isSample: boolean,
-) {
-	const dbWorkspaces = await db.query.workspaces.findMany({
-		where: (workspaces, { eq, and, exists }) =>
-			and(
-				eq(workspaces.teamDbId, teamDbId),
-				eq(workspaces.metadata, { sample: isSample }),
-				exists(
-					db
-						.select({ workspaceDbId: appsDefinition.workspaceDbId })
-						.from(appsDefinition)
-						.where(eq(appsDefinition.workspaceDbId, workspaces.dbId)),
-				),
-			),
-		with: {
-			app: {
-				columns: {
-					id: true,
-					appEntryNodeId: true,
-				},
-			},
-		},
-	});
-
-	const documentStoresByTeam = new Map<
-		number,
-		Awaited<ReturnType<typeof getDocumentVectorStores>>
-	>();
-
-	const stores = await getDocumentVectorStores(teamDbId);
-	documentStoresByTeam.set(teamDbId, stores);
-
-	// Build a map of workspace creator user info so we can show who owns each app.
-	const creatorDbIds = new Set<number>();
-	for (const workspaceWithApp of dbWorkspaces) {
-		const creatorDbId = workspaceWithApp.creatorDbId;
-		if (creatorDbId != null) {
-			creatorDbIds.add(creatorDbId);
-		}
-	}
-
-	const creatorUsers =
-		creatorDbIds.size > 0
-			? await db.query.users.findMany({
-					where: (usersTable, { inArray }) =>
-						inArray(usersTable.dbId, Array.from(creatorDbIds)),
-				})
-			: [];
-	const creatorMap = new Map<
-		number,
-		{ displayName: string | null; avatarUrl: string | null }
-	>();
-	for (const creator of creatorUsers) {
-		creatorMap.set(creator.dbId, {
-			displayName: creator.displayName,
-			avatarUrl: creator.avatarUrl,
-		});
-	}
-
-	const result = await Promise.all(
-		dbWorkspaces.map(async (dbWorkspace) => {
-			const giselleWorkspace = await giselle.getWorkspace(dbWorkspace.id);
-			const appEntryNode = giselleWorkspace.nodes.find(
-				(node) => node.id === dbWorkspace.app.appEntryNodeId,
-			);
-			if (appEntryNode === undefined) {
-				logger.warn(
-					`Start node<${dbWorkspace.app.appEntryNodeId}> not found for app<${dbWorkspace.app.id}>.`,
-				);
-				return null;
-			}
-			const giselleApp = await giselle.getApp({
-				appId: dbWorkspace.app.id,
-			});
-			// Extract vector store / LLM metadata for this app
-			const githubRepositories: string[] = [];
-			const documentFiles: string[] = [];
-			const llmProviders = new Set<string>();
-
-			// Build adjacency list from workspace connections so we can
-			// traverse only nodes that are reachable from the start node.
-			const connectionsByOutputNodeId = new Map<string, string[]>();
-			for (const connection of giselleWorkspace.connections ?? []) {
-				const outputNodeId = connection.outputNode.id;
-				const inputNodeId = connection.inputNode.id;
-				const existing = connectionsByOutputNodeId.get(outputNodeId);
-				if (existing === undefined) {
-					connectionsByOutputNodeId.set(outputNodeId, [inputNodeId]);
-				} else if (!existing.includes(inputNodeId)) {
-					existing.push(inputNodeId);
-				}
-			}
-
-			const reachableNodeIds = new Set<string>();
-			const stack = [appEntryNode.id];
-			reachableNodeIds.add(appEntryNode.id);
-
-			while (stack.length > 0) {
-				const currentNodeId = stack.pop();
-				if (currentNodeId === undefined) {
-					continue;
-				}
-				const nextNodeIds = connectionsByOutputNodeId.get(currentNodeId) ?? [];
-				for (const nextNodeId of nextNodeIds) {
-					if (!reachableNodeIds.has(nextNodeId)) {
-						reachableNodeIds.add(nextNodeId);
-						stack.push(nextNodeId as `nd-${string}`);
-					}
-				}
-			}
-
-			// LLM providers and vector stores: check only nodes that are
-			// reachable from the app's entry node to better reflect what
-			// this app actually uses.
-			for (const node of giselleWorkspace.nodes) {
-				if (!reachableNodeIds.has(node.id)) {
-					continue;
-				}
-
-				// LLM providers
-				if (
-					isTextGenerationNode(node) &&
-					node.content.llm?.provider &&
-					node.content.llm?.id
-				) {
-					const provider = node.content.llm.provider;
-					if (typeof provider === "string") {
-						llmProviders.add(provider);
-					}
-				}
-				// GitHub Vector Store
-				if (
-					isVectorStoreNode(node, "github") &&
-					node.content.source.state.status === "configured"
-				) {
-					const { owner, repo } = node.content.source.state;
-					const fullName = `${owner}/${repo}`;
-					if (!githubRepositories.includes(fullName)) {
-						githubRepositories.push(fullName);
-					}
-				}
-
-				// Document Vector Store
-				if (
-					isVectorStoreNode(node, "document") &&
-					node.content.source.state.status === "configured"
-				) {
-					const { documentVectorStoreId } = node.content.source.state;
-					const documentStores = documentStoresByTeam.get(teamDbId) || [];
-					const store = documentStores.find(
-						(s) => s.id === documentVectorStoreId,
-					);
-					if (store && store.sources.length > 0) {
-						for (const source of store.sources) {
-							if (!documentFiles.includes(source.fileName)) {
-								documentFiles.push(source.fileName);
-							}
-						}
-					}
-				}
-			}
-
-			return {
-				workspace: giselleWorkspace,
-				dbWorkspace: dbWorkspace,
-				giselleApp,
-				githubRepositories,
-				documentFiles,
-				llmProviders: Array.from(llmProviders),
-			};
-		}),
-	).then((result) => result.filter((data) => data !== null));
-
-	const apps: StageApp[] = [];
-
-	for (const data of result) {
-		const creatorDbId = data.dbWorkspace.creatorDbId;
-		const creatorInfo =
-			creatorDbId != null ? (creatorMap.get(creatorDbId) ?? null) : null;
-
-		apps.push({
-			id: data.giselleApp.id,
-			name: data.workspace.name ?? "No name app",
-			description: data.giselleApp.description,
-			entryNodeId: data.giselleApp.entryNodeId,
-			parameters: data.giselleApp.parameters,
-			workspaceId: data.workspace.id,
-			workspaceName: data.workspace.name ?? "Untitled workspace",
-			isMine: data.dbWorkspace.creatorDbId === userDbId,
-			vectorStoreRepositories: data.githubRepositories,
-			vectorStoreFiles: data.documentFiles,
-			llmProviders: data.llmProviders,
-			creator: creatorInfo,
-		});
-	}
-
-	return apps;
-}
-
-async function getApps(teamDbId: number, userDbId: number) {
-	return await getAppsBySampleFlag(teamDbId, userDbId, false);
-}
-
-async function getSampleApps(teamDbId: number, userDbId: number) {
-	return await getAppsBySampleFlag(teamDbId, userDbId, true);
-}
-
-async function getTasks(teamDbId: number) {
-	const dbTasks = await db.query.tasks.findMany({
-		columns: { id: true },
-		where: (tasks, { eq, and, isNotNull }) =>
-			and(eq(tasks.teamDbId, teamDbId), isNotNull(tasks.appDbId)),
-		orderBy: (tasks, { desc }) => desc(tasks.createdAt),
-	});
-	const tasks = await Promise.all(
-		dbTasks.map((dbTask) => giselle.getTask({ taskId: dbTask.id })),
-	);
-	return tasks;
-}
-=======
 import { loadStageAppsData } from "../lib/stage-apps";
->>>>>>> 1b8866b4
 
 export async function dataLoader() {
 	return await loadStageAppsData();
