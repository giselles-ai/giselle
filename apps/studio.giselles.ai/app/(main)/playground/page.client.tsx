--- conflicted
+++ resolved
@@ -71,10 +71,7 @@
 	const visibleProviders = providers?.slice(0, 3) ?? [];
 	const remainingProvidersCount =
 		(providers?.length ?? 0) - visibleProviders.length;
-<<<<<<< HEAD
-=======
 	const fallbackInitial = title.trim().charAt(0).toUpperCase() || "A";
->>>>>>> c3528d39
 
 	return (
 		<button
@@ -97,19 +94,11 @@
 					style={
 						isSelected
 							? {
-<<<<<<< HEAD
-									// 選択時: 505D7B 付近の少し暗めトーンでしっかり塗る
-									backgroundColor: "rgba(80,93,123,1)",
-								}
-							: {
-									// 非選択時: さらに一段だけ暗くして存在感を抑える
-=======
 									// Selected state: slightly darker tone around 505D7B
 									backgroundColor: "rgba(80,93,123,1)",
 								}
 							: {
 									// Unselected state: darker tone to reduce emphasis
->>>>>>> c3528d39
 									backgroundColor: "rgba(45,54,76,1)",
 								}
 					}
@@ -127,13 +116,9 @@
 							className="h-5 w-5 text-text-muted"
 						/>
 					) : (
-<<<<<<< HEAD
-						<span className="text-text-muted text-sm font-semibold">A</span>
-=======
 						<span className="text-text-muted text-sm font-semibold">
 							{fallbackInitial}
 						</span>
->>>>>>> c3528d39
 					)}
 				</div>
 				<div className="flex items-center gap-2 min-w-0">
@@ -195,11 +180,7 @@
 	const badgeType: AppListCardBadgeType = app.isMine
 		? "your-team"
 		: "other-team";
-<<<<<<< HEAD
-	const creatorName = app.creator?.displayName ?? null;
-=======
 	const creatorName = app.creator?.displayName;
->>>>>>> c3528d39
 
 	return (
 		<AppListCard
@@ -618,12 +599,9 @@
 										<div className="mt-6 flex justify-center">
 											<button
 												type="button"
-<<<<<<< HEAD
-=======
 												onClick={() => {
 													router.push("/workspaces");
 												}}
->>>>>>> c3528d39
 												className="inline-flex items-center justify-center rounded-lg border border-[rgba(131,157,195,0.3)] px-4 py-2 text-[13px] text-[rgba(131,157,195,0.7)] transition-colors hover:border-[rgba(131,157,195,0.4)] hover:bg-[rgba(131,157,195,0.1)]"
 											>
 												Create your first app
