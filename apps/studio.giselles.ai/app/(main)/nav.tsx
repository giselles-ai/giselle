"use client";

import Link from "next/link";
import { usePathname } from "next/navigation";
import type { FC } from "react";

// Define menu items as an array
const menuItems = [
	{ name: "Apps", path: "/apps" },
	{ name: "Members", path: "/settings/team/members" },
	{ name: "Integrations", path: "/settings/team/integrations" },
	{ name: "Vector Stores", path: "/settings/team/vector-stores" },
	{ name: "Usage", path: "/settings/team/usage" },
	{ name: "Team Settings", path: "/settings/team" },
];

export const Nav: FC = () => {
	const pathname = usePathname();

	if (pathname.startsWith("/settings/account")) {
		return null;
	}

	let bestMatchPath = "";
	let bestMatchIndex = -1;

	menuItems.forEach((item, index) => {
		if (
			pathname.startsWith(item.path) &&
			item.path.length > bestMatchPath.length
		) {
			bestMatchPath = item.path;
			bestMatchIndex = index;
		}
	});

	return (
		<div className="flex items-center px-page py-0">
			<div className="flex items-center space-x-[12px]">
				{menuItems.map((item, index) => {
					const isActive = index === bestMatchIndex;
					return (
						<Link
							key={item.path}
							href={item.path}
							aria-label={`${item.name} menu`}
							className={`text-[16px] font-sans font-medium transition-colors px-2 py-2 relative rounded-md
<<<<<<< HEAD
							${
								isActive
									? "text-accent nav-glow after:content-[''] after:absolute after:left-0 after:right-0 after:bottom-0 after:h-[2px] after:bg-accent"
									: "text-secondary hover:text-text hover:after:content-[''] hover:after:absolute hover:after:left-0 hover:after:right-0 hover:after:bottom-0 hover:after:h-[2px] hover:after:bg-accent"
							}`}
=======
						${
							isActive
								? "text-accent after:content-[''] after:absolute after:left-0 after:right-0 after:bottom-0 after:h-[2px] after:bg-accent"
								: "text-secondary hover:text-accent hover:after:content-[''] hover:after:absolute hover:after:left-0 hover:after:right-0 hover:after:bottom-0 hover:after:h-[2px] hover:after:bg-accent"
						}`}
>>>>>>> d4bce952
						>
							{item.name}
						</Link>
					);
				})}
			</div>
		</div>
	);
};<|MERGE_RESOLUTION|>--- conflicted
+++ resolved
@@ -45,19 +45,11 @@
 							href={item.path}
 							aria-label={`${item.name} menu`}
 							className={`text-[16px] font-sans font-medium transition-colors px-2 py-2 relative rounded-md
-<<<<<<< HEAD
 							${
 								isActive
 									? "text-accent nav-glow after:content-[''] after:absolute after:left-0 after:right-0 after:bottom-0 after:h-[2px] after:bg-accent"
-									: "text-secondary hover:text-text hover:after:content-[''] hover:after:absolute hover:after:left-0 hover:after:right-0 hover:after:bottom-0 hover:after:h-[2px] hover:after:bg-accent"
+									: "text-secondary hover:text-accent hover:after:content-[''] hover:after:absolute hover:after:left-0 hover:after:right-0 hover:after:bottom-0 hover:after:h-[2px] hover:after:bg-accent"
 							}`}
-=======
-						${
-							isActive
-								? "text-accent after:content-[''] after:absolute after:left-0 after:right-0 after:bottom-0 after:h-[2px] after:bg-accent"
-								: "text-secondary hover:text-accent hover:after:content-[''] hover:after:absolute hover:after:left-0 hover:after:right-0 hover:after:bottom-0 hover:after:h-[2px] hover:after:bg-accent"
-						}`}
->>>>>>> d4bce952
 						>
 							{item.name}
 						</Link>
