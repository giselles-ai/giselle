--- conflicted
+++ resolved
@@ -1,20 +1,7 @@
 import { db, githubRepositoryIndex } from "@/drizzle";
-<<<<<<< HEAD
-import {
-	type GitHubChunkMetadata,
-	createGitHubChunkStore,
-} from "@/lib/vector-stores/github-blob-stores";
-import {
-	GitHubBlobLoader,
-	type GitHubBlobLoaderParams,
-	type GitHubBlobMetadata,
-} from "@giselle-sdk/github-tool";
-import { createIngestPipeline } from "@giselle-sdk/rag";
-=======
 import { createGitHubBlobChunkStore } from "@/lib/vector-stores/github-blob-stores";
 import { GitHubBlobLoader } from "@giselle-sdk/github-tool";
-import { createIngestPipeline } from "@giselle-sdk/rag2";
->>>>>>> de3d153c
+import { createIngestPipeline } from "@giselle-sdk/rag";
 import type { Octokit } from "@octokit/core";
 import { and, eq } from "drizzle-orm";
 
